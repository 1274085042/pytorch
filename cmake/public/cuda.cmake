# ---[ cuda

# Poor man's include guard
if(TARGET torch::cudart)
  return()
endif()

# sccache is only supported in CMake master and not in the newest official
# release (3.11.3) yet. Hence we need our own Modules_CUDA_fix to enable sccache.
list(APPEND CMAKE_MODULE_PATH ${CMAKE_CURRENT_LIST_DIR}/../Modules_CUDA_fix)

# We don't want to statically link cudart, because we rely on it's dynamic linkage in
# python (follow along torch/cuda/__init__.py and usage of cudaGetErrorName).
# Technically, we can link cudart here statically, and link libtorch_python.so
# to a dynamic libcudart.so, but that's just wasteful.
# However, on Windows, if this one gets switched off, the error "cuda: unknown error"
# will be raised when running the following code:
# >>> import torch
# >>> torch.cuda.is_available()
# >>> torch.cuda.current_device()
# More details can be found in the following links.
# https://github.com/pytorch/pytorch/issues/20635
# https://github.com/pytorch/pytorch/issues/17108
if(NOT MSVC)
  set(CUDA_USE_STATIC_CUDA_RUNTIME OFF CACHE INTERNAL "")
endif()

# Find CUDA.
find_package(CUDA)
if(NOT CUDA_FOUND)
  message(WARNING
    "Caffe2: CUDA cannot be found. Depending on whether you are building "
    "Caffe2 or a Caffe2 dependent library, the next warning / error will "
    "give you more info.")
  set(CAFFE2_USE_CUDA OFF)
  return()
endif()

# Enable CUDA language support
set(CUDAToolkit_ROOT "${CUDA_TOOLKIT_ROOT_DIR}")
# Pass clang as host compiler, which according to the docs
# Must be done before CUDA language is enabled, see
# https://cmake.org/cmake/help/v3.15/variable/CMAKE_CUDA_HOST_COMPILER.html
if("${CMAKE_CXX_COMPILER_ID}" MATCHES "Clang")
  set(CMAKE_CUDA_HOST_COMPILER "${CMAKE_C_COMPILER}")
endif()
enable_language(CUDA)
set(CMAKE_CUDA_STANDARD ${CMAKE_CXX_STANDARD})
set(CMAKE_CUDA_STANDARD_REQUIRED ON)

# CMP0074 - find_package will respect <PackageName>_ROOT variables
cmake_policy(PUSH)
if(CMAKE_VERSION VERSION_GREATER_EQUAL 3.12.0)
  cmake_policy(SET CMP0074 NEW)
endif()

find_package(CUDAToolkit REQUIRED)

cmake_policy(POP)

if(NOT CMAKE_CUDA_COMPILER_VERSION STREQUAL CUDAToolkit_VERSION OR
    NOT CUDA_INCLUDE_DIRS STREQUAL CUDAToolkit_INCLUDE_DIR)
  message(FATAL_ERROR "Found two conflicting CUDA installs:\n"
                      "V${CMAKE_CUDA_COMPILER_VERSION} in '${CUDA_INCLUDE_DIRS}' and\n"
                      "V${CUDAToolkit_VERSION} in '${CUDAToolkit_INCLUDE_DIR}'")
endif()

if(NOT TARGET CUDA::nvToolsExt)
  message(FATAL_ERROR "Failed to find nvToolsExt")
endif()

message(STATUS "Caffe2: CUDA detected: " ${CUDA_VERSION})
message(STATUS "Caffe2: CUDA nvcc is: " ${CUDA_NVCC_EXECUTABLE})
message(STATUS "Caffe2: CUDA toolkit directory: " ${CUDA_TOOLKIT_ROOT_DIR})
if(CUDA_VERSION VERSION_LESS 10.2)
  message(FATAL_ERROR "PyTorch requires CUDA 10.2 or above.")
endif()

if(CUDA_FOUND)
  # Sometimes, we may mismatch nvcc with the CUDA headers we are
  # compiling with, e.g., if a ccache nvcc is fed to us by CUDA_NVCC_EXECUTABLE
  # but the PATH is not consistent with CUDA_HOME.  It's better safe
  # than sorry: make sure everything is consistent.
  if(MSVC AND CMAKE_GENERATOR MATCHES "Visual Studio")
    # When using Visual Studio, it attempts to lock the whole binary dir when
    # `try_run` is called, which will cause the build to fail.
    string(RANDOM BUILD_SUFFIX)
    set(PROJECT_RANDOM_BINARY_DIR "${PROJECT_BINARY_DIR}/${BUILD_SUFFIX}")
  else()
    set(PROJECT_RANDOM_BINARY_DIR "${PROJECT_BINARY_DIR}")
  endif()
  set(file "${PROJECT_BINARY_DIR}/detect_cuda_version.cc")
  file(WRITE ${file} ""
    "#include <cuda.h>\n"
    "#include <cstdio>\n"
    "int main() {\n"
    "  printf(\"%d.%d\", CUDA_VERSION / 1000, (CUDA_VERSION / 10) % 100);\n"
    "  return 0;\n"
    "}\n"
    )
  if(NOT CMAKE_CROSSCOMPILING)
    try_run(run_result compile_result ${PROJECT_RANDOM_BINARY_DIR} ${file}
      CMAKE_FLAGS "-DINCLUDE_DIRECTORIES=${CUDA_INCLUDE_DIRS}"
      LINK_LIBRARIES ${CUDA_LIBRARIES}
      RUN_OUTPUT_VARIABLE cuda_version_from_header
      COMPILE_OUTPUT_VARIABLE output_var
      )
    if(NOT compile_result)
      message(FATAL_ERROR "Caffe2: Couldn't determine version from header: " ${output_var})
    endif()
    message(STATUS "Caffe2: Header version is: " ${cuda_version_from_header})
    if(NOT cuda_version_from_header STREQUAL ${CUDA_VERSION_STRING})
      # Force CUDA to be processed for again next time
      # TODO: I'm not sure if this counts as an implementation detail of
      # FindCUDA
      set(${cuda_version_from_findcuda} ${CUDA_VERSION_STRING})
      unset(CUDA_TOOLKIT_ROOT_DIR_INTERNAL CACHE)
      # Not strictly necessary, but for good luck.
      unset(CUDA_VERSION CACHE)
      # Error out
      message(FATAL_ERROR "FindCUDA says CUDA version is ${cuda_version_from_findcuda} (usually determined by nvcc), "
        "but the CUDA headers say the version is ${cuda_version_from_header}.  This often occurs "
        "when you set both CUDA_HOME and CUDA_NVCC_EXECUTABLE to "
        "non-standard locations, without also setting PATH to point to the correct nvcc.  "
        "Perhaps, try re-running this command again with PATH=${CUDA_TOOLKIT_ROOT_DIR}/bin:$PATH.  "
        "See above log messages for more diagnostics, and see https://github.com/pytorch/pytorch/issues/8092 for more details.")
    endif()
  endif()
endif()

# Find cuDNN.
if(USE_STATIC_CUDNN)
  set(CUDNN_STATIC ON CACHE BOOL "")
else()
  set(CUDNN_STATIC OFF CACHE BOOL "")
endif()

find_package(CUDNN)

if(CAFFE2_USE_CUDNN AND NOT CUDNN_FOUND)
  message(WARNING
    "Caffe2: Cannot find cuDNN library. Turning the option off")
  set(CAFFE2_USE_CUDNN OFF)
endif()

# Optionally, find TensorRT
if(CAFFE2_USE_TENSORRT)
  find_path(TENSORRT_INCLUDE_DIR NvInfer.h
    HINTS ${TENSORRT_ROOT} ${CUDA_TOOLKIT_ROOT_DIR}
    PATH_SUFFIXES include)
  find_library(TENSORRT_LIBRARY nvinfer
    HINTS ${TENSORRT_ROOT} ${CUDA_TOOLKIT_ROOT_DIR}
    PATH_SUFFIXES lib lib64 lib/x64)
  find_package_handle_standard_args(
    TENSORRT DEFAULT_MSG TENSORRT_INCLUDE_DIR TENSORRT_LIBRARY)
  if(TENSORRT_FOUND)
    execute_process(COMMAND /bin/sh -c "[ -r \"${TENSORRT_INCLUDE_DIR}/NvInferVersion.h\" ] && awk '/^\#define NV_TENSORRT_MAJOR/ {print $3}' \"${TENSORRT_INCLUDE_DIR}/NvInferVersion.h\"" OUTPUT_VARIABLE TENSORRT_VERSION_MAJOR)
    execute_process(COMMAND /bin/sh -c "[ -r \"${TENSORRT_INCLUDE_DIR}/NvInferVersion.h\" ] && awk '/^\#define NV_TENSORRT_MINOR/ {print $3}' \"${TENSORRT_INCLUDE_DIR}/NvInferVersion.h\"" OUTPUT_VARIABLE TENSORRT_VERSION_MINOR)
    if(TENSORRT_VERSION_MAJOR)
      string(STRIP ${TENSORRT_VERSION_MAJOR} TENSORRT_VERSION_MAJOR)
      string(STRIP ${TENSORRT_VERSION_MINOR} TENSORRT_VERSION_MINOR)
      set(TENSORRT_VERSION "${TENSORRT_VERSION_MAJOR}.${TENSORRT_VERSION_MINOR}")
      #CAFFE2_USE_TRT is set in Dependencies
      set(CMAKE_CXX_FLAGS "${CMAKE_CXX_FLAGS} -DTENSORRT_VERSION_MAJOR=${TENSORRT_VERSION_MAJOR}")
      set(CMAKE_CXX_FLAGS "${CMAKE_CXX_FLAGS} -DTENSORRT_VERSION_MINOR=${TENSORRT_VERSION_MINOR}")
    else()
      message(WARNING "Caffe2: Cannot find ${TENSORRT_INCLUDE_DIR}/NvInferVersion.h. Assuming TRT 5.0 which is no longer supported. Turning the option off.")
      set(CAFFE2_USE_TENSORRT OFF)
    endif()
  else()
    message(WARNING
      "Caffe2: Cannot find TensorRT library. Turning the option off.")
    set(CAFFE2_USE_TENSORRT OFF)
  endif()
endif()

# ---[ Extract versions
if(CAFFE2_USE_CUDNN)
  # Get cuDNN version
  if(EXISTS ${CUDNN_INCLUDE_PATH}/cudnn_version.h)
    file(READ ${CUDNN_INCLUDE_PATH}/cudnn_version.h CUDNN_HEADER_CONTENTS)
  else()
    file(READ ${CUDNN_INCLUDE_PATH}/cudnn.h CUDNN_HEADER_CONTENTS)
  endif()
  string(REGEX MATCH "define CUDNN_MAJOR * +([0-9]+)"
               CUDNN_VERSION_MAJOR "${CUDNN_HEADER_CONTENTS}")
  string(REGEX REPLACE "define CUDNN_MAJOR * +([0-9]+)" "\\1"
               CUDNN_VERSION_MAJOR "${CUDNN_VERSION_MAJOR}")
  string(REGEX MATCH "define CUDNN_MINOR * +([0-9]+)"
               CUDNN_VERSION_MINOR "${CUDNN_HEADER_CONTENTS}")
  string(REGEX REPLACE "define CUDNN_MINOR * +([0-9]+)" "\\1"
               CUDNN_VERSION_MINOR "${CUDNN_VERSION_MINOR}")
  string(REGEX MATCH "define CUDNN_PATCHLEVEL * +([0-9]+)"
               CUDNN_VERSION_PATCH "${CUDNN_HEADER_CONTENTS}")
  string(REGEX REPLACE "define CUDNN_PATCHLEVEL * +([0-9]+)" "\\1"
               CUDNN_VERSION_PATCH "${CUDNN_VERSION_PATCH}")
  # Assemble cuDNN version
  if(NOT CUDNN_VERSION_MAJOR)
    set(CUDNN_VERSION "?")
  else()
    set(CUDNN_VERSION
        "${CUDNN_VERSION_MAJOR}.${CUDNN_VERSION_MINOR}.${CUDNN_VERSION_PATCH}")
  endif()
  message(STATUS "Found cuDNN: v${CUDNN_VERSION}  (include: ${CUDNN_INCLUDE_PATH}, library: ${CUDNN_LIBRARY_PATH})")
  if(CUDNN_VERSION VERSION_LESS "7.0.0")
    message(FATAL_ERROR "PyTorch requires cuDNN 7 and above.")
  endif()
endif()

# ---[ CUDA libraries wrapper

# find libcuda.so and lbnvrtc.so
# For libcuda.so, we will find it under lib, lib64, and then the
# stubs folder, in case we are building on a system that does not
# have cuda driver installed. On windows, we also search under the
# folder lib/x64.
set(CUDA_CUDA_LIB "${CUDA_cuda_driver_LIBRARY}" CACHE FILEPATH "")
set(CUDA_NVRTC_LIB "${CUDA_nvrtc_LIBRARY}" CACHE FILEPATH "")
if(CUDA_NVRTC_LIB AND NOT CUDA_NVRTC_SHORTHASH)
  if("${PYTHON_EXECUTABLE}" STREQUAL "")
    set(_python_exe "python")
  else()
    set(_python_exe "${PYTHON_EXECUTABLE}")
  endif()
  execute_process(
    COMMAND "${_python_exe}" -c
    "import hashlib;hash=hashlib.sha256();hash.update(open('${CUDA_NVRTC_LIB}','rb').read());print(hash.hexdigest()[:8])"
    RESULT_VARIABLE _retval
    OUTPUT_VARIABLE CUDA_NVRTC_SHORTHASH)
  if(NOT _retval EQUAL 0)
    message(WARNING "Failed to compute shorthash for libnvrtc.so")
    set(CUDA_NVRTC_SHORTHASH "XXXXXXXX")
  else()
    string(STRIP "${CUDA_NVRTC_SHORTHASH}" CUDA_NVRTC_SHORTHASH)
    message(STATUS "${CUDA_NVRTC_LIB} shorthash is ${CUDA_NVRTC_SHORTHASH}")
  endif()
endif()

# Create new style imported libraries.
# Several of these libraries have a hardcoded path if CAFFE2_STATIC_LINK_CUDA
# is set. This path is where sane CUDA installations have their static
# libraries installed. This flag should only be used for binary builds, so
# end-users should never have this flag set.

# cuda
add_library(caffe2::cuda INTERFACE IMPORTED)
set_property(
    TARGET caffe2::cuda PROPERTY INTERFACE_LINK_LIBRARIES
    CUDA::cuda_driver)

# cudart
add_library(torch::cudart INTERFACE IMPORTED)
if(CAFFE2_STATIC_LINK_CUDA)
    set_property(
        TARGET torch::cudart PROPERTY INTERFACE_LINK_LIBRARIES
        CUDA::cudart_static)
else()
    set_property(
        TARGET torch::cudart PROPERTY INTERFACE_LINK_LIBRARIES
        CUDA::cudart)
endif()

# nvToolsExt
add_library(torch::nvtoolsext INTERFACE IMPORTED)
set_property(
    TARGET torch::nvtoolsext PROPERTY INTERFACE_LINK_LIBRARIES
    CUDA::nvToolsExt)

# cublas
add_library(caffe2::cublas INTERFACE IMPORTED)
if(CAFFE2_STATIC_LINK_CUDA AND NOT WIN32)
    set_property(
        TARGET caffe2::cublas PROPERTY INTERFACE_LINK_LIBRARIES
        CUDA::cublas_static CUDA::cublasLt_static)
else()
    set_property(
        TARGET caffe2::cublas PROPERTY INTERFACE_LINK_LIBRARIES
        CUDA::cublas CUDA::cublasLt)
endif()

# cudnn public and private interfaces
# static linking is handled by USE_STATIC_CUDNN environment variable
# If library is linked dynamically, than private interface is no-op
# If library is linked statically:
#  - public interface would only reference headers
#  - private interface will contain the actual link instructions
if(CAFFE2_USE_CUDNN)
  add_library(caffe2::cudnn-public INTERFACE IMPORTED)
  set_property(
    TARGET caffe2::cudnn-public PROPERTY INTERFACE_INCLUDE_DIRECTORIES
    ${CUDNN_INCLUDE_PATH})
  add_library(caffe2::cudnn-private INTERFACE IMPORTED)
  set_property(
    TARGET caffe2::cudnn-private PROPERTY INTERFACE_INCLUDE_DIRECTORIES
    ${CUDNN_INCLUDE_PATH})
  if(CUDNN_STATIC AND NOT WIN32)
    set_property(
      TARGET caffe2::cudnn-private PROPERTY INTERFACE_LINK_LIBRARIES
      ${CUDNN_LIBRARY_PATH})
    set_property(
      TARGET caffe2::cudnn-private APPEND PROPERTY INTERFACE_LINK_LIBRARIES
      "${CUDA_TOOLKIT_ROOT_DIR}/lib64/libculibos.a" dl)
    # Add explicit dependency on cublas to cudnn
    get_target_property(__tmp caffe2::cublas INTERFACE_LINK_LIBRARIES)
    set_property(
      TARGET caffe2::cudnn-private APPEND PROPERTY INTERFACE_LINK_LIBRARIES
      "${__tmp}")
    # Lines below use target_link_libraries because we support cmake 3.5+.
    # For cmake 3.13+, target_link_options to set INTERFACE_LINK_OPTIONS would be better.
    # https://cmake.org/cmake/help/v3.5/command/target_link_libraries.html warns
    # "Item names starting with -, but not -l or -framework, are treated as linker flags.
    #  Note that such flags will be treated like any other library link item for purposes
    #  of transitive dependencies, so they are generally safe to specify only as private
    #  link items that will not propagate to dependents."
    # Propagating to a dependent (torch_cuda) is exactly what we want here, so we are
    # flouting the warning, but I can't think of a better (3.5+ compatible) way.
    target_link_libraries(caffe2::cudnn-private INTERFACE
        "-Wl,--exclude-libs,libcudnn_static.a")
  else()
  set_property(
    TARGET caffe2::cudnn-public PROPERTY INTERFACE_LINK_LIBRARIES
    ${CUDNN_LIBRARY_PATH})
  endif()
endif()

# curand
add_library(caffe2::curand INTERFACE IMPORTED)
if(CAFFE2_STATIC_LINK_CUDA AND NOT WIN32)
    set_property(
        TARGET caffe2::curand PROPERTY INTERFACE_LINK_LIBRARIES
        CUDA::curand_static)
else()
    set_property(
        TARGET caffe2::curand PROPERTY INTERFACE_LINK_LIBRARIES
        CUDA::curand)
endif()

# cufft
add_library(caffe2::cufft INTERFACE IMPORTED)
if(CAFFE2_STATIC_LINK_CUDA AND NOT WIN32)
    set_property(
        TARGET caffe2::cufft PROPERTY INTERFACE_LINK_LIBRARIES
        CUDA::cufft_static_nocallback)
else()
    set_property(
        TARGET caffe2::cufft PROPERTY INTERFACE_LINK_LIBRARIES
        CUDA::cufft)
endif()

# cusparse
add_library(caffe2::cusparse INTERFACE IMPORTED)
if(CAFFE2_STATIC_LINK_CUDA AND NOT WIN32)
    set_property(
        TARGET caffe2::cusparse PROPERTY INTERFACE_LINK_LIBRARIES
        CUDA::cusparse_static)
else()
    set_property(
        TARGET caffe2::cusparse PROPERTY INTERFACE_LINK_LIBRARIES
        CUDA::cusparse)
endif()
<<<<<<< HEAD
=======

# cusolver
add_library(caffe2::cusolver INTERFACE IMPORTED)
if(CAFFE2_STATIC_LINK_CUDA AND NOT WIN32)
    set_property(
        TARGET caffe2::cusolver PROPERTY INTERFACE_LINK_LIBRARIES
        "${CUDA_TOOLKIT_ROOT_DIR}/lib64/libcusolver_static.a"
        "${CUDA_TOOLKIT_ROOT_DIR}/lib64/liblapack_static.a"
        "${CUDA_TOOLKIT_ROOT_DIR}/lib64/libculibos.a" dl)
else()
    set_property(
        TARGET caffe2::cusolver PROPERTY INTERFACE_LINK_LIBRARIES
        ${CUDA_cusolver_LIBRARY})
endif()
set_property(
    TARGET caffe2::cusparse PROPERTY INTERFACE_INCLUDE_DIRECTORIES
    ${CUDA_INCLUDE_DIRS})
>>>>>>> 00dec9a3

# TensorRT
if(CAFFE2_USE_TENSORRT)
  add_library(caffe2::tensorrt UNKNOWN IMPORTED)
  set_property(
      TARGET caffe2::tensorrt PROPERTY IMPORTED_LOCATION
      ${TENSORRT_LIBRARY})
  set_property(
      TARGET caffe2::tensorrt PROPERTY INTERFACE_INCLUDE_DIRECTORIES
      ${TENSORRT_INCLUDE_DIR})
endif()

# nvrtc
add_library(caffe2::nvrtc INTERFACE IMPORTED)
set_property(
    TARGET caffe2::nvrtc PROPERTY INTERFACE_LINK_LIBRARIES
    CUDA::nvrtc)

# Note: in theory, we can add similar dependent library wrappers. For
# now, Caffe2 only uses the above libraries, so we will only wrap
# these.

# Special care for windows platform: we know that 32-bit windows does not
# support cuda.
if(${CMAKE_SYSTEM_NAME} STREQUAL "Windows")
  if(NOT (CMAKE_SIZEOF_VOID_P EQUAL 8))
    message(FATAL_ERROR
            "CUDA support not available with 32-bit windows. Did you "
            "forget to set Win64 in the generator target?")
    return()
  endif()
endif()

# Add onnx namepsace definition to nvcc
if(ONNX_NAMESPACE)
  list(APPEND CUDA_NVCC_FLAGS "-DONNX_NAMESPACE=${ONNX_NAMESPACE}")
else()
  list(APPEND CUDA_NVCC_FLAGS "-DONNX_NAMESPACE=onnx_c2")
endif()

# Don't activate VC env again for Ninja generators with MSVC on Windows if CUDAHOSTCXX is not defined
# by adding --use-local-env.
if(MSVC AND CMAKE_GENERATOR STREQUAL "Ninja" AND NOT DEFINED ENV{CUDAHOSTCXX})
  list(APPEND CUDA_NVCC_FLAGS "--use-local-env")
endif()

# setting nvcc arch flags
torch_cuda_get_nvcc_gencode_flag(NVCC_FLAGS_EXTRA)
# CMake 3.18 adds integrated support for architecture selection, but we can't rely on it
set(CMAKE_CUDA_ARCHITECTURES OFF)
list(APPEND CUDA_NVCC_FLAGS ${NVCC_FLAGS_EXTRA})
message(STATUS "Added CUDA NVCC flags for: ${NVCC_FLAGS_EXTRA}")

# disable some nvcc diagnostic that appears in boost, glog, glags, opencv, etc.
foreach(diag cc_clobber_ignored integer_sign_change useless_using_declaration
             set_but_not_used field_without_dll_interface
             base_class_has_different_dll_interface
             dll_interface_conflict_none_assumed
             dll_interface_conflict_dllexport_assumed
             implicit_return_from_non_void_function
             unsigned_compare_with_zero
             declared_but_not_referenced
             bad_friend_decl)
  list(APPEND SUPPRESS_WARNING_FLAGS --diag_suppress=${diag})
endforeach()
string(REPLACE ";" "," SUPPRESS_WARNING_FLAGS "${SUPPRESS_WARNING_FLAGS}")
list(APPEND CUDA_NVCC_FLAGS -Xcudafe ${SUPPRESS_WARNING_FLAGS})

set(CUDA_PROPAGATE_HOST_FLAGS_BLOCKLIST "-Werror")
if(MSVC)
  list(APPEND CUDA_NVCC_FLAGS "--Werror" "cross-execution-space-call")
  list(APPEND CUDA_NVCC_FLAGS "--no-host-device-move-forward")
endif()

# OpenMP flags for NVCC with Clang-cl
if("${CMAKE_CXX_SIMULATE_ID}" STREQUAL "MSVC"
  AND "${CMAKE_CXX_COMPILER_ID}" STREQUAL "Clang")
  list(APPEND CUDA_PROPAGATE_HOST_FLAGS_BLOCKLIST "-Xclang" "-fopenmp")
  if(MSVC_TOOLSET_VERSION LESS 142)
    list(APPEND CUDA_NVCC_FLAGS "-Xcompiler" "-openmp")
  else()
    list(APPEND CUDA_NVCC_FLAGS "-Xcompiler" "-openmp:experimental")
  endif()
endif()

# Debug and Release symbol support
if(MSVC)
  if(${CAFFE2_USE_MSVC_STATIC_RUNTIME})
    string(APPEND CMAKE_CUDA_FLAGS_DEBUG " -Xcompiler /MTd")
    string(APPEND CMAKE_CUDA_FLAGS_MINSIZEREL " -Xcompiler /MT")
    string(APPEND CMAKE_CUDA_FLAGS_RELEASE " -Xcompiler /MT")
    string(APPEND CMAKE_CUDA_FLAGS_RELWITHDEBINFO " -Xcompiler /MT")
  else()
    string(APPEND CMAKE_CUDA_FLAGS_DEBUG " -Xcompiler /MDd")
    string(APPEND CMAKE_CUDA_FLAGS_MINSIZEREL " -Xcompiler /MD")
    string(APPEND CMAKE_CUDA_FLAGS_RELEASE " -Xcompiler /MD")
    string(APPEND CMAKE_CUDA_FLAGS_RELWITHDEBINFO " -Xcompiler /MD")
  endif()
  if(CUDA_NVCC_FLAGS MATCHES "Zi")
    list(APPEND CUDA_NVCC_FLAGS "-Xcompiler" "-FS")
  endif()
elseif(CUDA_DEVICE_DEBUG)
  list(APPEND CUDA_NVCC_FLAGS "-g" "-G")  # -G enables device code debugging symbols
endif()

# Set expt-relaxed-constexpr to suppress Eigen warnings
list(APPEND CUDA_NVCC_FLAGS "--expt-relaxed-constexpr")

# Set expt-extended-lambda to support lambda on device
list(APPEND CUDA_NVCC_FLAGS "--expt-extended-lambda")

foreach(FLAG ${CUDA_NVCC_FLAGS})
  string(FIND "${FLAG}" " " flag_space_position)
  if(NOT flag_space_position EQUAL -1)
    message(FATAL_ERROR "Found spaces in CUDA_NVCC_FLAGS entry '${FLAG}'")
  endif()
  string(APPEND CMAKE_CUDA_FLAGS " ${FLAG}")
endforeach()<|MERGE_RESOLUTION|>--- conflicted
+++ resolved
@@ -358,26 +358,18 @@
         TARGET caffe2::cusparse PROPERTY INTERFACE_LINK_LIBRARIES
         CUDA::cusparse)
 endif()
-<<<<<<< HEAD
-=======
 
 # cusolver
 add_library(caffe2::cusolver INTERFACE IMPORTED)
 if(CAFFE2_STATIC_LINK_CUDA AND NOT WIN32)
     set_property(
         TARGET caffe2::cusolver PROPERTY INTERFACE_LINK_LIBRARIES
-        "${CUDA_TOOLKIT_ROOT_DIR}/lib64/libcusolver_static.a"
-        "${CUDA_TOOLKIT_ROOT_DIR}/lib64/liblapack_static.a"
-        "${CUDA_TOOLKIT_ROOT_DIR}/lib64/libculibos.a" dl)
+        CUDA::cusolver_static)
 else()
     set_property(
         TARGET caffe2::cusolver PROPERTY INTERFACE_LINK_LIBRARIES
         ${CUDA_cusolver_LIBRARY})
 endif()
-set_property(
-    TARGET caffe2::cusparse PROPERTY INTERFACE_INCLUDE_DIRECTORIES
-    ${CUDA_INCLUDE_DIRS})
->>>>>>> 00dec9a3
 
 # TensorRT
 if(CAFFE2_USE_TENSORRT)
