--- conflicted
+++ resolved
@@ -302,8 +302,6 @@
 
 
 def aot_dispatch_autograd(flat_fn, flat_args: List[Tensor], aot_config: AOTConfig):
-<<<<<<< HEAD
-=======
     # Deduplicate inputs.  Suppose you have:
     #
     #   [a, b, a, c]
@@ -327,7 +325,6 @@
     # and the autograd.Function must take deduped_flat_args; everything
     # else is just getting the types right.
 
->>>>>>> fb2479a6
     seen_args = {}
     deduped_flat_args = []
     drop_args = set()
