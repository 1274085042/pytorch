import inspect
from collections import defaultdict
from functools import wraps
from itertools import chain
from typing import Callable, Dict, List, Sequence, Union

import torch
import torch.library
from torch._ops import HigherOrderOperator, OpOverload, OpOverloadPacket
from torch._prims_common import CustomOutParamAnnotation
from torch.utils import _pytree as pytree

__all__ = [
    "decomposition_table",
    "pre_autograd_decomposition_table",
    "meta_table",
    "register_decomposition",
    "get_decompositions",
    "core_aten_decompositions",
]


# TODO: relax key type here; torch registrations should be possible to; but
# right now this type is accurate
global_decomposition_table: Dict[
    str, Dict[torch._ops.OperatorBase, Callable]
] = defaultdict(dict)

decomposition_table = global_decomposition_table["post_autograd"]
pre_autograd_decomposition_table = global_decomposition_table["pre_autograd"]
meta_table = global_decomposition_table["meta"]


def _add_op_to_registry(registry, op, fn):
    """
    This is an internal API for adding an op to the decomposition table.

    If op is OpOverload, it will be added to the registry directly.
    If op is OpOverloadPacket, all the valid op_overloads in the packet will be added to the registry.
    """
    overloads: List[Union[torch._ops.OperatorBase]] = []
    if isinstance(op, HigherOrderOperator):
        # There's no concept of overloads for HigherOrderOperator
        registry[op] = fn
        return
    elif isinstance(op, OpOverload):
        overloads.append(op)
    else:
        assert isinstance(op, OpOverloadPacket)
        for ol in op.overloads():
            overloads.append(getattr(op, ol))

    for op_overload in overloads:
        if op_overload in registry:
            raise RuntimeError(f"duplicate registrations for {op_overload}")
        # TorchScript dumps a bunch of extra nonsense overloads
        # which don't have corresponding dispatcher entries, we need
        # to filter those out, e.g aten.add.float_int
        if torch._C._dispatch_has_kernel(op_overload.name()):
            registry[op_overload] = fn


def _convert_out_params(f):
    out_annotation = f.__annotations__.get("out")

    # If there are no out params, do not wrap the function.
    if not out_annotation:
        return f

    # Hack to detect when out is a Tuple. There seems to be no pretty way of doing this
    if getattr(out_annotation, "__origin__", None) is tuple:
        sig = inspect.signature(f)
        out_names = sig.return_annotation._fields
        # If out is a tuple, we need to register a function that unpacks all the out
        # elements as this is what native_functions.yaml expects

        @wraps(f)
        def _fn(*args, **kwargs):
            out_kwargs = tuple(kwargs.pop(o, None) for o in out_names)
            # Either all of the out kwargs are set or none of them
            is_none = out_kwargs[0] is None
            assert all((o is None) == is_none for o in out_kwargs)
            return f(*args, **kwargs, out=None if is_none else out_kwargs)

        out_params = [
            inspect.Parameter(
                o,
                kind=inspect.Parameter.KEYWORD_ONLY,
                default=None,
                annotation=t,
            )
            for o, t in zip(out_names, out_annotation.__args__)
        ]
        # Drop the out parameter and concatenate the new kwargs in the signature
        params = chain((v for k, v in sig.parameters.items() if k != "out"), out_params)
        _fn.__signature__ = inspect.Signature(  # type: ignore[attr-defined]
            parameters=params, return_annotation=sig.return_annotation  # type: ignore[arg-type]
        )
        # Drop the out parameter and concatenate the new kwargs in the annotations
        _fn.__annotations__ = {k: v for k, v in f.__annotations__.items() if k != "out"}
        for o in out_params:
            _fn.__annotations__[o.name] = o.annotation

        # Propagate that this function is wrapped by `out_wrapper`
        _fn._torch_decompositions_out_wrapper = f._torch_decompositions_out_wrapper  # type: ignore[attr-defined]

        return _fn

    # Alternatively, there may be a single tensor out parameter with a name
    # other than "out". This will need special treatment and is indicated by an
    # annotation, which we will remove here so it is not exposed after wrapping.
    custom_out_param_name = f.__annotations__.pop(CustomOutParamAnnotation, None)
    if custom_out_param_name:

        @wraps(f)
        def _fn(*args, **kwargs):
            out_kwarg = kwargs.pop(custom_out_param_name, None)
            return f(*args, **kwargs, out=out_kwarg)

        out_param = inspect.Parameter(
            custom_out_param_name,
            kind=inspect.Parameter.KEYWORD_ONLY,
            default=None,
            annotation=out_annotation,
        )

        # Drop the out parameter and concatenate the new kwarg in the signature
        sig = inspect.signature(f)
        params = chain(
            (v for k, v in sig.parameters.items() if k != "out"), (out_param,)
        )
        _fn.__signature__ = inspect.Signature(  # type: ignore[attr-defined]
            parameters=params, return_annotation=sig.return_annotation  # type: ignore[arg-type]
        )

        # Drop the out parameter and concatenate the new kwargs in the annotations
        _fn.__annotations__ = {k: v for k, v in f.__annotations__.items() if k != "out"}
        _fn.__annotations__[out_param.name] = out_param.annotation

        return _fn

    return f


def register_decomposition(
    aten_op, registry=None, *, type="post_autograd", unsafe=False
):
    """
    A decorator to register a function as a decomposition to the Python
    decomposition table.  Use it like this::

        @register_decomposition(torch.ops.aten.clamp_min)
        def clamp_min(x):
            return torch.clamp(self, min=min)

    If you are writing a new decomposition, consider contributing it
    directly to PyTorch in torch._decomp.decompositions.

    This API is experimental; we are almost certainly going to extend
    the API when we make decompositions eligible for use in transforms (e.g.,
    autograd) and not just backend tracing, where we then need to know if a
    decomposition can be used to simulate a transform.

    By default, we also will register it to the Meta key of dispatcher,
    and replace the c++ Meta implementation if there is already one.

    unsafe kwarg is for reuse of this function for registering non-function
    things
    """

    assert type in {"post_autograd", "pre_autograd", "meta"}

    def decomposition_decorator(fn: Callable) -> Callable:
        if not unsafe:
            fn = _convert_out_params(fn)

        nonlocal registry
        if registry is None:
            registry = global_decomposition_table[type]

        def register(op):
            _add_op_to_registry(registry, op, fn)

        # To handle allowing multiple aten_ops at once
        pytree.tree_map_(register, aten_op)
        return fn

    return decomposition_decorator


def get_decompositions(
    aten_ops: Sequence[Union[torch._ops.OperatorBase, OpOverloadPacket]],
    type: str = "post_autograd",
) -> Dict[torch._ops.OperatorBase, Callable]:
    """
    Retrieve a dictionary of decompositions corresponding to the list of
    operator overloads and overload packets passed as input.  Overload
    packets will include all decomposed overloads in the packet.  If there is
    no decomposition for a requested operator, it is silently ignored.

    This API is experimental; we are almost certainly going to give an alternate,
    more recommended formulation, where a user provides the set of operators
    they know how to implement, and we provide decompositions for everything
    not in this set.
    """
    assert type in {"post_autograd", "pre_autograd", "meta"}

    registry = global_decomposition_table[type]
    packets_to_overloads = defaultdict(list)
    for opo in registry:
        if isinstance(opo, (OpOverload, OpOverloadPacket)):
            packets_to_overloads[opo.overloadpacket].append(opo)
    decompositions: Dict[torch._ops.OperatorBase, Callable] = {}
    for op in aten_ops:
        if isinstance(op, OpOverloadPacket) and op in packets_to_overloads:
            for op_overload in packets_to_overloads[op]:
                decompositions[op_overload] = registry[op_overload]
        elif isinstance(op, (torch._ops.OperatorBase)) and op in registry:
            decompositions[op] = registry[op]
    return decompositions


def remove_decompositions(
    decompositions: Dict[torch._ops.OperatorBase, Callable],
    aten_ops: Sequence[Union[OpOverload, OpOverloadPacket]],
) -> None:
    """
    Given a dictionary of decompositions obtained from get_decompositions(), removes
    operators associated with a list of operator overloads and overload packets passed
    as input. If the decomposition dictionary does not contain a decomposition that is
    specified to be removed, it is silently ignored.
    """
    for op in aten_ops:
        if isinstance(op, OpOverloadPacket):
            for overload_name in op.overloads():
                opo = getattr(op, overload_name)
                decompositions.pop(opo, None)
        elif isinstance(op, OpOverload):
            decompositions.pop(op, None)


# populate the table
import torch._decomp.decompositions
import torch._refs


# See NOTE [Core ATen Ops]
#
# list was copied from torch/_inductor/decomposition.py
# excluding decompositions that results in prim ops
# Resulting opset of decomposition is core aten ops
def core_aten_decompositions() -> Dict[torch._ops.OperatorBase, Callable]:
    aten = torch.ops.aten
    return get_decompositions(
        [
            aten.addcdiv,
            aten.addcdiv_,
            aten.addcmul,
            aten.addcmul_,
            aten.addr,
            aten.affine_grid_generator,
            aten.all,
            aten.aminmax,
            aten.arange.default,
            aten.arange.start,
            aten.avg_pool2d_backward,
            aten.baddbmm,
            aten.binary_cross_entropy,
            aten.binary_cross_entropy_backward,
            aten.binary_cross_entropy_with_logits,
            aten.block_diag,
            aten.celu,
            aten.celu_,
            aten.clamp_max,
            aten.clamp_min,
            aten.col2im,
            aten.count_nonzero,
            aten.linalg_cross,
            aten.cudnn_batch_norm,
            aten.cudnn_batch_norm_backward,
            aten.deg2rad,
            aten.deg2rad_,
            aten.detach,
            aten.diag_embed,
            aten.diagonal_backward,
            aten.dot,
            aten.vdot,
            aten.elu,
            aten.elu_,
            aten.elu_backward,
            aten._embedding_bag,
            aten.embedding_dense_backward,
            aten.empty_like,
            aten._euclidean_dist.default,
            aten.expand_as,
            aten.eye,
            aten.fill,
            aten.fill_,
            aten.floor_divide,
            aten.frac,
            aten.frac_,
            aten._fused_moving_avg_obs_fq_helper,
            aten.gelu_,
            aten.gelu_backward,
            aten.glu,
            aten.glu_backward,
            aten.hardshrink,
            aten.hardsigmoid,
            aten.hardsigmoid_,
            aten.hardsigmoid_backward,
            aten.hardswish,
            aten.hardswish_,
            aten.hardswish_backward,
            aten.hardtanh_,
            aten.hardtanh_backward,
            aten.heaviside,
            aten.heaviside_,
            aten.huber_loss,
            aten.huber_loss_backward,
            aten.im2col,
            aten.index_add,
            aten.index_add_,
            aten.index_copy,
            aten.index_copy_,
            aten.index_fill,
            aten.index_fill_,
            aten.isin,
            aten.isneginf,
            aten.isposinf,
            aten.l1_loss,
            aten._lazy_clone,
            aten.leaky_relu_,
            aten.leaky_relu_backward,
            aten.lerp,
            aten.lerp_,
            aten.linspace,
            aten.logaddexp,
            aten.logaddexp2,
            aten.logit,
            aten.logit_,
            aten.logit_backward,
            aten.log_sigmoid_backward,
            aten.log_sigmoid_forward,
            aten._log_softmax_backward_data,
            aten.logspace,
            aten.logsumexp.default,
            aten.masked_fill,
            aten.masked_fill_,
            aten.mish,
            aten.mish_,
            aten.mse_loss,
            aten.mse_loss_backward,
            aten.multi_margin_loss,
            aten.multilabel_margin_loss_forward,
            aten.mv,
            aten.mvlgamma,
            aten.mvlgamma_,
            aten.nansum,
            aten.nan_to_num,
            aten.nan_to_num_,
            aten.narrow,
            aten.native_batch_norm_backward,
            aten.native_dropout_backward,
            aten.native_group_norm_backward,
            aten.native_layer_norm_backward,
            aten.new_empty,
            aten.new_full,
            aten.new_ones,
            aten.new_zeros,
            aten.nll_loss_backward,
            aten.nll_loss_forward,
            aten.norm,
            aten.ones,
            aten.ones_like,
<<<<<<< HEAD
            aten.put,
            aten.put_,
            aten.pixel_shuffle,
=======
>>>>>>> 973a39e2
            aten.pixel_unshuffle,
            aten._prelu_kernel,
            aten._prelu_kernel_backward,
            aten._reshape_alias,
            aten.rad2deg,
            aten.rad2deg_,
            aten.reflection_pad1d,
            aten.reflection_pad2d,
            aten.reflection_pad3d,
            aten.replication_pad1d,
            aten.replication_pad2d,
            aten.replication_pad3d,
            aten.renorm,
            aten.renorm_,
            aten.replication_pad2d,
            aten.roll,
            aten.rot90,
            aten.rrelu_with_noise,
            aten.rrelu_with_noise_,
            aten.rsub,
            aten._scaled_dot_product_flash_attention_for_cpu.default,
            aten.select_backward,
            aten.select_scatter,
            aten.sgn,
            aten.sgn_,
            aten.sigmoid_backward,
            aten.silu,
            aten.silu_,
            aten.silu_backward,
            aten.sinc,
            aten.sinc_,
            aten.slice_backward,
            aten.smooth_l1_loss,
            aten.smooth_l1_loss_backward,
            aten.soft_margin_loss,
            aten.soft_margin_loss_backward,
            aten._softmax_backward_data,
            aten.softplus,
            aten.softplus_backward,
            aten.softshrink,
            aten.special_entr,
            aten.special_log_ndtr,
            aten.special_xlog1py,
            aten.split.Tensor,
            aten.split_with_sizes_copy,
            aten.squeeze.default,
            aten.squeeze.dim,
            aten.std,
            aten.std_mean,
            aten.stack,
            aten.sum.default,
            aten.sum.out,
            aten.t,
            aten.take,
            aten.tanh_backward,
            aten.threshold,
            aten.threshold_,
            aten.threshold_backward,
            aten.trace,
            aten.transpose.int,
            aten.tril,
            aten.tril_,
            aten.triu,
            aten.triu_,
            aten.unbind,
            aten.unfold_backward,
            aten.unfold_copy,
            aten._unsafe_index,
            aten.unsafe_split.Tensor,
            aten.unsafe_split_with_sizes,
            aten._unsafe_view,
            aten.upsample_bilinear2d,
            aten.upsample_nearest2d_backward,
            aten.view_as_complex,
            aten.xlogy,
            aten.xlogy_,
            aten.zero,
            aten.zero_,
            aten.zeros,
            aten.zeros_like,
            aten._weight_norm_interface,
        ]
    )<|MERGE_RESOLUTION|>--- conflicted
+++ resolved
@@ -372,12 +372,8 @@
             aten.norm,
             aten.ones,
             aten.ones_like,
-<<<<<<< HEAD
             aten.put,
             aten.put_,
-            aten.pixel_shuffle,
-=======
->>>>>>> 973a39e2
             aten.pixel_unshuffle,
             aten._prelu_kernel,
             aten._prelu_kernel_backward,
