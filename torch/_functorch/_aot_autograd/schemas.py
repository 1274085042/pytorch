--- conflicted
+++ resolved
@@ -4,12 +4,8 @@
 """
 
 import collections
-<<<<<<< HEAD
+import functools
 from dataclasses import dataclass, field
-=======
-import functools
-from dataclasses import dataclass
->>>>>>> ee379b15
 from enum import Enum
 from typing import Any, Callable, Dict, List, NewType, Optional, Set, Tuple, Union
 
@@ -271,10 +267,10 @@
     # raised
     deterministic: Optional[bool] = None
 
-    # Map of operator to token. If there are side-effectful operators,
-    # FunctionalTensorMode will populate this dictionary telling us how many
-    # tokens we will need during tracing.
-    tokens: Dict[torch._ops.OpOverload, torch.Tensor] = field(default_factory=dict)
+    # Map of effect type (ex. _EffectType.ORDERED) to token.  If there are
+    # side-effectful operators, FunctionalTensorMode will populate this
+    # dictionary telling us how many tokens we will need during tracing.
+    tokens: Dict[Any, torch.Tensor] = field(default_factory=dict)
 
     def __post_init__(self):
         # pre-compute the indices of the inputs that are mutated.
@@ -619,8 +615,8 @@
         for idx, input_info in enumerate(view_mutation_metadata.input_info):
             if input_info.mutates_data:
                 # Only buffers can be mutated, not parameters
-                assert idx >= num_tokens + len(parameters)
-                mutations.append(names[idx])
+                assert idx >= len(parameters)
+                mutations.append(names[idx + num_tokens])
 
         assert len(mutations) == view_mutation_metadata.num_mutated_inp_runtime_indices
 
