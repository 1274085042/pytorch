--- conflicted
+++ resolved
@@ -76,12 +76,8 @@
 
     def runtime_wrapper(*args):
         # Pass in effect tokens (See Note [Side-Effectful Tokens in AOTAutograd])
-<<<<<<< HEAD
-        args = (*[torch.tensor([])] * num_tokens, *args)
-=======
         if num_tokens > 0:
             args = (*[torch.empty(0)] * num_tokens, *args)
->>>>>>> eb5381da
 
         if trace_joint:
             args_ = list(args)
