# mypy: ignore-errors

import functools

import inspect
import operator
import types
from typing import Dict, List

try:
    import numpy as np
except ModuleNotFoundError:
    np = None


import sympy

import torch._numpy as tnp

import torch.fx
import torch.random
from torch._dynamo import compiled_autograd

from torch.fx.experimental.symbolic_shapes import (
    guard_scalar,
    GuardOnDataDependentSymNode,
    has_free_symbols,
    is_symbolic,
    SymTypes,
)

from .. import config, variables
from .._trace_wrapped_higher_order_op import trace_wrapped

from ..exc import unimplemented, UserError, UserErrorType
from ..guards import GuardBuilder, install_guard
from ..source import AttrSource
from ..utils import (
    fqn,
    get_custom_getattr,
    get_fake_value,
    get_real_value,
    guard_if_dyn,
    object_has_getattribute,
    product,
    proxy_args_kwargs,
    tensortype_to_dtype,
)
from .base import VariableTracker
from .constant import ConstantVariable
from .lists import SizeVariable

supported_tensor_comparison_ops = {
    ">": operator.gt,
    "<": operator.lt,
    ">=": operator.ge,
    "<=": operator.le,
    "==": operator.eq,
    "!=": operator.ne,
}
supported_const_comparison_ops = {
    "is": operator.is_,
    "is not": operator.is_not,
    "==": operator.eq,
    "!=": operator.ne,
}


class TensorVariable(VariableTracker):
    """A torch.Tensor input or an intermediate value in the FX graph"""

    _nonvar_fields = {
        "proxy",
        "dtype",
        "device",
        "layout",
        "ndim",
        "size",
        "stride",
        "requires_grad",
        "is_quantized",
        "is_contiguous",
        "is_sparse",
        "class_type",
        "specialized_value",
        *VariableTracker._nonvar_fields,
    }

    def get_real_value(self):
        """
        Get the actual value represented by this variable if computation is run
        using the user-provided inputs.
        NOTE: this runs actual tensor computation and may be
        slow and memory-intensive.
        """
        return get_real_value(self.proxy.node, self.proxy.tracer)

    def __init__(
        self,
        proxy: torch.fx.Proxy,
        *,
        dtype,
        device,
        layout,
        ndim,
        requires_grad,
        is_quantized,
        is_sparse,
        class_type,
        size=None,
        stride=None,
        is_contiguous=None,
        **kwargs,
    ):
        super().__init__(**kwargs)
        self.proxy = proxy
        self.dtype = dtype
        self.device = device
        self.layout = layout
        self.ndim = ndim
        self.size = size
        self.stride = stride
        self.requires_grad = requires_grad
        self.is_quantized = is_quantized
        self.is_contiguous = is_contiguous
        self.is_sparse = is_sparse
        self.class_type = class_type

    def as_proxy(self):
        return self.proxy

    def python_type(self):
        return self.class_type

    @staticmethod
    def specialize(value: torch.Tensor):
        props = {
            "dtype": value.dtype,
            "device": value.device,
            "layout": value.layout,
            "ndim": int(value.ndim),
            "requires_grad": value.requires_grad,
            "is_quantized": value.is_quantized,
            "is_sparse": value.is_sparse,
            "class_type": type(value),
        }
        if not has_free_symbols(value):
            # this is a fully static shape, and the keys on props here inform specialization.
            # We have to cast to int here, because these might get accessed as ConstantVariable, which has
            # a strict no-symint policy. If we got here due to not having free symbols, this is a known constant
            # already. We could remove the discrepancy here, by having ConstantVariable be more permissive for
            # constant backed SymInts, but that assert being strict has led to some good signal in hunting bugs, and
            # I'd like to keep it around for now.
            props["size"] = tuple(
                # the non is_symbolic case applies to the jagged layout
                # NestedTensor case as singleton ints are not symbolic
                [int(s) if is_symbolic(s) else s for s in value.size()]
            )
            props["stride"] = tuple(value.stride())
            if torch._C._functorch.is_batchedtensor(value):
                # Batched tensors does not support contiguity patterns, so
                # we refrain from computing the `is_contiguous` property
                props["is_contiguous"] = None
            else:
                props["is_contiguous"] = tuple(
                    [
                        x
                        for x in torch._prims_common._memory_formats
                        if value.is_contiguous(memory_format=x)
                    ]
                )
        return props

    def dynamic_getattr(self, tx, name):
        if not self.source:
            raise NotImplementedError()

        # For local source, we associate the real value. We use this real value
        # for implementing getattr fallthrough on the variable tracker base class.

        # Note - this scope construction is mirrored in guards
        # A subsequent PR will introduce a util.
        scope = {"L": tx.output.local_scope, "G": tx.output.global_scope}
        try:
            # We raise in case we get a typerror bug w/ SuperSource.
            # SuperSource has bugs in it atm, and can produce code like
            # eval("super(L['mod'].model.model.encoder.embed_positions.forward__class__,
            # L['mod'].model.model.encoder.embed_positions)", scope)
            # Which is incorrect, and violates the invariant that all sources should be eval()-able against the scope.
            _input_associated_real_value = eval(self.source.name(), scope)
        except Exception as exc:
            raise NotImplementedError() from exc

        if _input_associated_real_value is None:
            raise NotImplementedError()

        if object_has_getattribute(_input_associated_real_value):
            raise NotImplementedError()

        if get_custom_getattr(_input_associated_real_value):
            raise NotImplementedError()

        real_value = getattr(_input_associated_real_value, name)
        if callable(real_value):
            # Callables have more nuanced handling, and we should let the existing system delegate here.
            # Raising was past behavior and so should always be sound to fall back.
            # Note - at a certain point we may want to handle
            raise NotImplementedError()

        from ..guards import GuardBuilder
        from .builder import VariableBuilder

        attr_source = AttrSource(self.source, name)
        install_guard(attr_source.make_guard(GuardBuilder.HASATTR))
        return VariableBuilder(tx, attr_source)(real_value)

    def method_attr_ndim(self, tx):
        if self.ndim is not None:
            return ConstantVariable.create(self.ndim)
        else:
            return self.call_method(tx, "dim", [], {})

    def method_attr_dtype(self, tx):
        if self.dtype is not None:
            return ConstantVariable.create(self.dtype)

    def method_attr_device(self, tx):
        if self.device is not None:
            return ConstantVariable.create(self.device)

    def method_attr_layout(self, tx):
        if self.layout is not None:
            return ConstantVariable.create(self.layout)

    def method_attr_is_cuda(self, tx):
        if self.device is not None:
            return ConstantVariable.create(self.device.type == "cuda")

    def method_attr_shape(self, tx):
        if self.size is not None:
            sizes = [variables.ConstantVariable.create(x) for x in self.size]
            return SizeVariable(sizes)
        else:
            return self.call_method(tx, "size", [], {})

    def method_attr_requires_grad(self, tx):
        if self.requires_grad is not None:
            return ConstantVariable.create(self.requires_grad)

    def method_attr_is_quantized(self, tx):
        if self.is_quantized is not None:
            return ConstantVariable.create(self.is_quantized)

    def method_attr_is_sparse(self, tx):
        if self.is_sparse is not None:
            return ConstantVariable.create(self.is_sparse)

    def method_attr_data(self, tx):
        return self.call_method(tx, "detach", [], {})

    def var_getattr(self, tx, name):
        from . import UserDefinedClassVariable

        if tx.strict_checks_enabled:
            if name in self._strict_mode_banned_ops():
                unimplemented(f"Illegal getattr invocation {name} in strict mode")

        if name == "__class__":
            return UserDefinedClassVariable(self.python_type())

        handler = getattr(self, f"method_attr_{name}", None)
        result = handler(tx) if handler is not None else None

        # Add a guard for type matching, these guards are checked before tensor guards
        # In some cases, a <tensor>.<attr> guard can be evaluated first, and break if
        # <tensor> is later changed to another type
        if result is not None and self.source is not None:
            install_guard(self.make_guard(GuardBuilder.TYPE_MATCH))
            result.source = AttrSource(self.source, name)

        # It's hard to get inplace view (metadata mutation) on graph input work properly across
        # dynamo/aot/inductor, just fall back.
        if self.source is not None and hasattr(torch.ops.aten, name):
            fn = getattr(torch.ops.aten, name)
            if (
                hasattr(fn, "overloads")
                and hasattr(fn, fn.overloads()[0])
                and torch.Tag.inplace_view in getattr(fn, fn.overloads()[0]).tags
            ):
                # Delay the graph break to the actual call of unsqueeze_/resize_/resize_as_ etc.
                return variables.misc.DelayGraphBreakVariable(
                    source=AttrSource(self.source, name)
                )

        # For attributes (not methods) that were not caught in the special handling above,
        # (e.g. tensor.real), we handle these generically, assuming that the output type is
        # a tensor.
        if result is None:

            def try_generic_attr_handling():
                from .builder import wrap_fx_proxy
                from .misc import GetAttrVariable

                try:
                    static_attr = inspect.getattr_static(torch.Tensor, name)
                except AttributeError:
                    return None

                # Make sure this is an attribute, not a method.
                # type(torch.Tensor.H) should be "getset_descriptor"
                # This is a because of CPython implementation, see THPVariableType:
                # these attributes are implemented under tp_getset, which appear
                # as `getset_descriptor`s, (compared to, say, methods which appear
                # as `method_descriptor`s)
                if type(static_attr) != types.GetSetDescriptorType:
                    return None

                proxy = GetAttrVariable.create_getattr_proxy(self.as_proxy(), name)
                if self.source is not None:
                    return wrap_fx_proxy(
                        tx=tx, proxy=proxy, source=AttrSource(self.source, name)
                    )
                else:
                    return wrap_fx_proxy(tx=tx, proxy=proxy)

            result = try_generic_attr_handling()

        if result is None:
            result = self.dynamic_getattr(tx, name)

        if result is None:
            raise NotImplementedError()
        return result

    def has_unpack_var_sequence(self, tx):
        return self.ndim > 0

    def unpack_var_sequence(self, tx, idxes=None):
        from .builder import wrap_fx_proxy_cls

        if idxes is None:
            if self.size:
                length = self.size[0]
            else:
                dyn_length = self.call_method(
                    tx, "size", [ConstantVariable.create(0)], {}
                )
                # SymNodeVariable for symbolic sizes, ConstantVariable for constants OR values produced through
                # symbolic_shapes, but that end up as int/sympy.Integer
                assert isinstance(dyn_length, (SymNodeVariable, ConstantVariable))
                if isinstance(dyn_length, SymNodeVariable):
                    length = dyn_length.evaluate_expr(tx.output)
                else:
                    length = dyn_length.value
            idxes = range(length)
        return [
            wrap_fx_proxy_cls(target_cls=type(self), tx=tx, proxy=self.as_proxy()[i])
            for i in idxes
        ]

    def _strict_mode_banned_ops(self):
        return torch._dynamo.config._autograd_backward_strict_mode_banned_ops

    def call_method(
        self,
        tx,
        name,
        args: "List[VariableTracker]",
        kwargs: "Dict[str, VariableTracker]",
    ) -> "VariableTracker":
        if tx.strict_checks_enabled:
            if name in self._strict_mode_banned_ops():
                unimplemented(f"Illegal method invocation {name} in strict mode")

        """
        Dispatch to a method-specific handler defined below.  If the
        handler returns None (or doesn't exist) we put the method call
        in the graph.
        """
        try:
            handler_method = getattr(self, f"method_{name}")
        except AttributeError:
            pass
        else:
            try:
                result = handler_method(*args, **kwargs)
                if result:
                    return result
            except TypeError as e:
                unimplemented(f"unhandled args for {name}: {e}")

        from .builder import wrap_fx_proxy

        return wrap_fx_proxy(
            tx,
            tx.output.create_proxy(
                "call_method",
                name,
                *proxy_args_kwargs([self, *args], kwargs),
            ),
        )

    def method_size(self, *args, **kwargs):
        return self._method_size_stride("size", *args, **kwargs)

    def method_stride(self, *args, **kwargs):
        return self._method_size_stride("stride", *args, **kwargs)

    def _method_size_stride(self, name, dim=None):
        dim = guard_if_dyn(dim)

        def make_const_size_variable(x, **options):
            return SizeVariable(
                [ConstantVariable.create(y, **options) for y in x], **options
            )

        RetVariable = (
            make_const_size_variable if name == "size" else ConstantVariable.create
        )

        # Technically, this should not be necessary, but I'm including it
        # for enhanced BC, in case example_value is sometimes not set
        # (it really should always be set though!)
        if (r := getattr(self, name)) is not None:
            if dim is None:
                return RetVariable(r)
            else:
                return ConstantVariable.create(r[dim])

        # It might still be constant!  Consult the fake tensor and see
        if (fake := self.proxy.node.meta.get("example_value")) is not None:
            if dim is None:
                fake_r = getattr(fake, name)()
                if not has_free_symbols(fake_r):
                    # int conversion for safety, in case a SymInt refined
                    # to constant
                    return RetVariable(tuple(int(r) for r in fake_r))
            else:
                fake_r = getattr(fake, name)(dim)
                if not has_free_symbols(fake_r):
                    return ConstantVariable.create(int(fake_r))

    def method_numel(self):
        if self.size is not None:
            return ConstantVariable.create(product(self.size))

        # It might still be constant!  Consult the fake tensor and see
        if (fake := self.proxy.node.meta.get("example_value")) is not None:
            fake_r = fake.numel()
            if not has_free_symbols(fake_r):
                return ConstantVariable.create(int(fake_r))

    method_nelement = method_numel

    def method_dim(self):
        if self.ndim is not None:
            return ConstantVariable.create(self.ndim)

    method_ndimension = method_dim

    def method_is_floating_point(self):
        if self.dtype is not None:
            return ConstantVariable.create(self.dtype.is_floating_point)

    def method_is_contiguous(self, memory_format=None):
        memory_format = (
            memory_format.as_python_constant()
            if memory_format is not None
            else torch.contiguous_format
        )
        if self.is_contiguous is not None:
            return ConstantVariable.create(memory_format in self.is_contiguous)
        elif (fake := self.proxy.node.meta.get("example_value")) is not None:
            return ConstantVariable.create(
                fake.is_contiguous(memory_format=memory_format)
            )

    def method_type(self, dtype=None, non_blocking=False, **kwargs):
        if (
            dtype is None
            and self.dtype is not None
            and isinstance(self.device, torch.device)
        ):
            tensortype = next(
                k for k, v in tensortype_to_dtype.items() if self.dtype in v
            )
            if self.device.type == "cuda":
                return ConstantVariable.create(f"torch.cuda.{tensortype.__name__}")
            else:
                return ConstantVariable.create(f"torch.{tensortype.__name__}")
        elif (
            dtype is not None
            and fqn(type(dtype.as_python_constant())) == "torch.tensortype"
        ):
            # torch.FloatTensor, etc. are all of type "torch.tensortype".
            # torch.fx's tracer fails on these types, because it doesn't support arguments of torch.tensortype type.
            # So, we pass it in as a string (which is also supported, see above implementation for .type() with 0 args)
            tensor_type = dtype.as_python_constant()
            tensor_type_const = ConstantVariable.create(fqn(tensor_type))

            from ..symbolic_convert import InstructionTranslator
            from .builder import wrap_fx_proxy

            tx = InstructionTranslator.current_tx()

            if non_blocking:
                kwargs = {"non_blocking": non_blocking, **kwargs}

            return wrap_fx_proxy(
                tx,
                tx.output.create_proxy(
                    "call_method",
                    "type",
                    *proxy_args_kwargs([self, tensor_type_const], kwargs),
                ),
            )

    def method_as_subclass(self, cls):
        if isinstance(cls, TensorSubclassVariable) and cls.source:
            from ..symbolic_convert import InstructionTranslator
            from .builder import VariableBuilder
            from .torch_function import TensorWithTFOverrideVariable

            tx = InstructionTranslator.current_tx()

            # [Note: __torch_function__] coerce this tensor variable into a TensorWithTFOverrideVariable
            # in eager, this is just a type change. This isn't sound if a __torch_function__ tensor subclass
            # defines a constructor, but if only a __torch_function__ impl is defined, this is okay to call.
            # It is up to the user whether this is correct behavior or not.
            py_cls = cls.as_python_constant()
            torch_fn = VariableBuilder(
                tx,
                AttrSource(AttrSource(cls.source, "__torch_function__"), "__func__"),
            )(py_cls.__torch_function__.__func__)

            return TensorWithTFOverrideVariable.from_tensor_var(
                tx, self, py_cls, torch_fn
            )

    def method_get_device(self):
        if isinstance(self.device, torch.device):
            index = self.device.index if self.device.type != "cpu" else -1
            return ConstantVariable.create(index)

    def method_element_size(self):
        return ConstantVariable.create(self.dtype.itemsize)

    def method_numpy(self, *, force=False):
        if not config.trace_numpy:
            unimplemented("Tensor.numpy(). config.trace_numpy is False")
        if not np:
            unimplemented("Tensor.numpy(). NumPy is not available")
        if self.layout != torch.strided:
            raise TypeError(
                f"can't convert {self.layout} layout tensor to numpy. Use Tensor.dense() first"
            )
        from ..symbolic_convert import InstructionTranslator

        tx = InstructionTranslator.current_tx()

        # We don't check that the tensor is on CPU when force is False, as this
        # allows us to execute NumPy code on CUDA. Same for requires_grad=True
        if force and force.as_python_constant():
            # If the user set force=True we try to preserve the semantics (no gradients, move to CPU...)
            t = self.call_method(tx, "detach", [], {})
            proxy = tx.output.create_proxy("call_method", "cpu", (t.as_proxy(),), {})
        else:
            # Hacky way to create a view of self that will be marked as NumpyNdarrayVariable
            proxy = tx.output.create_proxy(
                "call_method", "view_as", *proxy_args_kwargs([self, self], {})
            )
        return NumpyNdarrayVariable.create(tx, proxy)

<<<<<<< HEAD
                if tensor.dtype not in [
                    torch.int8,
                    torch.int16,
                    torch.int32,
                    torch.int64,
                ]:
                    unimplemented("Input tensor for tolist must be an integer tensor")

                if tensor.dim() == 0:
                    return wrap(tensor, sub_proxy)

                if tensor.dim() == 1:
                    return [wrap(val, sub_proxy[i]) for i, val in enumerate(tensor)]

                return [
                    tolist(sub_tensor, sub_proxy=sub_proxy[i])
                    for i, sub_tensor in enumerate(tensor)
                ]

            tensor = self.as_proxy().node.meta["example_value"]
            out = tolist(tensor, self.as_proxy())
            return SourcelessBuilder()(tx, out)
        elif name in ("backward", "data_ptr", "coalesce"):
            unimplemented(f"Tensor.{name}")
        elif name == "item" and not config.capture_scalar_outputs:
            unimplemented(f"Tensor.{name}")
        elif name == "__len__":
            return self.call_method(tx, "size", [ConstantVariable.create(0)], {})
        elif name == "__setitem__":
            key, value = args

            def has_bool_key(v):
                if isinstance(v, TensorVariable):
                    return v.dtype in (torch.bool, torch.int8)
                elif isinstance(v, TupleVariable):
                    return any(has_bool_key(item) for item in v.items)
                else:
                    return False
=======
    def method_tolist(self):
        from ..symbolic_convert import InstructionTranslator
        from .builder import SourcelessBuilder
>>>>>>> 5bc4fc0c

        tx = InstructionTranslator.current_tx()

        def tolist(tensor, sub_proxy):
            def wrap(i, sub_proxy):
                return SymNodeVariable.create(
                    tx,
                    sub_proxy.item(),
                    sym_num=tx.output.shape_env.create_unbacked_symint(),
                )

            if tensor.dtype not in [
                torch.int8,
                torch.int16,
                torch.int32,
                torch.int64,
            ]:
                unimplemented("Input tensor for tolist must be an integer tensor")

            if tensor.dim() == 0:
                return wrap(tensor, sub_proxy)

            if tensor.dim() == 1:
                return [wrap(val, sub_proxy[i]) for i, val in enumerate(tensor)]

            return [
                tolist(sub_tensor, sub_proxy=sub_proxy[i])
                for i, sub_tensor in enumerate(tensor)
            ]

        tensor = self.as_proxy().node.meta["example_value"]
        out = tolist(tensor, self.as_proxy())
        return SourcelessBuilder()(tx, out)

    def method_backward(self, *args, **kwargs):
        unimplemented("Tensor.backward")

    def method_data_ptr(self, *args, **kwargs):
        unimplemented("Tensor.data_ptr")

    def method_item(self, *args, **kwargs):
        if not config.capture_scalar_outputs:
            unimplemented("Tensor.item")

    def method___len__(self):
        from ..symbolic_convert import InstructionTranslator

        tx = InstructionTranslator.current_tx()
        return self.call_method(tx, "size", [ConstantVariable.create(0)], {})

    def method___setitem__(self, key, value):
        def has_bool_key(v):
            if isinstance(v, TensorVariable):
                return v.dtype in (torch.bool, torch.int8)
            elif isinstance(v, variables.TupleVariable):
                return any(has_bool_key(item) for item in v.items)
            else:
                return False

        if (
            has_bool_key(key)
            and isinstance(value, TensorVariable)
            and value.requires_grad
            and torch.is_grad_enabled()
        ):
            unimplemented(
                "boolean masking setitem backwards, see https://github.com/pytorch/pytorch/issues/114123"
            )
        from ..symbolic_convert import InstructionTranslator

        tx = InstructionTranslator.current_tx()
        tx.output.create_proxy(
            "call_function",
            operator.setitem,
            *proxy_args_kwargs([self, key, value], {}),
        )
        return ConstantVariable.create(None)

    def method_resize_(self, *args, **kwargs):
        unimplemented("Tensor.resize_")

    def method_resize_as_(self, *args, **kwargs):
        unimplemented("Tensor.resize_as_")

    def method_set_(self, *args, **kwargs):
        if len(args) > 1:
            # torch.Tensor.set_() has several overloads.
            # aten::set_.source_Tensor(Tensor) gets special handling
            # in AOTAutograd and functionalization, because it is the most common
            # overload and is used by FSDP.
            # graph-breaking on aten::set_source_Tensor_storage_offset for now,
            # unless we find that we need to make it work.
            unimplemented("Tensor.set_.source_Tensor_storage_offset")

    def method_add_(self, other, *, alpha=None):
        if alpha is not None:
            from ..symbolic_convert import InstructionTranslator

            tx = InstructionTranslator.current_tx()
            result = variables.TorchInGraphFunctionVariable(torch.mul).call_function(
                tx, [other, alpha], {}
            )
            return self.call_method(tx, "add_", [result], {})

    def method_addcdiv_(self, tensor1, tensor2, *, value=None):
        from ..symbolic_convert import InstructionTranslator

        tx = InstructionTranslator.current_tx()
        if value is not None:
            result = variables.TorchInGraphFunctionVariable(torch.div).call_function(
                tx, [tensor1, tensor2], {}
            )
            result = variables.TorchInGraphFunctionVariable(torch.mul).call_function(
                tx, [result, value], {}
            )
            return self.call_method(tx, "add_", [result], {})

    def method___contains__(self, arg):
        from ..symbolic_convert import InstructionTranslator

        tx = InstructionTranslator.current_tx()

        # Rewrite __contains__ here so that downstream passes can trace through
        # without dealing with unbacked symbool. Roughly the code we translate is:
        # def __contains__(self, x):
        #     return (x == self).any().item()
        result = variables.TorchInGraphFunctionVariable(torch.eq).call_function(
            tx, [self, arg], {}
        )
        result = variables.TorchInGraphFunctionVariable(torch.any).call_function(
            tx, [result], {}
        )
        return result.call_method(tx, "item", [], {})

    def method_redistribute(self, *args, **kwargs):
        from ..symbolic_convert import InstructionTranslator

        tx = InstructionTranslator.current_tx()
        # rewrite non-primitive args/kwargs to be included in the on-the-fly prim function
        # and rewrite args to have only proxyable args, then insert call_function
        args_as_value = [x.as_python_constant() for x in args]
        kwargs_as_value = {k: v.as_python_constant() for k, v in kwargs.items()}

        def redistribute_fn_with_prim_types(x):
            return x.redistribute(*args_as_value, **kwargs_as_value)

        # attach the same function name for better debugging
        redistribute_fn_with_prim_types.__name__ = "prim_redistribute"

        from .builder import wrap_fx_proxy

        return wrap_fx_proxy(
            tx=tx,
            proxy=tx.output.create_proxy(
                "call_function",
                redistribute_fn_with_prim_types,
                *proxy_args_kwargs([self], {}),
            ),
        )

    def method_register_hook(self, *args, **kwargs):
        return self._method_register_hook("register_hook", *args, **kwargs)

    def method_register_post_accumulate_grad_hook(self, *args, **kwargs):
        return self._method_register_hook(
            "register_post_accumulate_grad_hook", *args, **kwargs
        )

    def _method_register_hook(self, name, hook):
        # Note - do not arbitrarily add hooks here - make sure they match the same contract
        # see [On tensor.register_hook]
        from ..symbolic_convert import InstructionTranslator

        tx = InstructionTranslator.current_tx()

        if not self.source:
            if not compiled_autograd.compiled_autograd_enabled:
                # TODO(voz):
                # We can relax this by speculating the callable and ensuring that it doesn't modify arbitrary
                # python state.
                # We *Must* be in compiled_autograd here because backward hooks can contain anything, and it is unsafe to run
                # them in a compiled bwd without re-entering dynamo as compiled_autograd does.
                #
                # Discussion point 1 - Should we bypass this if nopython/fullgraph = True?
                #   No. Because this was going to be a graph break anyway - this check does not
                # introduce new graph breaks where there were none.
                #
                # Discussion point 2 - Should we defer this check to backwards?
                #   No. Because compiled autograd is not yet ready for prime time. As such, if we defer, a user
                # would have no recourse - their forward traces just fine, but will fail at backwards unless
                # compiled_autograd is enabled. If compiled_autograd fails (there are a lot of failures today)
                # then they have nothing they can do except disable compile.
                unimplemented(
                    "Compilation of intermediate hooks requires compiled autograd"
                )

            # This wraps our user provided fn with a function that intercedes and
            # uses our `invoke` higher order op to record a hook invocation in bwd graph.
            fn = functools.partial(trace_wrapped, fn=hook.guard_as_python_constant())

            def _register_hook_trampoline(tensor):
                hook_callable = getattr(tensor, name)
                hook_callable(fn)
                return tensor

            from .builder import wrap_fx_proxy

            return wrap_fx_proxy(
                tx,
                tx.output.create_proxy(
                    "call_function",
                    _register_hook_trampoline,
                    (self.as_proxy(),),
                    {},
                ),
            )

        handle_variable = variables.RemovableHandleVariable(
            mutable_local=variables.base.MutableLocal(),
        )
        tx.output.side_effects.register_hook(self, hook, handle_variable, name)
        return handle_variable

    def method_requires_grad_(self, requires_grad=True):
        if requires_grad is not True:
            requires_grad = requires_grad.as_python_constant()

        if self.as_proxy().node.meta["example_value"].requires_grad != requires_grad:
            unimplemented("Tensor.requires_grad_")
        else:
            return self

    def method_new(self, *args, **kwargs):
        # Convert x.new(torch.Size) into x.new_empty(torch.Size),
        # as Tensor.new acts differently with a Size input versus a tuple input.
        if len(args) == 1 and isinstance(args[0], SizeVariable):
            from ..symbolic_convert import InstructionTranslator

            return self.call_method(
                InstructionTranslator.current_tx(), "new_empty", args, kwargs
            )

    def method_untyped_storage(self):
        return UntypedStorageVariable(
            self, self.as_proxy().node.meta["example_value"].untyped_storage()
        )

    def rename(self, tx, name):
        self.proxy.node._rename(name)
        return super().rename(tx, name)


class SymNodeVariable(VariableTracker):
    """
    Represents a symbolic size, e.g., as returned by tensor.size(0)
    """

    @classmethod
    def create(cls, tx, proxy, sym_num, **options):
        if "example_value" in proxy.node.meta:
            assert proxy.node.meta["example_value"] == sym_num
        if sym_num is None:
            sym_num = get_fake_value(proxy.node, tx)
        proxy.node.meta["example_value"] = sym_num

        if isinstance(sym_num, (sympy.Integer, int, bool)):
            sym_num = int(sym_num) if isinstance(sym_num, sympy.Integer) else sym_num
            return ConstantVariable.create(sym_num)

        return SymNodeVariable(proxy, sym_num, **options)

    def __init__(self, proxy, sym_num, **kwargs):
        super().__init__(**kwargs)
        self.proxy = proxy
        # TODO: Should we allow non SymTypes here?  Today it is allowed
        self.sym_num = sym_num

    def python_type(self):
        if isinstance(self.sym_num, SymTypes):
            return self.sym_num.node.pytype
        else:
            return type(self.sym_num)

    def as_proxy(self):
        return self.proxy

    def evaluate_expr(self, output_graph=None):
        try:
            return guard_scalar(self.sym_num)
        except GuardOnDataDependentSymNode as e:
            raise UserError(  # noqa: TRY200
                UserErrorType.ANTI_PATTERN,
                f"Consider annotating your code using torch._constrain_as_*(). {str(e)}",
                case_name="constrain_as_size_example",
            )

    def call_method(
        self,
        tx,
        name,
        args: "List[VariableTracker]",
        kwargs: "Dict[str, VariableTracker]",
    ) -> "VariableTracker":
        from .builder import wrap_fx_proxy

        return wrap_fx_proxy(
            tx,
            tx.output.create_proxy(
                "call_method",
                name,
                *proxy_args_kwargs([self, *args], kwargs),
            ),
        )


class NumpyNdarrayVariable(TensorVariable):
    """
    Represents a np.ndarray, but backed by torch Tensor via torch._numpy.ndarray.
    Use this for Tensor.numpy() call.
    """

    @staticmethod
    def create(tx, proxy, **options):
        from .builder import wrap_fx_proxy_cls

        return wrap_fx_proxy_cls(
            target_cls=NumpyNdarrayVariable,
            tx=tx,
            proxy=proxy,
            **options,
        )

    def var_getattr(self, tx, name):
        # NB: This INTENTIONALLY does not call super(), because there is
        # no intrinsic reason ndarray properties are related to Tensor
        # properties.  The inheritance here is for implementation sharing.

        from ..utils import numpy_attr_wrapper
        from .builder import wrap_fx_proxy

        result = None

        example_value = self.as_proxy().node.meta["example_value"]
        example_ndarray = tnp.ndarray(example_value)

        def insert_into_graph():
            return wrap_fx_proxy(
                tx,
                tx.output.create_proxy(
                    "call_function", numpy_attr_wrapper, (self.as_proxy(), name), {}
                ),
            )

        if name in ["T", "real", "imag"]:
            proxy = tx.output.create_proxy(
                "call_function",
                numpy_attr_wrapper,
                (self.as_proxy(), name),
                {},
            )
            result = NumpyNdarrayVariable.create(tx, proxy)

        # These are awkward to implement.  The standard playbook for torch._numpy
        # interop is to trace a call into the torch._numpy wrapper which works for
        # Tensor operations.  However, we don't want to do this for calls
        # that don't return Tensors, because in those cases we may not want
        # to trace the attribute access into the graph at all (it is sort
        # of harmless to do so, because AOTAutograd will eliminate them,
        # but it's best not to trace them in to begin with.)  But in any
        # case, tracing these into the graph is like trying to fit a square
        # peg into a round hole; best not to do it.  So instead we
        # painstakingly implement these by hand
        #
        # NB: only ALWAYS specialized attributes can go here; notably,
        # size/shape not allowed!
        elif name in ("ndim", "itemsize"):
            return ConstantVariable.create(getattr(example_ndarray, name))
        elif name in ("shape", "stride"):
            if not has_free_symbols(r := getattr(example_ndarray, name)):
                return ConstantVariable.create(tuple(int(r) for r in r))
            return insert_into_graph()
        elif name == "size":
            if not has_free_symbols(r := example_ndarray.size):
                return ConstantVariable.create(int(r))
            return insert_into_graph()
        elif name in ["base", "flags", "dtype"]:
            unimplemented(f"TODO: add support for ndarray.{name}")
        elif name in ["__version__"]:
            unimplemented("delegate np.__version__ to NumPy")
        if result is None:
            raise NotImplementedError()
        return result

    @staticmethod
    def patch_args(name, args, kwargs):
        if name == "clip":
            kwargs_rename = {"a_min": "min", "a_max": "max"}
            kwargs = {kwargs_rename.get(k, k): v for k, v in kwargs.items()}
        return args, kwargs

    def call_method(
        self,
        tx,
        name,
        args: "List[VariableTracker]",
        kwargs: "Dict[str, VariableTracker]",
    ) -> "VariableTracker":
        from ..utils import numpy_method_wrapper

        args, kwargs = self.patch_args(name, args, kwargs)

        if name in ["__len__", "size", "tolist"]:
            # delegate back to TensorVariable
            return super().call_method(tx, name, args, kwargs)
        if name == "tobytes":
            unimplemented("tobytes is not modelled in torch._numpy")
        proxy = tx.output.create_proxy(
            "call_function",
            numpy_method_wrapper(name),
            *proxy_args_kwargs([self] + list(args), kwargs),
        )
        return NumpyNdarrayVariable.create(tx, proxy)

    def python_type(self):
        return np.ndarray


class UnspecializedPythonVariable(TensorVariable):
    """
    This is a 1-element tensor represents unspecialized python float/int.
    """

    def __init__(
        self, proxy: torch.fx.Proxy, *, raw_value=None, need_unwrap=True, **kwargs
    ):
        super().__init__(proxy, **kwargs)
        self.raw_value = raw_value
        self.need_unwrap = need_unwrap

    @classmethod
    def from_tensor_variable(cls, tensor_variable, raw_value, need_unwrap=True):
        # Convert a `TensorVariable` instance into an `UnspecializedPythonVariable` instance.
        return UnspecializedPythonVariable(
            **dict(tensor_variable.__dict__),
            raw_value=raw_value,
            need_unwrap=need_unwrap,
        )


class FakeItemVariable(TensorVariable):
    """An unspecialized python variable which prevents access to the underlying raw value.
    This is needed if item is called on a FakeTensor."""

    def __init__(self, proxy: torch.fx.Proxy, **kwargs):
        need_unwrap = kwargs.pop("need_unwrap", False)
        super().__init__(proxy, **kwargs)
        self.need_unwrap = need_unwrap

    @classmethod
    def from_tensor_variable(cls, tensor_variable):
        return FakeItemVariable(**dict(tensor_variable.__dict__))


class TensorSubclassVariable(VariableTracker):
    def __init__(self, value, *args, **kwargs):
        self.value = value
        super().__init__(*args, **kwargs)

    def call_function(
        self, tx, args: List[VariableTracker], kwargs: Dict[str, VariableTracker]
    ) -> VariableTracker:
        if len(args) == 1 and isinstance(args[0], TensorVariable):
            from .builder import VariableBuilder
            from .torch_function import TensorWithTFOverrideVariable

            torch_fn = VariableBuilder(
                tx, AttrSource(self.source, "__torch_function__")
            )(self.value.__torch_function__)

            return TensorWithTFOverrideVariable.from_tensor_var(
                tx, args[0], self.value, torch_fn
            )

        return super().call_function(tx, args, kwargs)

    def as_python_constant(self):
        return self.value

    def python_type(self):
        return type(self.value)


class UntypedStorageVariable(VariableTracker):
    _nonvar_fields = {
        "example_value",
        *VariableTracker._nonvar_fields,
    }

    def __init__(
        self,
        from_tensor: TensorVariable,
        example_value: torch.UntypedStorage,
        **kwargs,
    ):
        super().__init__(**kwargs),
        self.from_tensor = from_tensor
        # Example_value will always have device="meta"
        self.example_value = example_value

    def call_method(
        self,
        tx,
        name,
        args: List[VariableTracker],
        kwargs: Dict[str, VariableTracker],
    ) -> VariableTracker:
        if name == "size":
            assert not args
            assert not kwargs
            result = self.example_value.size()
            if not has_free_symbols(result):
                # avoid creating a node in the graph
                return ConstantVariable.create(int(result))
            else:
                from ..external_utils import untyped_storage_size
                from .builder import wrap_fx_proxy

                return wrap_fx_proxy(
                    tx,
                    tx.output.create_proxy(
                        "call_function",
                        untyped_storage_size,
                        (self.from_tensor.as_proxy(),),
                        {},
                    ),
                )

        return super().call_method(tx, name, args, kwargs)<|MERGE_RESOLUTION|>--- conflicted
+++ resolved
@@ -571,50 +571,9 @@
             )
         return NumpyNdarrayVariable.create(tx, proxy)
 
-<<<<<<< HEAD
-                if tensor.dtype not in [
-                    torch.int8,
-                    torch.int16,
-                    torch.int32,
-                    torch.int64,
-                ]:
-                    unimplemented("Input tensor for tolist must be an integer tensor")
-
-                if tensor.dim() == 0:
-                    return wrap(tensor, sub_proxy)
-
-                if tensor.dim() == 1:
-                    return [wrap(val, sub_proxy[i]) for i, val in enumerate(tensor)]
-
-                return [
-                    tolist(sub_tensor, sub_proxy=sub_proxy[i])
-                    for i, sub_tensor in enumerate(tensor)
-                ]
-
-            tensor = self.as_proxy().node.meta["example_value"]
-            out = tolist(tensor, self.as_proxy())
-            return SourcelessBuilder()(tx, out)
-        elif name in ("backward", "data_ptr", "coalesce"):
-            unimplemented(f"Tensor.{name}")
-        elif name == "item" and not config.capture_scalar_outputs:
-            unimplemented(f"Tensor.{name}")
-        elif name == "__len__":
-            return self.call_method(tx, "size", [ConstantVariable.create(0)], {})
-        elif name == "__setitem__":
-            key, value = args
-
-            def has_bool_key(v):
-                if isinstance(v, TensorVariable):
-                    return v.dtype in (torch.bool, torch.int8)
-                elif isinstance(v, TupleVariable):
-                    return any(has_bool_key(item) for item in v.items)
-                else:
-                    return False
-=======
     def method_tolist(self):
         from ..symbolic_convert import InstructionTranslator
         from .builder import SourcelessBuilder
->>>>>>> 5bc4fc0c
 
         tx = InstructionTranslator.current_tx()
 
@@ -654,6 +613,9 @@
 
     def method_data_ptr(self, *args, **kwargs):
         unimplemented("Tensor.data_ptr")
+
+    def method_coalesce(self, *args, **kwargs):
+        unimplemented("Tensor.coalesce")
 
     def method_item(self, *args, **kwargs):
         if not config.capture_scalar_outputs:
