--- conflicted
+++ resolved
@@ -54,7 +54,7 @@
 
 from . import config, convert_frame, exc, mutation_guard
 from .eval_frame import set_guard_error_hook
-<<<<<<< HEAD
+from .types import CacheEntry, ExtraState, GuardedCode, GuardFail, GuardFn  # noqa: F401
 from .source import (
     AttrSource,
     ChainedSource,
@@ -75,10 +75,6 @@
     TypeSource,
 )
 from .types import GuardedCode, GuardFail, GuardFn  # noqa: F401
-=======
-from .source import DefaultsSource, LocalSource, TypeSource
-from .types import CacheEntry, ExtraState, GuardedCode, GuardFail, GuardFn  # noqa: F401
->>>>>>> a8a49802
 from .utils import (
     common_constant_types,
     dict_keys_repr,
@@ -1286,7 +1282,8 @@
     )
 
 
-<<<<<<< HEAD
+class DeletedGuardFn:
+    pass
 def get_guard_debug_info(code, guard, do_logging=True):
     extra = ""
     if guard.user_stack:
@@ -1324,10 +1321,6 @@
         f"device={device_index}, requires_grad={requires_grad}, size={sizes}, stride={strides})"
     )
     return guard_str
-=======
-class DeletedGuardFn:
-    pass
->>>>>>> a8a49802
 
 
 # NB: Naively, you'd expect this to only be a function that produces
@@ -1440,23 +1433,9 @@
         guards_log.debug("GUARDS:")
 
         # Don't report this guard, it's always the same, useless!
-<<<<<<< HEAD
-        code_parts = ["___guarded_code.valid", "___check_global_state()"]
-
-        # Insert global state guard at the root
-        builder.add_python_lambda_leaf_guard_to_root(
-            ["___guarded_code.valid"],
-            ["___guarded_code.valid"],
-            {
-                "___guarded_code": self,
-            },
-            False,
-        )
+        code_parts = ["___check_global_state()"]
 
         self.guard_manager.root.add_global_state_guard(["Checking global state"])
-=======
-        code_parts = ["___check_global_state()"]
->>>>>>> a8a49802
         verbose_code_parts = code_parts[:]
 
         def add_code_part(code, guard, log_only=False):
@@ -1633,7 +1612,10 @@
         # Grab only G, but preserve "G" because guards access it as "G"
         guard_fn.global_scope = globals_for_guard_fn
         guard_fn.guard_fail_fn = guard_fail_fn
-<<<<<<< HEAD
+        # will be populated by a non-owning reference to CacheEntry/ExtraState
+        # when the CacheEntry is constructed
+        guard_fn.cache_entry = None
+        guard_fn.extra_state = None
 
         # Attach some metadata useful for debugging.  TODO(janimesh) - Make a
         # class to separate out metadata for debugging. For example, the
@@ -1642,18 +1624,14 @@
         self.guard_manager.global_scope = globals_for_guard_fn
         self.guard_manager.guard_fail_fn = guard_fail_fn
         self.guard_manager.closure_vars = closure_vars
+        self.guard_manager.cache_entry = None
+        self.guard_manager.extra_state = None
 
         # TODO(janimesh) - It is unclear to me why do we even need these. Maybe
         # there is some circular ref because of GraphBuilder and CheckFnManager.
         # This is exposed only after introducing get_guard_manager helper.
         builder.tensor_check_examples = []
         builder.scope = {}
-=======
-        # will be populated by a non-owning reference to CacheEntry/ExtraState
-        # when the CacheEntry is constructed
-        guard_fn.cache_entry = None
-        guard_fn.extra_state = None
->>>>>>> a8a49802
         return guard_fn
 
     def invalidate(self):
