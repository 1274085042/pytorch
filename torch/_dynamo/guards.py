--- conflicted
+++ resolved
@@ -849,11 +849,8 @@
         return self.FUNCTION_MATCH(guard)
 
     def SEQUENCE_LENGTH(self, guard):
-<<<<<<< HEAD
-=======
         # This guard is used to check lenght of PySequence objects like list,
         # tuple, collections.deque etc
->>>>>>> 8a93de5a
         ref = self.arg_ref(guard)
         value = self.get(guard.name)
         t = type(value)
@@ -867,22 +864,8 @@
 
         self._produce_guard_code(guard, code)
 
-<<<<<<< HEAD
-        if config.enable_cpp_guard_manager:
-            self.get_guard_manager(guard).add_length_check_guard(
-                len(value), get_verbose_code_parts(code, guard)
-            )
-
-    def DICT_LENGTH(self, guard):
-        if config.enable_cpp_guard_manager:
-            # DictGuardManager internally handles the length check
-            pass
-        else:
-            self.SEQUENCE_LENGTH(guard)
-=======
     def DICT_LENGTH(self, guard):
         self.SEQUENCE_LENGTH(guard)
->>>>>>> 8a93de5a
 
     def TUPLE_ITERATOR_LEN(self, guard):
         ref = self.arg_ref(guard)
