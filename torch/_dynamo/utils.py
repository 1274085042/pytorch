--- conflicted
+++ resolved
@@ -46,10 +46,6 @@
 from torch.fx.experimental.symbolic_shapes import DimDynamismState, MinMaxConstraint
 from torch.nn.modules.lazy import LazyModuleMixin
 from torch.utils._pytree import tree_flatten, tree_map
-<<<<<<< HEAD
-from . import config, logging as torchdynamo_logging
-=======
->>>>>>> 2aa9dace
 
 counters = collections.defaultdict(collections.Counter)
 troubleshooting_url = "https://pytorch.org/docs/master/dynamo/troubleshooting.html"
@@ -1430,7 +1426,36 @@
     return False, None
 
 
-<<<<<<< HEAD
+def format_graph_code(name, gm):
+    return _format_graph_code(
+        name, gm.forward.__code__.co_filename, gm.print_readable(print_output=False)
+    )
+
+
+def _format_graph_code(name, filename, graph_str):
+    return f"TRACED GRAPH\n {name} {filename} {graph_str}\n"
+
+
+def format_graph_tabular(fn_name, gm):
+    try:
+        from tabulate import tabulate  # TODO: Check that this is installed
+    except ImportError:
+        return (
+            "Tabulate module missing, please install tabulate to log the graph in tabular format, logging code instead:\n"
+            + format_graph_code(fn_name, gm)
+        )
+
+    node_specs = [[n.op, n.name, n.target, n.args, n.kwargs] for n in gm.graph.nodes]
+    graph_str = tabulate(
+        node_specs, headers=["opcode", "name", "target", "args", "kwargs"]
+    )
+    return _format_graph_code(fn_name, gm.forward.__code__.co_filename, graph_str)
+
+
+def format_bytecode(prefix, name, filename, line_no, code):
+    return f"{prefix} {name} {filename} line {line_no} \n{dis.Bytecode(code).dis()}\n"
+
+
 # Note - this could live in shape_env, but then we would need to plumb the
 # config as an input, and that seems a little annoying for little
 # gain.
@@ -1467,34 +1492,4 @@
             else:
                 dynamic_dims[i] = DimDynamismState.DUCK
 
-    return dynamic_dims
-=======
-def format_graph_code(name, gm):
-    return _format_graph_code(
-        name, gm.forward.__code__.co_filename, gm.print_readable(print_output=False)
-    )
-
-
-def _format_graph_code(name, filename, graph_str):
-    return f"TRACED GRAPH\n {name} {filename} {graph_str}\n"
-
-
-def format_graph_tabular(fn_name, gm):
-    try:
-        from tabulate import tabulate  # TODO: Check that this is installed
-    except ImportError:
-        return (
-            "Tabulate module missing, please install tabulate to log the graph in tabular format, logging code instead:\n"
-            + format_graph_code(fn_name, gm)
-        )
-
-    node_specs = [[n.op, n.name, n.target, n.args, n.kwargs] for n in gm.graph.nodes]
-    graph_str = tabulate(
-        node_specs, headers=["opcode", "name", "target", "args", "kwargs"]
-    )
-    return _format_graph_code(fn_name, gm.forward.__code__.co_filename, graph_str)
-
-
-def format_bytecode(prefix, name, filename, line_no, code):
-    return f"{prefix} {name} {filename} line {line_no} \n{dis.Bytecode(code).dis()}\n"
->>>>>>> 2aa9dace
+    return dynamic_dims