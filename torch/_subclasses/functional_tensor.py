import contextlib
from abc import ABC, abstractmethod
<<<<<<< HEAD
from typing import Any, Callable, ContextManager, Optional, Tuple
=======
from typing import Any, Callable, ContextManager, Dict, Optional, Tuple
>>>>>>> c66d68ba

import torch
import torch.utils._pytree as pytree
from torch._C import _functionalization_reapply_views_tls as _reapply_views
from torch._ops import _get_dispatch_mode_pre_dispatch
from torch.utils._python_dispatch import (
    _detect_functional_mode,
    _push_mode,
    return_and_correct_aliasing,
    TorchDispatchMode,
)

not_implemented_log = torch._logging.getArtifactLogger(__name__, "not_implemented")


class FunctionalTensor(torch.Tensor):
    """
    Functional tensors represent tensors that will remove mutations
    from a program. If you perform a mutable operation on a functional tensor,
    it will re-dispatch to the functional variant of that operation.

    Historically, functionalization is implemented in C++ in the dispatcher.
    This class is a lightweight python shim around the C++ functionalization logic.

    FunctionalTensor is required to be used with a corresponding
    FunctionalTensormode active, because it relies
    on using the mode for dispatch (which can properly handle factory functions).
    """

    elem: torch.Tensor
    # Indicates to our torch_dispatch dispatching infra that
    # this is an "infra" mode with lower dispatching precedence.
    _mode_key = torch._C._TorchDispatchModeKey.FUNCTIONAL

    # Note: The reason we add these extra keys to our FunctionalTensor subclass
    # is to mirror the behavior of C++ functionalization (we can choose to change this
    # later, as long as it doesn't break anything).
    # FunctionalTensorWrapper copies **all** dispatch keys from the inner tensor
    # to the wrapper, excluding functorch and python dispatch keys.
    # Here I'm trying to re-use the keyset the functorch wrapper subclasses copy,
    # except that they don't include ZeroTensor so I'm manually adding it in.
    _extra_dispatch_keys = torch._C._additional_keys_to_prop_for_wrapper_tensors.add(
        torch._C.DispatchKey.ZeroTensor
    )

    # These are all aten ops that correspond to metadata queries.
    # We want FunctionalTensor to be able to handle them directly.
    metadata_fns = [
        torch.ops.aten.is_contiguous.default,  # type: ignore[has-type]
        torch.ops.aten.is_contiguous.memory_format,  # type: ignore[has-type]
        torch.ops.aten.is_strides_like_format.default,  # type: ignore[has-type]
        torch.ops.aten.is_non_overlapping_and_dense.default,  # type: ignore[has-type]
        torch.ops.aten.size.default,  # type: ignore[has-type]
        torch.ops.aten.sym_size.default,  # type: ignore[has-type]
        torch.ops.aten.stride.default,  # type: ignore[has-type]
        torch.ops.aten.sym_stride.default,  # type: ignore[has-type]
        torch.ops.aten.storage_offset.default,  # type: ignore[has-type]
        torch.ops.aten.sym_storage_offset.default,  # type: ignore[has-type]
        torch.ops.aten.numel.default,  # type: ignore[has-type]
        torch.ops.aten.sym_numel.default,  # type: ignore[has-type]
        torch.ops.aten.dim.default,  # type: ignore[has-type]
        torch.ops.prim.device.default,  # type: ignore[has-type]
    ]

    # These are ops that claim to be functional, but actually are maybe-mutating/maybe-aliasing
    # TODO (tmanlaibaatar) make it a tag
    maybe_aliasing_or_mutating_ops = [
        torch.ops.aten.dropout.default,  # type: ignore[has-type]
        torch.ops.aten.batch_norm.default,  # type: ignore[has-type]
        torch.ops.aten.native_batch_norm.default,  # type: ignore[has-type]
        torch.ops.aten._batch_norm_impl_index.default,  # type: ignore[has-type]
        torch.ops.aten.cudnn_batch_norm.default,  # type: ignore[has-type]
        torch.ops.aten.miopen_batch_norm.default,  # type: ignore[has-type]
    ]

    def __new__(cls, elem):
        assert torch._is_functional_tensor(elem)

        # In general, we'd like our functional tensor subclass to only be in charge of functionalization,
        # and defer to the inner subclass for all other functionality.
        # Example: If our inner tensor is a ZeroTensor, we would want to defer running the ZeroTensor fallback
        # until after we redispatch to our inner ZeroTensor.
        # However, there are a few keys that we need to mirror between the inner and outer tensors.
        #   Conjugate
        #   Negative
        # Why? These keys are used to test metadata queries, like `.is_conj()` and `.is_neg()`.
        # We **need** calls to is_conj() to return the same thing on the outer and inner tensors,
        # Because user code / framework code that branches like so needs to do the same thing
        # when it sees the outer FunctionalTensor:
        #     if (x.is_conj()) {
        #         return at::view_as_real(x.resolve_conj());
        #     } else {
        #         return at::view_as_real(x);
        #     }
        extra_dispatch_keys = (
            FunctionalTensor._extra_dispatch_keys & torch._C._dispatch_keys(elem)
        )

        out = torch.Tensor._make_wrapper_subclass(  # type: ignore[arg-type, attr-defined]
            # TODO: right now, _make_wrapper_subclass's dynamic shape interaction is not great.
            # Calling the overload that has kwargs causes us to go down the first overload path,
            # which will **always** specialize sizes.
            # We should probably eventually fix this so that the first overload can just handle dynamic shapes.
            cls,
            elem.shape,  # sizes
            elem.stride(),  # strides
            elem.storage_offset(),  # storage_offset
            None,  # memory_format
            elem.dtype,  # dtype
            elem.layout,  # layout
            elem.device,  # device
            False,  # pin_memory
            elem.requires_grad,  # requires_grad
            "sizes",  # dispatch_sizes_strides_policy
            False,  # dispatch_device
            False,  # dispatch_layout
            extra_dispatch_keys,  # _extra_dispatch_keys
        )
        out.elem = elem
        return out

    # Need to disable default torch_function. Why?
    # Default torch_function will always wrap outputs into a subclass if they aren't already a subclass.
    # We actually.. don't want to do this sometimes, see Note [FunctionalTensorMode inputs are sometimes plain tensors]
    __torch_function__ = torch._C._disabled_torch_function_impl

    def __torch_dispatch__(self, func, types, args=(), kwargs=None):
        unrecognized_types = [
            t
            for t in types
            if t not in [torch.Tensor, torch._subclasses.FakeTensor, FunctionalTensor]
        ]
        if unrecognized_types:
            not_implemented_log.debug(
                "FunctionalTensor unrecognized subclass(es): %s", unrecognized_types
            )
            return NotImplemented

        if kwargs is None:
            kwargs = {}

        # FunctionalTensor needs to plumb all metadata requests to the inner tensor.
        # In theory we don't have to do this - but if we want to service metadata requests here,
        # we need to carefully make sure all metadata is accurate (including metadata mutations)
        if func in FunctionalTensor.metadata_fns:
            # All metadata accesses should be plumbed to the inner tensor, that way we don't have to worry
            # about the problem of keeping metadata in sync between the wrapper and inner tensor.
            # This also alleviates us from having to manually handle metadata mutations on the wrapper.
            assert len(kwargs) == 0
            if func in [
                torch.ops.aten.is_strides_like_format.default,
                torch.ops.aten.is_contiguous.memory_format,
            ]:
                assert len(args) == 2 and isinstance(args[0], FunctionalTensor)
                return func(args[0].elem, args[1])
            assert len(args) == 1 and isinstance(args[0], FunctionalTensor)

            return func(args[0].elem)
        # Originally I tried to implement my subclass without giving it a torch_dispatch, but I gave up:
        # - _make_wrapper_subclass requires a __torch_dispatch__
        # - If we want to use _make_subclass(), we have a problem: the subclass will share a TensorImpl with the inner tensor,
        #   which is of type FunctionalTensorWrapper! We explicitly do not want our wrapper to be a FunctionalTensorWrapper.
        # - If we use the default tensor.__new__(), we have another problem: it returns inner_tensor.alias(),
        #   which causes every subclass created above autograd to have autograd view metadata
        #   (in addition to also being a FunctionalTensorWrapper).
        raise RuntimeError(
            "Attempting to use FunctionalTensor on its own. Instead, please use it with a corresponding FunctionalTensorMode()"
        )

    def __repr__(self):
        return f"FunctionalTensor({repr(self.elem)})"

    @staticmethod
    def to_functional(x):
        # We will do the wrapping for the user.
        assert not torch._is_functional_tensor(x)
        # The only autograd metadata we care about on the FunctionalTensor is:
        # - requires_grad (so autograd runs)
        # - is_leaf (so that mutations on graph inputs that are not leaves are allowed by the autograd engine)
        #   this is handled by FunctionalTensor.to_functional
        x_functional = torch._to_functional_tensor(x)
        # Technically the FunctionalTensormode here is unnecessary,
        # but it avoids spurious NotImplemented logs during `ProxyTorchDispatchMode` tracing.
        # _mirror_autograd_meta_to queries tensor sizes,
        # and otherwise the sym_size() call will go to the proxy mode before hitting
        # FunctionalTensor.__torch_dispatch__

        functional_mode = _detect_functional_mode()
        assert functional_mode is not None

        with functional_mode:
            torch._mirror_autograd_meta_to(x, x_functional)  # type: ignore[attr-defined]
            out = FunctionalTensor(x_functional)
            torch._mirror_autograd_meta_to(x_functional, out)  # type: ignore[attr-defined]
        return out

    def from_functional(self):
        torch._sync(self)
        return torch._from_functional_tensor(self.elem)

    def replace_(self, output) -> None:
        torch._functionalize_replace(self.elem, output)

    def commit_update(self) -> None:
        torch._functionalize_commit_update(self.elem)

    def sync(self) -> None:
        torch._functionalize_sync(self.elem)

    def mark_mutation_hidden_from_autograd(self) -> None:
        torch._functionalize_mark_mutation_hidden_from_autograd(self.elem)

    def tolist(self) -> Any:
        if self.elem.dim() == 0:
            return self.elem.item()
        elif self.elem.dim() == 1:
            return [elem.item() for elem in self.elem]
        else:
            return [elem.tolist() for elem in self.elem]


class FunctionalTensorMode(TorchDispatchMode):
    def __init__(self, pre_dispatch=False, export=False, _allow_token_discovery=False):
        self.export = export
        self.is_on_stack = False
        self.enter_stack = []
        # Indicates to our torch_dispatch dispatching infra that
        # this is an "infra" mode with lower dispatching precedence.
        self._mode_key = torch._C._TorchDispatchModeKey.FUNCTIONAL
        self.pre_dispatch = pre_dispatch
        # This will be turned off later for pre-dispatch functionalization
        self._dispatch_key = torch._C.DispatchKey.PreDispatch if pre_dispatch else None  # type: ignore[attr-defined]
        # Map of effect type (ex. _EffectType.ORDERED) to a token. The tokens help keep
        # track of the ordering between side effectful operations.
        self._tokens: Dict[Any, torch.Tensor] = {}

        # Functionalization runs twice in AOTAutograd, once in
        # `run_functionalized_fw_and_collect_metadata` to collect metadata to
        # see which tensors need to be functionalized and discover how many
        # tokens we need, and another time in `make_fx` which does the actual
        # tracing to replace ops with their functional variants and handling
        # side-effectful ops. In the second stage there should be no token
        # discovery. This flag distinguishes between the two stages.
        self._allow_token_discovery = _allow_token_discovery

    # No-op if FunctionalTensorMode is already in use
    def __enter__(self):
        def _get_prev_mode():
            if self._dispatch_key == torch._C.DispatchKey.PreDispatch:
                return _get_dispatch_mode_pre_dispatch(
                    torch._C._TorchDispatchModeKey.FUNCTIONAL
                )
            return torch._C._get_dispatch_mode(
                torch._C._TorchDispatchModeKey.FUNCTIONAL
            )

        if _get_prev_mode() is None:
            self.enter_stack.append(True)
            return super().__enter__()
        else:
            self.enter_stack.append(False)
            return self

    def __exit__(self, a, b, c):
        is_on_stack = self.enter_stack.pop()
        if is_on_stack:
            super().__exit__(a, b, c)

    def __torch_dispatch__(self, func, types, args=(), kwargs=None):
        if kwargs is None:
            kwargs = {}

        unrecognized_types = [
            t
            for t in types
            if not issubclass(t, torch._subclasses.FakeTensor)
            and t not in [torch.Tensor, FunctionalTensor]
        ]
        if unrecognized_types:
            not_implemented_log.debug(
                "FunctionalTensor unrecognized subclass(es): %s", unrecognized_types
            )
            return NotImplemented

        def _can_decompose(func):
            # See https://github.com/pytorch/pytorch/pull/115258#issuecomment-1900755832
            # We never decompose dropout in export
            if self.export and func == torch.ops.aten.dropout.default:
                return False
            # TODO (tmanlaibaatar)
            # Eventually, we don't want to decompose any aten op at all
            # but there is a safety and coverage gap that we need to close
            # before that.
            #
            # (1) the "safety" is what we are risking with this PR
            #     (we are blindly taking every op that advertises as
            #      functional and sending it to the functional fallback.
            #      We risk silent correctness if we have an op that lies about its schema,
            #      that we didn't manually hardcode above) Therefore we always decompose them
            # (2) the "not every composite inplace op has a functional variant" is a coverage gap,
            #      but not really a safety risk, since we'll loudly error when we try to generate
            #      functionalization kernels for these new (composite) inplace/view ops. But until we
            #      establish such gap more concretely, we still decompose them
            if self._dispatch_key is not None:
                # it is unsafe to not decompose ops that claim to be functional but actually aren't
                if func in FunctionalTensor.maybe_aliasing_or_mutating_ops:
                    return True
                # only decompose view or inplace mutating ops
                alias_info = len(
                    [i for i in func._schema.arguments if i.alias_info is not None]
                )
                return alias_info != 0 or func._schema.is_mutable
            return True

        if (
            func not in FunctionalTensor.metadata_fns
            and _can_decompose(func)
            # Not all funcs from __torch_dispatch__ are actual dispatcher ops,
            # e.g. prim.device
            and torch._C._dispatch_has_kernel(func.name())
        ):
            with self:
                r = func.decompose(*args, **kwargs)
                if r is not NotImplemented:
                    return r

        def assert_is_functional(x):
            assert torch._is_functional_tensor(x)

        def wrap(x):
            # Only wrap our outputs in subclasses if the inner functionalization call
            # also wrapped outputs into FunctionalTensorWrappers.
            # When can this happen? e.g. `torch.div(2, 2)`
            assert not isinstance(x, FunctionalTensor)
            if isinstance(x, torch.Tensor) and torch._is_functional_tensor(x):
                return FunctionalTensor(x)
            return x

        def unwrap(x):
            return x.elem

        from torch._higher_order_ops.auto_functionalize import (
            can_auto_functionalize,
            do_auto_functionalize,
        )

        if can_auto_functionalize(
            func
        ) and not torch._C._dispatch_has_kernel_for_dispatch_key(
            func.name(), torch._C.DispatchKey.Functionalize
        ):
            if self.pre_dispatch:
                raise NotImplementedError(
                    "Auto functionalization is not supported on pre-dispatch tracing"
                )
            return do_auto_functionalize(func, args, kwargs)

        from torch._higher_order_ops.effects import handle_effects, has_effects

        if has_effects(func, args, kwargs):
            assert not torch._C._dispatch_has_kernel_for_dispatch_key(
                func.name(), torch._C.DispatchKey.Functionalize
            )
            return handle_effects(
                self._allow_token_discovery, self._tokens, func, args, kwargs
            )

        args_unwrapped, kwargs_unwrapped = pytree.tree_map_only(
            FunctionalTensor, unwrap, (args, kwargs)
        )

        # Expectation: functionalization should not **already** be enabled above our mode.
        # Why would that be bad? when we return a FunctionalTensor here, we don't want functionalization
        # to run above this mode and further wrap that output in **another** C++ FunctionalTensorWrapper.
        is_included = torch._C._dispatch_tls_is_dispatch_key_included(
            torch._C.DispatchKey.Functionalize
        )
        is_excluded = torch._C._dispatch_tls_is_dispatch_key_excluded(
            torch._C.DispatchKey.Functionalize
        )
        assert is_excluded or not is_included
        include_to_set = (
            torch._C._dispatch_tls_local_include_set()
            | torch._C.DispatchKeySet(torch._C.DispatchKey.Functionalize)
        )
        exclude_to_set = (
            torch._C._dispatch_tls_local_exclude_set().remove(
                torch._C.DispatchKey.Functionalize
            )
            - FunctionalTensor._extra_dispatch_keys
        )

        # All we want to do here is re-use the existing C++ functionalization logic.
        # This requires swizzling our TLS dispatch keys so that the Functionalize key is active.
        with torch._C._ForceDispatchKeyGuard(include_to_set, exclude_to_set):
            try:
                # By default for python functionalization (for AOTAutograd), we reapply views.
                old_apply_views = torch._functionalize_enable_reapply_views(True)  # type: ignore[attr-defined]

                # Sometimes these functions cannot be directly dispatched to functionalize key
                # because args are sometimes not functional tensors for some reason?
                if func in FunctionalTensor.metadata_fns:
                    outs_unwrapped = func(*args_unwrapped, **kwargs_unwrapped)
                    outs_wrapped = pytree.tree_map_only(
                        torch.Tensor, wrap, outs_unwrapped
                    )
                else:
                    # When we dispatch to the C++ functionalization kernel, we might need to jump back to the
                    # PreDispatch mode stack afterwards, to handle any other PreDispatch modes underneath
                    # FunctionalTensorMode. If we call func() directly, we would need to exclude PreDispatch
                    # from the TLS in order to avoid infinite looping, but this would prevent us from coming
                    # back to PreDispatch later
                    outs_unwrapped = func._op_dk(
                        torch._C.DispatchKey.Functionalize,
                        *args_unwrapped,
                        **kwargs_unwrapped,
                    )
                    # We don't allow any mutation on result of dropout
                    if self.export and func == torch.ops.aten.dropout.default:
                        torch._freeze_functional_tensor(outs_unwrapped)  # type: ignore[attr-defined]
                    outs_wrapped = pytree.tree_map_only(
                        torch.Tensor, wrap, outs_unwrapped
                    )
            finally:
                torch._disable_functionalization()
                torch._functionalize_enable_reapply_views(old_apply_views)  # type: ignore[attr-defined]

        is_included = torch._C._dispatch_tls_is_dispatch_key_included(
            torch._C.DispatchKey.Functionalize
        )
        is_excluded = torch._C._dispatch_tls_is_dispatch_key_excluded(
            torch._C.DispatchKey.Functionalize
        )
        assert is_excluded or not is_included

        if (
            # If no outputs are our functional subclass, then don't try to fix up aliasing
            not any(
                isinstance(x, FunctionalTensor)
                for x in pytree.tree_leaves(outs_wrapped)
            )
            # Since lift_fresh lifts its argument into a functional tensor, we can skip the
            # aliasing correction step. Otherwise, we would be setting the storage of a
            # lifted tensor to that of an unlifted tensor.
            # Ref: https://github.com/pytorch/pytorch/issues/111506
            or func == torch.ops.aten.lift_fresh.default
        ):
            return outs_wrapped
        # Wrapper tensor subclasses do not have correct aliasing info! Use this util to manually correct the output aliasing.
        # inplace ops like `aten.add_()` are expected to return inputs **directly**, instead of creating fresh tensor objects.
        # Use this util to figure out the right thing to return.
        # If none of our inputs were wrapped, then we have no FunctionalTensor outputs that we need to fix up storages for.
        return return_and_correct_aliasing(func, args, kwargs, outs_wrapped)


@contextlib.contextmanager
def maybe_disable_functional_mode():
    maybe_func_mode = torch._C._unset_dispatch_mode(
        torch._C._TorchDispatchModeKey.FUNCTIONAL
    )
    try:
        yield
    finally:
        if maybe_func_mode is not None:
            torch._C._set_dispatch_mode(maybe_func_mode)


# TODO: clean up the redundancy here,
# unify on a single context manager for all mode keys.
@contextlib.contextmanager
def unset_functional_temporarily():
    from torch._ops import unset_mode_pre_dispatch

    old_mode_from_aot_dispatch = torch._C._unset_dispatch_mode(
        torch._C._TorchDispatchModeKey.FUNCTIONAL
    )
    old_mode_from_pre_dispatch = unset_mode_pre_dispatch(
        torch._C._TorchDispatchModeKey.FUNCTIONAL
    )

    if old_mode_from_aot_dispatch:
        assert old_mode_from_pre_dispatch is None, "Can only have one mode available"
    if old_mode_from_pre_dispatch:
        assert old_mode_from_aot_dispatch is None, "Can only have one mode available"

    try:
        if old_mode_from_aot_dispatch:
            yield old_mode_from_aot_dispatch
        elif old_mode_from_pre_dispatch:
            yield old_mode_from_pre_dispatch
        else:
            yield
    finally:
        if old_mode_from_aot_dispatch is not None:
            torch._C._set_dispatch_mode(old_mode_from_aot_dispatch)
        if old_mode_from_pre_dispatch is not None:
            _push_mode(old_mode_from_aot_dispatch, torch._C.DispatchKey.PreDispatch)


# This is similar to torch.func.functionalize, but:
# - It uses FunctionalTensorMode, and FunctionalTensor (a python subclass).
#   One important advantage to using this mode is that it will let us
#   run functionalization underneath __torch_dispatch__,
#   which we need in AOTAutograd.
# - Doing so means that it does not automatically compose with other
#   functorch transforms, since these transforms always run above __torch_dispatch__.
#   That's why this util lives here, and not in functorch.
def dispatch_functionalize(func, mode: FunctionalTensorMode = FunctionalTensorMode()):
    # TODO: pull these from aot autograd
    def to_fun(t):
        if isinstance(t, torch.Tensor):
            return FunctionalTensor.to_functional(t)
        return t

    def from_fun(t):
        if not isinstance(t, FunctionalTensor):
            # quick sanity assert
            if isinstance(t, torch.Tensor):
                assert not torch._is_functional_tensor(t)
            return t
        torch._sync(t)
        return torch._from_functional_tensor(t.elem)

    def inner(*args, **kwargs):
        disable_above = torch._C._ExcludeDispatchKeyGuard(
            torch._C.DispatchKeySet(torch._C.DispatchKey.Functionalize)
        )
        with disable_above, mode:
            func_args = pytree.tree_map_only(torch.Tensor, to_fun, args)
            func_kwargs = pytree.tree_map_only(torch.Tensor, to_fun, kwargs)
            func_outputs = func(*func_args, **func_kwargs)
            outputs = pytree.tree_map_only(FunctionalTensor, from_fun, func_outputs)

            return outputs

    return inner


class BaseFunctionalizeAPI(ABC):
    @abstractmethod
    def wrap_tensors(self, args: Tuple[Any]) -> Tuple[Any]:
        pass

    @abstractmethod
    def unwrap_tensors(self, args: Tuple[Any]) -> Tuple[Any]:
        pass

    @abstractmethod
    def functionalize(self, inner_f: Callable) -> Callable:
        pass

    @abstractmethod
    def redispatch_to_next(self) -> ContextManager:
        pass

    @abstractmethod
    def replace(self, input_tensor, output_tensor) -> None:
        pass

    @abstractmethod
    def commit_update(self, tensor) -> None:
        pass

    @abstractmethod
    def sync(self, tensor) -> None:
        pass

    @abstractmethod
    def mark_mutation_hidden_from_autograd(self, tensor) -> None:
        pass


class PythonFunctionalizeAPI(BaseFunctionalizeAPI):
    def __init__(
        self, mode: Optional[FunctionalTensorMode] = None, pre_dispatch: bool = False
    ) -> None:
        super().__init__()
        self.mode = mode if mode else FunctionalTensorMode()
        self.pre_dispatch = pre_dispatch

    def wrap_tensors(self, args: Tuple[Any]) -> Tuple[Any]:
        with self.mode:
            return torch.utils._pytree.tree_map_only(
                torch.Tensor, FunctionalTensor.to_functional, args
            )

    def unwrap_tensors(self, args: Tuple[Any]) -> Tuple[Any]:
        return torch.utils._pytree.tree_map_only(
            FunctionalTensor, FunctionalTensor.from_functional, args
        )

    def functionalize(self, inner_f: Callable) -> Callable:
        return dispatch_functionalize(inner_f, self.mode)

    def redispatch_to_next(self) -> ContextManager:
        # [NOTE] We don't do anything here because at the time
        # we exercise this path, we would have already popped the
        # FunctionalTensorMode from mode stack. Since FunctionalTensorMode
        # is now stateful, it is better to explicitly pass in correct mode
        # directly instead of globally setting it.
        return contextlib.nullcontext()

    def replace(self, input_tensor, output_tensor) -> None:
        assert isinstance(input_tensor, FunctionalTensor)
        assert not isinstance(output_tensor, FunctionalTensor)
        input_tensor.replace_(output_tensor)

    def commit_update(self, tensor) -> None:
        assert isinstance(tensor, FunctionalTensor)
        tensor.commit_update()

    def sync(self, tensor) -> None:
        assert isinstance(tensor, FunctionalTensor)
        tensor.sync()

    def mark_mutation_hidden_from_autograd(self, tensor) -> None:
        assert isinstance(tensor, FunctionalTensor)
        tensor.mark_mutation_hidden_from_autograd()


class CppFunctionalizeAPI(BaseFunctionalizeAPI):
    def wrap_tensors(self, args: Tuple[Any]) -> Tuple[Any]:
        from torch._functorch.eager_transforms import _wrap_all_tensors_to_functional

        return _wrap_all_tensors_to_functional(args, level=0)

    def unwrap_tensors(self, args: Tuple[Any]) -> Tuple[Any]:
        from torch._functorch.eager_transforms import (
            _unwrap_all_tensors_from_functional,
        )

        return _unwrap_all_tensors_from_functional(args, reapply_views=_reapply_views())

    def functionalize(self, inner_f: Callable) -> Callable:
        return torch.func.functionalize(inner_f)

    def redispatch_to_next(self) -> ContextManager:
        return torch._C._ExcludeDispatchKeyGuard(
            torch._C.DispatchKeySet(torch._C.DispatchKey.Functionalize)
        )

    def replace(self, input_tensor, output_tensor) -> None:
        torch._functionalize_replace(input_tensor, output_tensor)

    def commit_update(self, tensor) -> None:
        torch._functionalize_commit_update(tensor)

    def sync(self, tensor) -> None:
        torch._functionalize_sync(tensor)

    def mark_mutation_hidden_from_autograd(self, tensor) -> None:
        torch._functionalize_mark_mutation_hidden_from_autograd(tensor)


class FunctorchFunctionalizeAPI(BaseFunctionalizeAPI):
    def __init__(self, interpreter):
        self.interpreter = interpreter

    def wrap_tensors(self, args: Tuple[Any]) -> Tuple[Any]:
        from torch._functorch.eager_transforms import _wrap_all_tensors_to_functional

        return _wrap_all_tensors_to_functional(args, level=self.interpreter.level())

    def unwrap_tensors(self, args: Tuple[Any]) -> Tuple[Any]:
        from torch._functorch.eager_transforms import (
            _unwrap_all_tensors_from_functional,
        )

        return _unwrap_all_tensors_from_functional(
            args, reapply_views=self.interpreter.functionalize_add_back_views()
        )

    def functionalize(self, inner_f: Callable) -> Callable:
        return torch.func.functionalize(
            inner_f,
            remove="mutations_and_views"
            if self.interpreter.functionalize_add_back_views()
            else "mutations",
        )

    def redispatch_to_next(self) -> ContextManager:
        return self.interpreter.lower()

    def replace(self, input_tensor, output_tensor) -> None:
        torch._functionalize_replace(input_tensor, output_tensor)

    def commit_update(self, tensor) -> None:
        torch._functionalize_commit_update(tensor)

    def sync(self, tensor) -> None:
        torch._functionalize_sync(tensor)

    def mark_mutation_hidden_from_autograd(self, tensor) -> None:
        torch._functionalize_mark_mutation_hidden_from_autograd(tensor)<|MERGE_RESOLUTION|>--- conflicted
+++ resolved
@@ -1,10 +1,6 @@
 import contextlib
 from abc import ABC, abstractmethod
-<<<<<<< HEAD
-from typing import Any, Callable, ContextManager, Optional, Tuple
-=======
 from typing import Any, Callable, ContextManager, Dict, Optional, Tuple
->>>>>>> c66d68ba
 
 import torch
 import torch.utils._pytree as pytree
