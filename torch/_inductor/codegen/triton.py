--- conflicted
+++ resolved
@@ -26,7 +26,6 @@
 from ..utils import (
     DeferredLineBase,
     get_fused_kernel_name,
-    get_kernel_category_by_source_code,
     get_kernel_metadata,
     green_text,
     next_power_of_2,
@@ -37,10 +36,7 @@
     yellow_text,
 )
 from ..virtualized import ops, V
-<<<<<<< HEAD
-=======
 from ..wrapper_benchmark import get_kernel_category_by_source_code
->>>>>>> c379d628
 
 from .common import (
     CSEVariable,
@@ -2008,13 +2004,10 @@
         can fuse node1 and node2.  These nodes might already be
         FusedSchedulerNodes.
         """
-        if isinstance(node1, scheduler.ForeachKernelSchedulerNode):
-            return node1.can_fuse(node2)
-
         if isinstance(node1, scheduler.ForeachKernelSchedulerNode) or isinstance(
             node2, scheduler.ForeachKernelSchedulerNode
         ):
-            return False
+            return scheduler.ForeachKernelSchedulerNode.can_fuse(node1, node2)
 
         _, (numel1, rnumel1) = node1.group
         _, (numel2, rnumel2) = node2.group
@@ -2175,11 +2168,21 @@
     def can_use_32bit_indexing(numel: sympy.Expr, buffers: Iterable[ir.Buffer]) -> bool:
         int_max = torch.iinfo(torch.int32).max
         size_hint = V.graph.sizevars.size_hint
-        if size_hint(numel) > int_max:
+        has_hint = V.graph.sizevars.shape_env.has_hint
+
+        def within_32bit(e):
+            # Allow for unhinted e as long as we can still statically prove
+            # (e.g., via ValueRanges) that it is still in bounds
+            if V.graph.sizevars.is_expr_static_and_true(e <= int_max):
+                return True
+            # Otherwise, the hint MUST exist and be in range
+            return has_hint(e) and size_hint(e) <= int_max
+
+        if not within_32bit(numel):
             return False
 
         buf_sizes = [buf.get_layout().storage_size() for buf in buffers]
-        if any(size_hint(size) > int_max for size in buf_sizes):
+        if not all(within_32bit(size) for size in buf_sizes):
             return False
 
         # Only install guards for 32-bit indexing as there is no correctness
@@ -2254,6 +2257,12 @@
 
         return tiled_groups, reduction_hint_val, mutations, index_dtype
 
+    def codegen_comment(self, node_schedule):
+        wrapper = V.graph.wrapper_code
+        origins, detailed_origins = get_kernel_metadata(node_schedule, wrapper)
+        if origins:
+            wrapper.writeline(origins)
+
     def codegen_node_schedule(self, node_schedule, numel, reduction_numel):
         tiled_groups, reduction_hint_val, mutations, index_dtype = self.get_kernel_args(
             node_schedule, numel, reduction_numel
@@ -2270,7 +2279,7 @@
 
         src_code = kernel.codegen_kernel()
         kernel_name = self.define_kernel(src_code, node_schedule)
-
+        self.codegen_comment(node_schedule)
         kernel.call_kernel(kernel_name)
 
         if config.warn_mix_layout:
@@ -2351,7 +2360,8 @@
             compile_wrapper.writeline("''')")
 
             metadata_comment = f"# kernel path: {kernel_path}"
-            metadata_comment += "\n" + get_kernel_metadata(node_schedule)
+            origins, detailed_origins = get_kernel_metadata(node_schedule, wrapper)
+            metadata_comment += "\n" + origins + "\n" + detailed_origins
             wrapper.define_kernel(
                 kernel_name, compile_wrapper.getvalue(), metadata_comment
             )
@@ -2367,12 +2377,15 @@
         with kernel:
             for node in [template_node, *epilogue_nodes]:
                 node.mark_run()
-            render()  # warmup run to get the args right
+            partial_code = render()
             for node in epilogue_nodes:
                 node.codegen(kernel.split_and_set_ranges(node.get_ranges()))
 
-        src_code = render()
-        kernel_name = self.define_kernel(src_code, [template_node, *epilogue_nodes])
+        # finalize must be called after adding epilogue above
+        src_code = partial_code.finalize()
+        node_schedule = [template_node, *epilogue_nodes]
+        kernel_name = self.define_kernel(src_code, node_schedule)
+        self.codegen_comment(node_schedule)
         kernel.call_kernel(kernel_name)
         self.scheduler.free_buffers()
 
@@ -2411,6 +2424,7 @@
 
             src_code = kernel.codegen_kernel()
             kernel_name = self.define_kernel(src_code, [foreach_node])
+            self.codegen_comment([foreach_node])
             kernel.call_kernel(V.graph.wrapper_code, kernel_name)
 
         self.scheduler.free_buffers()
