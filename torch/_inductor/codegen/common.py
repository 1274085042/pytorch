--- conflicted
+++ resolved
@@ -831,16 +831,12 @@
         self.current_node = None
         self.node_to_bounds: Optional[Dict[torch.fx.Node, ValueRanges]] = None
 
-<<<<<<< HEAD
-        self.node_schedule = None
         self.removed_buffers = set()
         # key: the buffer to write
         # value: the buffer to read and whose memory can be reused for
         #   the buffer specified by key
         self.inplace_update_buffers = dict()
 
-=======
->>>>>>> 6a542b23
     @contextlib.contextmanager
     def set_current_node(self, node):
         prior = self.current_node
