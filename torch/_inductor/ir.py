import collections
import contextlib
import dataclasses
import functools
import itertools
import logging
import re
import textwrap
import traceback
from contextlib import nullcontext
from enum import Enum
from functools import partial
from typing import (
    Any,
    Callable,
    ClassVar,
    Dict,
    Iterable,
    List,
    Optional,
    Sequence,
    Set,
    Tuple,
    TYPE_CHECKING,
    Union,
)
from unittest.mock import patch

import sympy
from sympy import Expr, Integer

import torch._export.serde.schema as export_schema

import torch._logging

import torch.fx
import torch.utils._pytree as pytree
from torch._dynamo.device_interface import get_interface_for_device
from torch._dynamo.utils import identity
from torch._export.serde.serialize import GraphModuleSerializer
from torch._higher_order_ops.auto_functionalize import can_auto_functionalize
from torch._prims_common import (
    compute_required_storage_length,
    is_boolean_dtype,
    is_float_dtype,
    make_channels_last_strides_for,
    make_contiguous_strides_for,
    StrideType,
)
from torch._subclasses.fake_tensor import get_schema_info
from torch.fx.experimental.symbolic_shapes import free_unbacked_symbols, SymTypes
from torch.utils._sympy.functions import CleanDiv, FloorDiv, ModularIndexing

from . import config, dependencies
from .codegen.common import index_prevent_reordering
from .dependencies import (
    extract_free_unbacked_symbols,
    extract_input_node_reduction_ranges,
    extract_read_writes,
    var_builder,
)
from .ops_handler import OpCounterCSE
from .utils import (
    argsort,
    cache_on_self,
    convert_shape_to_inductor,
    convert_shape_to_symint,
    developer_warning,
    do_bench,
    get_kernel_metadata,
    is_dynamic,
    pad_listlike,
    sympy_dot,
    sympy_index_symbol,
    sympy_product,
    sympy_subs,
)
from .virtualized import ops, V

if TYPE_CHECKING:
    from .graph import GraphLowering

log = logging.getLogger(__name__)
indent = functools.partial(textwrap.indent, prefix="  ")
aten = torch.ops.aten

""" [Note: Inductor IR]

Inductor's IR is produced by executing 'lowering' code (see lowering.py).  Each
lowering is registered to a particular aten operator, and expects inputs that
correspond to the aten schema.  However, in place of torch Tensor inputs, lowerings
expect Inductor TensorBox inputs.

TensorBox IR represents torch tensors.  Tensors are sometimes single objects owning
storage, and sometimes views of another Tensor's storage.  Mutating tensor operations
(such as add_()) affect the underlying storage and any associated views.  Other operations
(such as .t_()) update metadata about the current view but don't modify the underlying storage.

To model this in Inductor, the IR distinguishes between TensorBox, View, StorageBox and Buffer.

TensorBox is the top level IR construct that any lowering should produce and maps to a torch.Tensor
output from an operation.  But just as torch.Tensors take different forms, TensorBox IR can
reference View IR or directly reference StorageBox IRs.

Some Inductor lowerings produce new sets of 'Box'es, while others (such as .t() or other view ops)
may take an existing TensorBox and point it to a new underlying View IR.

Tensors that directly own storage are represented as a chain of:
TensorBox -> StorageBox -> Buffer
where Buffer is a simple (1D) allocation, and StorageBox introduces the concept of a Layout.

If you mutate the data of such a tensor, we swing the StorageBox pointer to point to a new buffer
(leaving the old buffer unmodified and functionalizing the operation).

Tensors backed by views add one more indirection to the IR.
TensorBox -> View -> StorageBox -> Buffer
In these cases, the underlying StorageBox/Buffer will be shared with the pre-view TensorBox.
"""


def validate_ir(node_or_nodes):
    def _check_tensorbox(nodes):
        # Could expand this to check deeper properties
        # (e.g. TensorBox points to View or StorageBox)
        if isinstance(nodes, (list, tuple)):
            for node in nodes:
                _check_tensorbox(node)
        elif isinstance(nodes, dict):
            for node in nodes.values():
                _check_tensorbox(node)
        else:
            assert isinstance(
                nodes,
                (
                    torch._inductor.ir.ExpandView,
                    DynamicScalar,
                    AssertScalar,
                    TensorBox,
                    sympy.logic.boolalg.Boolean,
                    Expr,
                    EffectfulKernel,
                ),
            ), f"Found {type(nodes)}, which is not a supported top level IR node. See [Note: Inductor IR]"

    # Be picky about the accepted data structure (don't use pytree here)
    _check_tensorbox(node_or_nodes)


def ops_wrapper(name):
    assert isinstance(name, str)

    def fn(*args, **kwargs):
        return getattr(ops, name)(*args, **kwargs)

    return fn


def inverse_reorder(order):
    inv_order = dict(zip(order, range(len(order))))

    def reindex(index):
        assert len(index) == len(inv_order)
        return [index[inv_order[i]] for i in range(len(index))]

    return reindex


def same_reorder(order):
    def reindex(index):
        assert len(index) == len(order)
        return [index[order[i]] for i in range(len(index))]

    return reindex


def fuse_reindexing(reindex1, reindex2):
    def reindex(index):
        return reindex1(reindex2(index))

    return reindex


NHWC_STRIDE_ORDER = [3, 0, 2, 1]


def stride_order2fill_order(order):
    """
    Convert stride order to fill order
    For channel last format,
    stride order = [3, 0, 2, 1] and fill order = [1, 3, 2, 0]
    """
    lookup = {pos: idx for idx, pos in enumerate(order)}
    fill_order = [lookup[i] for i in range(len(order))]
    return fill_order


def get_stride_order(seq: Sequence[int]) -> List[int]:
    """
    Convert strides to stride order
    """
    sorted_idx: List[int] = argsort(seq)
    out = [0 for _ in range(len(seq))]
    for i, elem in enumerate(sorted_idx):
        out[elem] = i
    return out


def ir_node_to_tensor(x, guard_shape=True):
    if x is None:
        return None

    shape_fn: Callable[[Expr], Union[int, Expr]]
    if not guard_shape:
        shape_fn = V.graph.sizevars.size_hint
    else:
        shape_fn = identity
    size = [shape_fn(s) for s in x.get_size()]
    stride: StrideType
    if is_storage_and_layout(x):
        stride = [shape_fn(s) for s in x.get_layout().stride]  # type: ignore[misc]
    else:
        stride = make_contiguous_strides_for(size)  # type: ignore[arg-type]
    dtype = x.get_dtype()
    device = x.get_device()
    size = convert_shape_to_symint(size)
    stride = convert_shape_to_symint(stride)
    t = torch.empty_strided(
        size=size, stride=stride, dtype=dtype, device=device
    ).zero_()
    return t


def may_convert_to_optional(value):
    if isinstance(value, list) and not value:
        # [None] makes sure the cpp wrapper codegen will generate something like
        # {c10::nullopt} instead of {}
        return [None]
    return value


def get_device_type(x):
    if getattr(x, "get_device", None):
        return get_device_type(x.get_device())
    if isinstance(x, torch.device):
        return x.type
    return None


def is_triton(x):
    return get_device_type(x) == "cuda"


def is_cpu(x):
    return get_device_type(x) == "cpu"


class IRNode:
    _current_origins: ClassVar[Set[Any]] = set()

    @staticmethod
    @contextlib.contextmanager
    def current_origins(origins: Set[torch.fx.Node]):
        old = IRNode._current_origins
        IRNode._current_origins = old | origins
        try:
            yield
        finally:
            IRNode._current_origins = old

    def __post_init__(self):
        self.origins = set(self._current_origins)
        self.traceback = traceback.format_stack() if config.debug_ir_traceback else None

    def get_traceback(self):
        return self.traceback

    def common_repr(self):
        origins = f"origins={getattr(self, 'origins', '')}"
        if len(origins) > 64:
            # this can get *very* long
            origins = f"{origins[:61]}..."
        return [origins]

    def str_helper(self, lines):
        lines = lines + self.common_repr()
        lines = indent(",\n".join(map(str, lines)))
        return f"{type(self).__name__}(\n{lines}\n)"

    def is_user_of(self, name):
        return name in self.get_read_names()

    @cache_on_self
    def get_read_names(self):
        return {dep.name for dep in self.get_reads()}

    def get_dtype(self):
        return self.dtype

    def get_layout(self):
        raise NotImplementedError(f"get_layout() is not implemented by {type(self)}!")

    def get_size(self):
        raise NotImplementedError(f"get_size() is not implemented by {type(self)}!")

    def get_numel(self):
        return sympy_product(self.get_size())

    def is_zero_elements(self):
        return V.graph.sizevars.is_expr_static_and_true(sympy.Eq(self.get_numel(), 0))  # type: ignore[arg-type]

    def realize(self):
        """
        If the IRNode refers to data which has not been materialized (e.g.,
        it is a Pointwise/Reduction that could potentially have more
        compute fused into it), realize the IRNode into physical memory,
        ending the possibility of fusing into it, but allowing, e.g., multiple
        users to access the data without having to recompute.

        Check StorageBox.realize for a particularly notable implementation.

        TODO(ezyang): I think, in principle, every IRNode should have an
        implementation of this, and most of the time no-op is OK, but you
        really do have to audit each IRNode for this, so for now, raise
        an error if it's not implemented.  Note that some code in graph.py
        will catch this thrown error and suppress it with a warning.
        """
        raise NotImplementedError(f"realize NYI on {type(self)}")

    def codegen_reference(self, writer=None):
        raise NotImplementedError(f"codegen_reference NYI on {type(self)}")

    # The abstract method declarations below serve to convince mypy that all IRNode instances have these functions
    # defined, while having no effect at runtime. We cannot create stub implementations here because other parts of
    # the code dynamically check for defined attributes.
    get_device: Callable[[], torch.device]
    dtype: torch.dtype
    get_name: Callable[[], str]
    get_reads: Callable[[], Any]
    get_stride: Callable[[], Any]
    get_storage_numel: Callable[[], Any]
    has_exceeded_max_reads: Callable[[], bool]
    make_loader: Callable[[], Callable[[Any], Any]]
    make_indexer: Callable[[], Callable[[Any], Any]]
    mark_reuse: Callable[[int], None]
    realize_hint: Callable[[], None]
    get_unbacked_symbol_uses: Callable[[], Set[sympy.Symbol]]


@dataclasses.dataclass
class Loops(IRNode):
    device: torch.device
    dtype: torch.dtype
    inner_fn: Callable[..., Any]
    ranges: List[Expr]

    def get_unbacked_symbol_uses(self) -> Set[sympy.Symbol]:
        return set().union(
            *(free_unbacked_symbols(e) for e in self.ranges),
            self.inner_fn_free_unbacked_symbols(),
        )

    def __str__(self, names=("ranges",)):
        return self.str_helper(
            [
                f"'{self.device.type}'",
                str(self.dtype),
                self.inner_fn_str(),
            ]
            + [f"{name}={getattr(self, name)}" for name in names]
            + [f"origin_node={self.origin_node!r}"]
        )

    def __post_init__(self):
        super().__post_init__()
        self.origin_node = None

    __repr__ = __str__

    def get_device(self):
        return self.device

    def get_origin_node(self):
        return self.origin_node

    def get_size(self):
        return self.ranges

    def get_pointwise_size(self):
        return self.ranges

    def is_extern(self):
        return False

    @classmethod
    def create(cls, *args, **kwargs):
        origin_node = kwargs.pop("origin_node", None)
        tb = kwargs.pop("traceback", None)
        r = cls(*args, **kwargs)
        r.origin_node = origin_node
        r.traceback = (
            tb or traceback.format_stack() if config.debug_ir_traceback else None
        )
        return TensorBox.create(r)

    @staticmethod
    def _index(ranges, prefix="i"):
        return [
            sympy.Integer(0) if s == 1 else sympy_index_symbol(f"{prefix}{n}")
            for n, s in enumerate(ranges)
        ]

    @cache_on_self
    def inner_fn_opcount(self):
        from .ir import FlexibleLayout

        opcounter = OpCounterCSE(V.MockHandler())

        with V.set_ops_handler(opcounter), patch.object(
            FlexibleLayout, "allow_indexing", True
        ):
            result = self.inner_fn(*self.inner_fn_args())
            return opcounter.op_count

    def inner_fn_args(self):
        return (self._index(self.ranges),)

    def inner_fn_str(self):
        return V.KernelFormatterHandler.ir_to_string(
            self.inner_fn, *self.inner_fn_args()
        )

    def has_large_inner_fn(self):
        return self.inner_fn_opcount() > config.realize_opcount_threshold

    def inner_fn_free_unbacked_symbols(self):
        index = self._index(self.ranges)
        return extract_free_unbacked_symbols(self.inner_fn, index)

    def get_reads(self):
        with patch.object(FlexibleLayout, "allow_indexing", True):
            if self.get_reduction_type():
                return extract_read_writes(
                    self.make_loader(),
                    self.get_size(),
                    self.get_reduction_size(),
                ).reads
            else:
                return extract_read_writes(
                    self.make_loader(),
                    self.get_size(),
                ).reads

    def get_reduction_size(self):
        raise NotImplementedError(
            f"get_reduction_size() is not implemented by {type(self)}!"
        )

    def get_reduction_type(self):
        raise NotImplementedError(
            f"get_reduction_type() is not implemented by {type(self)}!"
        )

    def constant_to_device(self, device):
        raise NotImplementedError(
            f"constant_to_device() is not implemented by {type(self)}!"
        )


def nop_loader_fn(idx, *, dtype):
    if dtype.is_floating_point:
        return ops.constant(float("nan"), dtype)
    else:
        return ops.constant(0, dtype)


class Pointwise(Loops):
    def make_loader(self):
        # Make zero-element loops into a no-op
        if self.is_zero_elements():
            return partial(nop_loader_fn, dtype=self.dtype)

        return self.inner_fn

    def get_reduction_size(self):
        return []

    def get_reduction_type(self):
        return None

    def store_output(self, output_name, indexer, vars):
        loader = self.make_loader()
        return ops.store(output_name, indexer(vars), loader(vars))

    def constant_to_device(self, device):
        """Move this to a given device. Requires that all reads are to constants."""
        loader = self.make_loader()
        loader = patch.object(ConstantBuffer, "override_device", device)(loader)
        return Pointwise(device, self.dtype, loader, self.ranges)


@dataclasses.dataclass
class Scatter(Pointwise):
    output_indexer: Callable[[List[Expr]], Expr]
    scatter_mode: Optional[str] = None

    def constant_to_device(self, device):
        """Move this to a given device. Requires that all reads are to constants."""
        loader = self.make_loader()
        loader = patch.object(ConstantBuffer, "override_device", device)(loader)
        return Scatter(
            device,
            self.dtype,
            loader,
            self.ranges,
            self.output_indexer,
            self.scatter_mode,
        )

    def store_output(self, output_name, indexer, vars):
        loader = self.make_loader()
        return ops.store(
            output_name,
            indexer(self.output_indexer(vars)),
            loader(vars),
            mode=self.scatter_mode,
        )


class ReductionHint(Enum):
    INNER = 0
    OUTER = 1
    OUTER_TINY = 2
    DEFAULT = 3


class TileHint(Enum):
    SQUARE = 0
    DEFAULT = 1


REDUCTION_COMBINE_FN = {
    "any": ops_wrapper("logical_or"),
    "max": ops_wrapper("maximum"),
    "min": ops_wrapper("minimum"),
    "prod": ops_wrapper("mul"),
    "sum": ops_wrapper("add"),
    "xor_sum": ops_wrapper("bitwise_xor"),
}


def get_reduction_combine_fn(reduction_type, dtype, arg_break_ties_left=True):
    if reduction_type in REDUCTION_COMBINE_FN:
        combine_fn = REDUCTION_COMBINE_FN[reduction_type]
    elif reduction_type in {"argmax", "argmin"}:

        def combine_fn(a, b):
            a_value, a_index = a
            b_value, b_index = b

            if reduction_type == "argmin":
                mask = ops.lt(a_value, b_value)
            else:
                mask = ops.gt(a_value, b_value)

            equal = ops.eq(a_value, b_value)
            if is_float_dtype(dtype):
                a_isnan = ops.ne(a_value, a_value)
                b_isnan = ops.ne(b_value, b_value)
                mask = ops.logical_or(mask, ops.gt(a_isnan, b_isnan))
                equal = ops.logical_or(equal, ops.logical_and(a_isnan, b_isnan))

            tie = (
                ops.lt(a_index, b_index)
                if arg_break_ties_left
                else ops.gt(a_index, b_index)
            )
            mask = ops.logical_or(mask, ops.logical_and(equal, tie))
            return (
                ops.where(mask, a_value, b_value),
                ops.where(mask, a_index, b_index),
            )

    elif reduction_type == "welford_combine":

        def combine_fn(a, b):
            a_mean, a_m2, a_weight = a
            b_mean, b_m2, b_weight = b

            delta = b_mean - a_mean
            new_weight = a_weight + b_weight
            w2_over_w = b_weight / new_weight
            return (
                a_mean + delta * w2_over_w,
                a_m2 + b_m2 + delta * delta * a_weight * w2_over_w,
                new_weight,
            )

    else:
        raise NotImplementedError(f"unknown reduction_type={reduction_type}")

    return combine_fn


@dataclasses.dataclass
class Reduction(Loops):
    reduction_ranges: List[Expr]
    reduction_type: str
    # self.dtype represents the dst dtype
    src_dtype: torch.dtype
    reduction_hint: ReductionHint

    def __str__(self):
        return Loops.__str__(  # type: ignore[call-arg]
            self, names=("ranges", "reduction_ranges", "reduction_type")
        )

    def __repr__(self):
        return self.__str__()

    def get_unbacked_symbol_uses(self) -> Set[sympy.Symbol]:
        return super().get_unbacked_symbol_uses() | set().union(
            *(free_unbacked_symbols(e) for e in self.reduction_ranges)
        )

    def get_reduction_size(self):
        return self.reduction_ranges

    def get_reduction_type(self):
        return self.reduction_type

    def store_reduction(self, output_name, indexer, vars, reduction_vars):
        value = ops.reduction(
            self.dtype,
            self.src_dtype,
            self.reduction_type,
            self.inner_fn(vars, reduction_vars),
        )
        return ops.store_reduction(output_name, indexer(vars), value)

    def index_length(self):
        return len(self.ranges) + len(self.reduction_ranges)

    def inner_fn_args(self):
        index = self._index(self.ranges)
        rindex = self._index(self.reduction_ranges, "r")
        return (index, rindex)

    def inner_fn_free_unbacked_symbols(self):
        index = self._index(self.ranges)
        rindex = self._index(self.reduction_ranges, "r")
        return extract_free_unbacked_symbols(self.inner_fn, index, rindex)

    def constant_to_device(self, device):
        """Move this to a given device. Requires that all reads are to constants."""
        loader = self.make_loader()
        loader = patch.object(ConstantBuffer, "override_device", device)(loader)
        return Reduction(
            device,
            self.dtype,
            loader,
            self.ranges,
            self.reduction_ranges,
            self.reduction_type,
            self.src_dtype,
            ReductionHint.DEFAULT,
        )

    @staticmethod
    def num_splits(
        device,
        dst_dtype,
        src_dtype,
        inner_fn,
        ranges,
        reduction_ranges,
        reduction_type,
        reduction_numel,
        input_node: Optional[IRNode] = None,
    ):
        def _is_static(x):
            return isinstance(x, (int, sympy.Integer))

        reduction_numel_hint = V.graph.sizevars.symbolic_hint(reduction_numel)
        numel_hint = V.graph.sizevars.symbolic_hint(sympy_product(ranges))

        should_split = (
            is_triton(device)
            and reduction_type
            not in {
                "argmax",
                "argmin",
            }
            and config.split_reductions
            # We don't support unbacked symints
            and _is_static(reduction_numel_hint)
            and _is_static(numel_hint)
        )
        if not should_split:
            return ReductionHint.DEFAULT, 1

        device_interface = get_interface_for_device(get_device_type(device))
        num_sm = device_interface.Worker.get_device_properties(
            device
        ).multi_processor_count
        min_elements_per_thread = 32
        max_elements_per_thread = 512
        threads_per_sm = 2048
        min_elements_per_device = min_elements_per_thread * num_sm * threads_per_sm
        max_elements_per_device = max_elements_per_thread * num_sm * threads_per_sm

        def inner_reduction_splits(reduction_numel_hint, numel_hint):
            # do heuristics that's close to eager mode for split inner reduction
            # we leak reduction autotune configs here, and will need to refactor to avoid this later
            num_warps = 8
            num_threads = 32 * num_warps
            if numel_hint >= 2 * num_sm:  # don't split if there are enough outputs
                return 1
            if reduction_numel_hint <= 8192:
                return 1
            if reduction_numel_hint * numel_hint <= min_elements_per_device:
                split_size = min_elements_per_thread
            elif reduction_numel_hint * numel_hint < max_elements_per_device:
                target_blocks = num_sm * threads_per_sm // (2 * num_threads)
                blocks_per_output = (target_blocks + numel_hint - 1) // numel_hint
                tmp_split_size = (
                    reduction_numel_hint + num_threads * blocks_per_output - 1
                ) // (num_threads * blocks_per_output)
                divisors = sympy.divisors(reduction_numel_hint)
                closest = min(divisors, key=lambda x: abs(x - tmp_split_size))
                if abs(closest - tmp_split_size) < 30:
                    # prefer even splits, but never smalle than min_elements_per_thread
                    split_size = max(closest, min_elements_per_thread)
                else:
                    split_size = tmp_split_size
            else:
                divisors = sympy.divisors(reduction_numel_hint)
                closest = min(divisors, key=lambda x: abs(x - max_elements_per_thread))
                if abs(closest - max_elements_per_thread) < 50:
                    # prefer even splits
                    split_size = closest
                else:
                    split_size = max_elements_per_thread
            return (reduction_numel_hint + split_size * num_threads - 1) // (
                split_size * num_threads
            )

        def outer_reduction_splits(reduction_numel_hint, numel_hint):
            # TODO the best heuristic currently has XBLOCK (corresponding to numel_hint) 128
            # extend to even smaller number of outputs
            num_warps = 8
            num_threads = num_warps * 32
            rvals_per_thread = 4  # comes from heuristics, refactor to not leak here
            xvals_per_block = 128
            xblocks = (numel_hint + xvals_per_block - 1) // xvals_per_block
            if reduction_numel_hint * numel_hint < min_elements_per_device:
                split_size = min_elements_per_thread
            elif reduction_numel_hint * numel_hint < max_elements_per_device:
                target_blocks = num_sm * threads_per_sm // (num_threads)
                target_blocks = (target_blocks + xblocks - 1) // xblocks
                tmp_split_size = (
                    reduction_numel_hint + rvals_per_thread * target_blocks - 1
                ) // (rvals_per_thread * target_blocks)
                divisors = sympy.divisors(reduction_numel_hint)
                closest = min(divisors, key=lambda x: abs(x - tmp_split_size))
                if abs(tmp_split_size - closest) < 20:
                    split_size = max(closest, min_elements_per_thread)
                else:
                    split_size = tmp_split_size
            else:
                divisors = sympy.divisors(reduction_numel_hint)
                closest = min(divisors, key=lambda x: abs(x - max_elements_per_thread))
                if abs(closest - max_elements_per_thread) < 50:
                    # prefer even splits
                    split_size = closest
                else:
                    split_size = max_elements_per_thread

            return (reduction_numel_hint + rvals_per_thread * split_size - 1) // (
                rvals_per_thread * split_size
            )

        # easy cases
        if numel_hint == 1:
            split = inner_reduction_splits(reduction_numel_hint, numel_hint)
            if split == 1:
                # No need to split.
                return ReductionHint.INNER, split
            if (
                len(ranges) == 0
                and input_node is not None
                and isinstance(input_node, TensorBox)
            ):
                # Only handles the case where keep_dim = False.
                # Otherwise, we need to propagate reduction dim info to the stage where
                # the intermediate loader of the first Reduction is generated.
                new_ranges, new_reduction_ranges = extract_input_node_reduction_ranges(
                    input_node
                )
                if new_ranges is not None and new_reduction_ranges is not None:
                    extracted_numel_hint = V.graph.sizevars.symbolic_hint(
                        sympy_product(new_ranges + new_reduction_ranges)
                    )
                    if reduction_numel_hint == extracted_numel_hint:
                        log.debug(
                            "Use previous IRNode's range and reduction_ranges instead of split. "
                            "current ranges: %s, current reduction ranges: %s, current split: %d, "
                            "new ranges: %s, new reduction ranges: %s",
                            ranges,
                            reduction_ranges,
                            split,
                            new_ranges,
                            new_reduction_ranges,
                        )
                        # If the input_node or its dependent nodes are also Reduction nodes,
                        # use reduction_sizes of this node or its dependent nodes directly.
                        return ReductionHint.INNER, -1
            return ReductionHint.INNER, split
        if (
            reduction_numel_hint <= min_elements_per_thread
            or numel_hint >= num_sm * 2 * 32
        ):
            return ReductionHint.DEFAULT, 1

        r = Reduction(
            device,
            dst_dtype,
            inner_fn,
            ranges,
            reduction_ranges,
            reduction_type,
            src_dtype,
            ReductionHint.DEFAULT,
        )

        def get_read_indices(r):
            cb = ComputedBuffer(
                name=None,
                layout=FlexibleLayout(
                    device=r.get_device(),
                    dtype=r.get_dtype(),
                    size=r.get_size(),
                ),
                data=r,
            )
            read_writes = cb.get_read_writes()
            # try finding the full size producer
            # TODO this will fail for something like ((1, N) * (N, 1)).sum()
            # this would also possibly be wrong for producers with the different contiguity but we hope those cases are rare
            range_vars = [
                r
                for r in read_writes.range_vars
                if isinstance(r, sympy.Expr) and not isinstance(r, sympy.Number)
            ]
            indices = []
            changed = False
            for md in sorted(read_writes.reads, key=lambda x: x.name):
                if all(r in md.index.free_symbols for r in range_vars):
                    indices.append(md.index)
                    if md.name in V.graph.name_to_buffer:
                        buf = V.graph.name_to_buffer[md.name]
                        original_stride = buf.layout.stride
                        buf.decide_layout()
                        if buf.layout.stride != original_stride:
                            changed = True
            return indices, changed

        indices, changed = get_read_indices(r)
        if changed:
            indices, _ = get_read_indices(r)

        if len(indices) == 0:
            # TODO determine splits when all inputs are broadcast
            return ReductionHint.DEFAULT, 1

        (_, reduction_vars), ranges = dependencies.index_vars_squeeze(
            r.get_size(), r.get_reduction_size()
        )
        num_outer = 0
        num_inner = 0
        for i in indices:
            i = V.graph.sizevars.simplify_with_ranges(i, ranges)
            strides = V.graph.sizevars.stride_hints(i, reduction_vars, ranges.keys())
            outer = all(s > 1 for s in strides)
            if outer:
                num_outer += 1
            else:
                num_inner += 1
        if num_inner > num_outer:
            return ReductionHint.INNER, inner_reduction_splits(
                reduction_numel_hint, numel_hint
            )
        else:
            return ReductionHint.OUTER, outer_reduction_splits(
                reduction_numel_hint, numel_hint
            )

    @staticmethod
    def _unroll_reduction_fn(inner_fn, reduction_ranges, reduction_type, src_dtype):
        """Convert inner_fn from a reduction to an pointwise"""
        reduction_ranges = [
            V.graph.sizevars.evaluate_static_shape(x) for x in reduction_ranges
        ]

        combine_fn = get_reduction_combine_fn(reduction_type, src_dtype)

        def fn(index):
            return functools.reduce(
                combine_fn,
                (
                    value_fn(index, rindex)
                    for rindex in itertools.product(
                        *[range(x) for x in reduction_ranges]
                    )
                ),
            )

        if reduction_type in ("argmin", "argmax"):
            flatten_index = FixedLayout(
                None,  # type: ignore[arg-type]
                None,  # type: ignore[arg-type]
                reduction_ranges,
                FlexibleLayout.contiguous_strides(reduction_ranges),
            ).make_indexer()

            def value_fn(index, rindex):
                rindex = [sympy.expand(i) for i in rindex]
                return (
                    inner_fn(index, rindex),
                    ops.index_expr(flatten_index(rindex), torch.int64),
                )

            return lambda index: fn(index)[1]
        else:
            value_fn = inner_fn
            return fn

    @classmethod
    def create(  # type: ignore[override]
        cls,
        device: torch.device,
        dst_dtype: torch.dtype,
        src_dtype: torch.dtype,
        inner_fn: Callable[..., Any],
        ranges: List[Expr],
        reduction_ranges: List[Expr],
        reduction_type: str,
        reduction_hint: ReductionHint = ReductionHint.DEFAULT,
        input_node: Optional[IRNode] = None,
    ):
        reduction_numel = V.graph.sizevars.simplify(sympy_product(reduction_ranges))

        if reduction_numel == 0:
            # N.B. This is a hack to generate the literal of the given type
            # Ideally, we should be fixing `def constant` in triton.py
            # but it breaks due to hardcoded dtypes in other places
            def py_cnst(val):
                return (
                    bool(val)
                    if dst_dtype == torch.bool
                    else float(val)
                    if dst_dtype.is_floating_point
                    else int(val)
                )

            rtypes_to_inits = {
                "sum": py_cnst(0),
                "xor_sum": py_cnst(0),
                "prod": py_cnst(1),
                "any": py_cnst(0),
                # "all" is desugared to `!any(!val)`
            }

            assert (
                reduction_type in rtypes_to_inits.keys()
            ), f"{reduction_type} not supported for zero-dimension tensors!"

            def const_fn(index):
                return ops.constant(rtypes_to_inits[reduction_type], dst_dtype)

            return Pointwise.create(
                device=device,
                dtype=src_dtype,
                inner_fn=const_fn,
                ranges=list(ranges),
            )

        if reduction_numel == 1:
            # this reduction is actually a pointwise op
            if reduction_type in ("argmin", "argmax"):

                def fn(index):
                    return ops.constant(0, dst_dtype)

            else:

                def fn(index):
                    reduction_index = [sympy.Integer(0) for _ in reduction_ranges]
                    return inner_fn(index, reduction_index)

            return Pointwise.create(device, dst_dtype, fn, ranges)

        if (
            isinstance(reduction_numel, sympy.Integer)
            and V.graph.sizevars.size_hint(reduction_numel)
            < config.unroll_reductions_threshold
            and sympy_product(ranges) != 1
        ):
            return Pointwise.create(
                device,
                dst_dtype,
                cls._unroll_reduction_fn(
                    inner_fn, reduction_ranges, reduction_type, src_dtype
                ),
                ranges,
            )

        # triton doesn't support reduce to single element well, so break it up
        hint, split = cls.num_splits(
            device,
            dst_dtype,
            src_dtype,
            inner_fn,
            ranges,
            reduction_ranges,
            reduction_type,
            reduction_numel,
            input_node,
        )
        # intermediate reduction in split can contain complex indexing,
        # and num_splits will fail to correctly set the hint
        # reuse the passed hint if available
        if reduction_hint == ReductionHint.DEFAULT:
            reduction_hint = hint
        if split == -1:
            assert input_node is not None
            new_ranges, new_reduction_ranges = extract_input_node_reduction_ranges(
                input_node  # type: ignore[arg-type]
            )
            assert new_ranges is not None
            assert new_reduction_ranges is not None
            return cls.create_multilayer_existing_ranges(
                device,
                dst_dtype,
                src_dtype,
                inner_fn,
                ranges,
                reduction_ranges,
                new_ranges,
                new_reduction_ranges,
                reduction_type,
                reduction_hint,
            )
        elif split > 1:
            # triton doesn't support reduce to single element well, so break it up
            return cls.create_multilayer(
                device,
                dst_dtype,
                src_dtype,
                inner_fn,
                ranges,
                reduction_ranges,
                reduction_type,
                split,
                reduction_hint,
            )

        return TensorBox.create(
            Reduction(
                device,
                dst_dtype,
                inner_fn,
                ranges,
                reduction_ranges,
                reduction_type,
                src_dtype,
                reduction_hint,
            )
        )

    @staticmethod
    def default_accumulator(reduction_type, dtype):
        if reduction_type in {"max", "argmax"}:
            if is_float_dtype(dtype):
                return float("-inf")
            elif is_boolean_dtype(dtype):
                return 0
            else:
                return torch.iinfo(dtype).min
        if reduction_type in {"min", "argmin"}:
            if is_float_dtype(dtype):
                return float("inf")
            elif is_boolean_dtype(dtype):
                return 1
            else:
                return torch.iinfo(dtype).max

        return {
            "sum": 0,
            "prod": 1,
            "xor_sum": 0,
            "any": 0,
            "welford_reduce": (0, 0, 0),
            "welford_combine": (0, 0, 0),
        }[reduction_type]

    @staticmethod
    def default_value(reduction_type, dtype):
        if reduction_type == "welford_reduce":
            return 0
        return Reduction.default_accumulator(reduction_type, dtype)

    @staticmethod
    def _multilayer_second_step_hint(
        split: int, numel_hint: int, reduction_hint: ReductionHint
    ) -> ReductionHint:
        if split == -1:
            return reduction_hint
        if split <= 512 and numel_hint <= 512 and reduction_hint == ReductionHint.OUTER:
            return ReductionHint.OUTER_TINY
        if (
            split <= 1024
            and numel_hint <= 256
            and reduction_hint == ReductionHint.OUTER
        ):
            return ReductionHint.OUTER_TINY

        return reduction_hint

    @classmethod
    def _multilayer_wrap_loader(
        cls,
        loader,
        reduction_ranges,
        reduction_numel,
        split,
        block_size,
        default,
    ):
        reindex = View.dynamic_reshape_indexer(reduction_ranges, [reduction_numel])
        need_mask = not V.graph.sizevars.is_expr_static_and_true(
            sympy.Eq(reduction_numel % split, 0)  # type: ignore[arg-type]
        )

        def wrapper_fn(index, reduction_index):
            (reduction_index,) = reduction_index
            *new_index, reduction_block = index
            indices = block_size * reduction_block + reduction_index

            def body():
                return loader(new_index, reindex([indices]))

            if need_mask:
                mask = ops.lt(
                    ops.index_expr(indices, torch.int32),
                    ops.index_expr(reduction_numel, torch.int32),
                )
                return ops.masked(mask, body, default)
            else:
                return body()

        return wrapper_fn

    @classmethod
    def _multilayer_wrap_loader_existing_ranges(
        cls,
        loader,
        original_ranges,
        original_reduction_ranges,
        new_ranges,
        new_reduction_ranges,
        default,
    ):
        assert len(original_ranges) == 0, f"{original_ranges}= is not equal to []"
        reindex = View.dynamic_reshape_indexer(
            original_reduction_ranges, tuple(new_ranges) + tuple(new_reduction_ranges)
        )

        def wrapper_fn(index, reduction_index):
            return loader([], reindex(tuple(index) + tuple(reduction_index)))

        return wrapper_fn

    @classmethod
    def create_multilayer_helper(
        cls,
        device: torch.device,
        dst_dtype: torch.dtype,
        src_dtype: torch.dtype,
        wrapper_fn: Callable[..., Any],
        original_ranges: List[Expr],
        original_reduction_ranges: List[Expr],
        new_ranges: List[Expr],
        new_reduction_ranges: List[Expr],
        reduction_type: str,
        split: int,
        reduction_hint: ReductionHint,
    ):
        """
        Break a large reduction up into multiple smaller reductions
        recursively
        """
        # triton will automatically compute reductions in fp32 if reducing over fp16/bf16
        # within the kernel. keep the intermediate in fp32 so as to keep the whole reduction
        # in fp32 and not reduce precision by breaking up the kernel into multiple layers
        intermediate_dtype = (
            dst_dtype
            if dst_dtype not in (torch.float16, torch.bfloat16)
            else torch.float
        )
        intermediate = Reduction.create(
            device,
            intermediate_dtype,
            src_dtype,
            wrapper_fn,
            new_ranges,
            new_reduction_ranges,
            reduction_type,
            reduction_hint,
        )
        intermediate.realize()
        intermediate_loader = intermediate.make_loader()

        def intermediate_fn(index, reduction_index):
            return intermediate_loader([*index, *reduction_index])

        numel_hint = V.graph.sizevars.size_hint(sympy_product(original_ranges))
        reduction_hint = cls._multilayer_second_step_hint(
            split, numel_hint, reduction_hint
        )

        assert original_ranges == new_ranges[: len(original_ranges)]
        return TensorBox.create(
            Reduction(
                device,
                dst_dtype,
                intermediate_fn,
                original_ranges,
                new_ranges[len(original_ranges) :],
                reduction_type,
                src_dtype,
                reduction_hint,
            )
        )

    @classmethod
    def create_multilayer(
        cls,
        device: torch.device,
        dst_dtype: torch.dtype,
        src_dtype: torch.dtype,
        inner_fn: Callable[..., Any],
        ranges: List[Expr],
        reduction_ranges: List[Expr],
        reduction_type: str,
        split: int,
        reduction_hint: ReductionHint,
    ):
        """
        Break a large reduction up into multiple smaller reductions
        recursively
        """
        # TODO(jansel): realize the reduction so we can do dynamic indexing
        reduction_numel = sympy_product(reduction_ranges)
        block_size = FloorDiv(reduction_numel + (split - 1), split)
        default = cls.default_value(reduction_type, dst_dtype)
        wrapper_fn = cls._multilayer_wrap_loader(
            inner_fn, reduction_ranges, reduction_numel, split, block_size, default
        )

        return cls.create_multilayer_helper(
            device,
            dst_dtype,
            src_dtype,
            wrapper_fn,
            ranges,
            reduction_ranges,
            [*ranges, split],  # type: ignore[list-item]
            [block_size],
            reduction_type,
            split,
            reduction_hint,
        )

    @classmethod
    def create_multilayer_existing_ranges(
        cls,
        device: torch.device,
        dst_dtype: torch.dtype,
        src_dtype: torch.dtype,
        inner_fn: Callable[..., Any],
        original_ranges: List[Expr],
        original_reduction_ranges: List[Expr],
        new_ranges: List[Expr],
        new_reduction_ranges: List[Expr],
        reduction_type: str,
        reduction_hint: ReductionHint,
    ):
        """
        Break a large reduction up into multiple smaller reductions
        recursively
        """
        default = cls.default_value(reduction_type, dst_dtype)
        wrapper_fn = cls._multilayer_wrap_loader_existing_ranges(
            inner_fn,
            original_ranges,
            original_reduction_ranges,
            new_ranges,
            new_reduction_ranges,
            default,
        )
        return cls.create_multilayer_helper(
            device,
            dst_dtype,
            src_dtype,
            wrapper_fn,
            original_ranges,
            original_reduction_ranges,
            new_ranges,
            new_reduction_ranges,
            reduction_type,
            -1,
            reduction_hint,
        )


def num_reduction_outputs(reduction_type):
    return 3 if "welford" in reduction_type else 1


class WelfordReduction(Reduction):
    output_index: int

    def __init__(
        self,
        device,
        dtype,
        inner_fns,
        ranges,
        reduction_ranges,
        reduction_type,
        reduction_hint,
        output_index,
    ):
        if len(inner_fns) == 1:
            loader = inner_fns[0]
        else:

            def loader(idx, reduction_idx):
                return tuple(fn(idx, reduction_idx) for fn in inner_fns)

        super().__init__(
            device,
            dtype,
            loader,
            ranges,
            reduction_ranges,
            reduction_type,
            dtype,
            reduction_hint,
        )
        self.output_index = output_index

    def store_reduction(self, output_name, indexer, vars, reduction_vars):
        values = ops.reduction(
            self.dtype,
            self.src_dtype,
            self.reduction_type,
            self.inner_fn(vars, reduction_vars),
        )
        value = values[self.output_index]
        return ops.store_reduction(output_name, indexer(vars), value)

    @classmethod
    def create(  # type: ignore[override]
        cls,
        device: torch.device,
        dtype: torch.dtype,
        inner_fns: Sequence[Callable[..., Any]],
        ranges: List[Expr],
        reduction_ranges: List[Expr],
        reduction_type: str,
        reduction_hint: ReductionHint = ReductionHint.DEFAULT,
    ):
        assert reduction_type in {"welford_reduce", "welford_combine"}

        reduction_numel = V.graph.sizevars.simplify(sympy_product(reduction_ranges))

        def const(val):
            def inner_fn(idx):
                return ops.constant(
                    val,
                    dtype,
                )

            return Pointwise.create(
                device=device,
                dtype=dtype,
                inner_fn=inner_fn,
                ranges=list(ranges),
            )

        if reduction_numel == 0:
            mean = const(0)
            m2 = const(0)
            weight = const(0)
            return mean, m2, weight

        if reduction_numel == 1:

            def copy(loader):
                def inner_fn(idx):
                    reduction_index = [sympy.Integer(0) for _ in reduction_ranges]
                    return loader(idx, reduction_index)

                return Pointwise.create(
                    device=device,
                    dtype=dtype,
                    inner_fn=inner_fn,
                    ranges=list(ranges),
                )

            if reduction_type == "welford_reduce":
                return copy(inner_fns[0]), const(0), const(1)
            else:
                return tuple(copy(fn) for fn in inner_fns)

        # TODO: Unrolled reduction
        # if (
        #     isinstance(reduction_numel, sympy.Integer)
        #     and V.graph.sizevars.size_hint(reduction_numel)
        #     < config.unroll_reductions_threshold
        #     and sympy_product(ranges) != 1
        # ):
        #     return Pointwise.create(
        #         device,
        #         dst_dtype,
        #         cls._unroll_reduction_fn(
        #             inner_fn, reduction_ranges, reduction_type, src_dtype
        #         ),
        #         ranges,
        #     )

        # triton doesn't support reduce to single element well, so break it up
        hint, split = Reduction.num_splits(
            device,
            dtype,
            dtype,
            inner_fns[0],
            ranges,
            reduction_ranges,
            reduction_type=reduction_type,
            reduction_numel=reduction_numel,
        )
        # intermediate reduction in split can contain complex indexing,
        # and num_splits will fail to correctly set the hint
        # reuse the passed hint if available
        if reduction_hint == ReductionHint.DEFAULT:
            reduction_hint = hint
        if split > 1:
            # triton doesn't support reduce to single element well, so break it up
            return cls.create_multilayer(
                device,
                dtype,
                inner_fns,
                ranges,
                reduction_ranges,
                reduction_type,
                split,
                reduction_hint,
            )

        results = [
            TensorBox.create(
                WelfordReduction(
                    device,
                    dtype,
                    inner_fns,
                    ranges,
                    reduction_ranges,
                    reduction_type,
                    reduction_hint,
                    output_idx,
                )
            )
            for output_idx in range(3)
        ]
        for t in results:
            t.realize()
        return results

    @staticmethod
    def default_value(reduction_type, dtype):
        return (0, 0, 0)

    @classmethod
    def create_multilayer(  # type: ignore[override]
        cls,
        device: torch.device,
        dtype: torch.dtype,
        inner_fns: Sequence[Callable[..., Any]],
        ranges: List[Expr],
        reduction_ranges: List[Expr],
        reduction_type: str,
        split: int,
        reduction_hint: ReductionHint,
    ):
        """
        Break a large reduction up into multiple smaller reductions
        recursively
        """
        reduction_numel = sympy_product(reduction_ranges)
        need_mask = not V.graph.sizevars.is_expr_static_and_true(
            sympy.Eq(reduction_numel % split, 0)  # type: ignore[arg-type]
        )

        if need_mask and reduction_type != "welford_combine":
            # If we need mask, then "welford_reduce" doesn't work because
            # masked inputs shouldn't count towards the welford weight

            def constant(idx, reduction_idx, value):
                return ops.constant(value, dtype)

            return cls.create_multilayer(
                device=device,
                dtype=dtype,
                inner_fns=(
                    inner_fns[0],
                    partial(constant, value=0),
                    partial(constant, value=1),
                ),
                ranges=ranges,
                reduction_ranges=reduction_ranges,
                reduction_type="welford_combine",
                split=split,
                reduction_hint=reduction_hint,
            )

        block_size = FloorDiv(reduction_numel + (split - 1), split)
        intermediates = WelfordReduction.create(
            device,
            dtype,
            tuple(
                cls._multilayer_wrap_loader(
                    loader,
                    reduction_ranges,
                    reduction_numel,
                    split,
                    block_size,
                    default=0,
                )
                for loader in inner_fns
            ),
            [*ranges, split],  # type: ignore[list-item]
            [block_size],
            reduction_type,
            reduction_hint,
        )
        for i in intermediates:
            i.realize()

        i_loaders = [i.make_loader() for i in intermediates]

        def intermediate_loader_fn(index, reduction_index, loader):
            return loader([*index, *reduction_index])

        numel_hint = V.graph.sizevars.size_hint(sympy_product(ranges))
        reduction_hint = cls._multilayer_second_step_hint(
            split, numel_hint, reduction_hint
        )
        return WelfordReduction.create(
            device,
            dtype,
            tuple(
                partial(intermediate_loader_fn, loader=i.make_loader())
                for i in intermediates
            ),
            ranges,
            [split],  # type: ignore[list-item]
            # welford_reduce turns one input into three outputs, which are combined with welford_combine
            "welford_combine",
            reduction_hint,
        )


@dataclasses.dataclass
class Scan(Loops):
    scan_ranges: List[Expr]
    size: List[Expr]
    combine_fn: Callable[[Tuple[Any, ...], Tuple[Any, ...]], Tuple[Any, ...]]
    reindex: Callable[[List[Expr], List[Expr]], List[Expr]]
    reduction_hint: ReductionHint
    output_index: int
    # output_index indexes the following three tuples
    inits: Tuple[Union[int, float], ...]
    dtypes: Tuple[torch.dtype, ...]
    inner_fns: Tuple[Callable[..., Any], ...]

    # HACK we mimick reduction

    def get_unbacked_symbol_uses(self) -> Set[sympy.Symbol]:
        # TODO: Can combine_fn/reindex close over unbacked symbols? If so, we
        # need to explicitly represent the closure so we can pull out unbacked
        # symbols here
        return (
            super().get_unbacked_symbol_uses()
            | set().union(*(free_unbacked_symbols(e) for e in self.scan_ranges))
            | set().union(*(free_unbacked_symbols(e) for e in self.size))
        )

    def __post_init__(self):
        assert len(self.ranges) + len(self.scan_ranges) == len(self.size)
        super().__post_init__()

    def store_reduction(self, output_name, indexer, vars, scan_vars):
        idx = self.reindex(vars, scan_vars)
        values = [inner_fn(idx) for inner_fn in self.inner_fns]
        result = ops.scan(self.dtypes, self.combine_fn, values, self.inits)
        return ops.store(output_name, indexer(idx), result[self.output_index])

    def get_reduction_type(self):
        # return self.scan_op
        return "custom"

    def get_reduction_size(self):
        return self.scan_ranges

    def get_size(self):
        return self.size

    def get_pointwise_size(self):
        return self.ranges

    def index_length(self):
        return len(self.ranges) + len(self.scan_ranges)

    def inner_fn_args(self):
        index = self._index(self.ranges)
        rindex = self._index(self.scan_ranges, "r")
        idx = self.reindex(index, rindex)
        return (idx,)

    def inner_fn_free_unbacked_symbols(self):
        index = self._index(self.ranges)
        rindex = self._index(self.scan_ranges, "r")
        idx = self.reindex(index, rindex)
        return extract_free_unbacked_symbols(self.inner_fn, idx)

    @classmethod
    def create(
        cls,
        device: torch.device,
        dtypes: Tuple[torch.dtype, ...],
        inner_fns: Tuple[Callable[[List[Expr]], Any], ...],
        size: List[Expr],
        axis: int,
        combine_fn: Callable[[Tuple[Any, ...], Tuple[Any, ...]], Tuple[Any, ...]],
        inits: Tuple[Union[int, float], ...],
        reduction_hint: ReductionHint = ReductionHint.DEFAULT,
        **kwargs,
    ) -> List[Optional["TensorBox"]]:
        pointwise_ranges = [*size[:axis], *size[axis + 1 :]]
        scan_ranges = [size[axis]]

        if device.type != "cuda":
            # TODO: CPU support
            return [None] * len(dtypes)

        if torch.version.hip is not None and len(dtypes) > 1:
            # TODO: Remove this when ROCm triton adds support for multiple inputs
            return [None] * len(dtypes)

        sizevars = V.graph.sizevars
        scan_numel = sizevars.simplify(sympy_product(scan_ranges))

        assert len(dtypes) == len(inits) == len(inner_fns)

        # Scan with a single element is just a copy
        if sizevars.is_expr_static_and_true(sympy.Le(scan_numel, 1)):  # type: ignore[arg-type]
            return [
                Pointwise.create(
                    device=device,
                    dtype=dtypes[output_index],
                    inner_fn=inner_fns[output_index],
                    ranges=size,
                )
                for output_index in range(len(dtypes))
            ]

        reduction_hint, num_splits = cls.num_splits(
            device=device,
            dtype=dtypes[0],
            inner_fn=inner_fns[0],
            axis=axis,
            pointwise_ranges=pointwise_ranges,
            scan_ranges=scan_ranges,
            combine_fn=combine_fn,
            scan_numel=scan_numel,
        )
        scan_type = Scan if num_splits <= 1 else SplitScan

        if num_splits > 1 and torch.version.hip is not None:
            # Fallback for split-scan on ROCm
            return [None] * len(dtypes)

        if num_splits > 1 and len(dtypes) > 1:
            # Fallback for split-scans for multiple inputs
            return [None] * len(dtypes)

        def reindex(index, scan_index):
            assert len(scan_index) == len(scan_ranges)
            assert len(index) == len(pointwise_ranges)
            return [*index[:axis], *scan_index, *index[axis:]]

        results = [
            TensorBox.create(
                scan_type(
                    device=device,
                    dtype=dtypes[output_index],
                    dtypes=dtypes,
                    inner_fn=inner_fns[output_index],
                    inner_fns=inner_fns,
                    size=size,
                    ranges=pointwise_ranges,
                    scan_ranges=scan_ranges,
                    combine_fn=combine_fn,
                    reindex=reindex,
                    inits=inits,
                    reduction_hint=reduction_hint,
                    output_index=output_index,
                    **kwargs,
                )
            )
            for output_index in range(len(dtypes))
        ]

        for result in results:
            result.realize()

        return results

    @classmethod
    def num_splits(
        cls,
        device: torch.device,
        dtype: torch.dtype,
        inner_fn: Callable[[List[Expr]], Any],
        axis: int,
        pointwise_ranges: List[Expr],
        scan_ranges: List[Expr],
        combine_fn: Callable[[Tuple[Any, ...], Tuple[Any, ...]], Tuple[Any, ...]],
        scan_numel: Expr,
    ):
        # TODO: custom splitting heuristic for scan
        def wrapper_fn(idx, reduction_idx):
            return inner_fn([*idx[:axis], *reduction_idx, *idx[axis:]])

        return Reduction.num_splits(
            device=device,
            dst_dtype=dtype,
            src_dtype=dtype,
            inner_fn=wrapper_fn,
            ranges=pointwise_ranges,
            reduction_ranges=scan_ranges,
            reduction_type="sum",
            reduction_numel=scan_numel,
        )


# This signifies a scan op that should go through TritonSplitScanKernel codgen on CUDA.
@dataclasses.dataclass
class SplitScan(Scan):
    pass


def is_storage_and_layout(x):
    try:
        as_storage_and_layout(x, freeze=False)
        return True
    except NotImplementedError:
        return False


def is_contiguous_storage_and_layout(x):
    try:
        buffer, layout = as_storage_and_layout(x, freeze=False)
        return layout.is_contiguous()
    except NotImplementedError:
        return False


def as_storage_and_layout(x, freeze=True, want_contiguous=False, stride_order=None):
    """Try to simplify x into a StorageBox and a Layout"""
    if isinstance(x, TensorBox):
        return as_storage_and_layout(
            x.data,
            freeze=freeze,
            want_contiguous=want_contiguous,
            stride_order=stride_order,
        )
    if isinstance(x, StorageBox) and isinstance(x.data, Buffer):
        if freeze:
            if want_contiguous:
                x.data.freeze_layout()
                assert x.data.layout.is_contiguous()
            elif stride_order is not None:
                x.data.freeze_layout_with_stride_order(stride_order)
            else:
                x.data.decide_layout()
        return x, x.data.layout
    if isinstance(x, ReinterpretView):
        # making the base of x contiguous or stride_ordered will not necessarily make
        # the ReinterpretView either, so don't pass along those arguments
        buffer, _ = as_storage_and_layout(
            x.data,
            freeze=freeze,
        )
        return buffer, x.layout
    raise NotImplementedError


as_contiguous_storage_and_layout = functools.partial(
    as_storage_and_layout, want_contiguous=True
)


def is_stride_order_storage_and_layout(x, stride_order):
    try:
        buffer, layout = as_storage_and_layout(x, freeze=False)
        return layout.is_stride_ordered(stride_order)
    except NotImplementedError:
        return False


@dataclasses.dataclass
class BaseView(IRNode):
    data: IRNode

    def get_unbacked_symbol_uses(self):
        return self.data.get_unbacked_symbol_uses()

    def make_reindexer(self):
        raise NotImplementedError(f"make_reindexer NYI on {self}")

    def make_indexer(self):
        inner = self.data.make_indexer()
        reindex = self.make_reindexer()

        def indexer(idx):
            return inner(reindex(idx))

        return indexer

    def make_loader(self):
        inner = self.data.make_loader()
        reindex = self.make_reindexer()

        def loader(idx):
            return inner(reindex(idx))

        return loader

    @property
    def dtype(self):
        return self.data.dtype

    def get_layout(self):
        return self.data.get_layout()

    def get_device(self):
        return self.data.get_device()

    def get_origin_node(self):
        return None

    def get_name(self):
        return self.data.get_name()

    def get_pointwise_size(self):
        return self.get_size()

    def mark_reuse(self, users):
        return self.data.mark_reuse(users)

    def has_exceeded_max_reads(self):
        return self.data.has_exceeded_max_reads()

    def realize(self):
        return self.data.realize()

    def realize_hint(self):
        return self.data.realize_hint()

    def get_storage_numel(self):
        return self.data.get_storage_numel()

    def is_extern(self):
        return self.data.is_extern()  # type: ignore[attr-defined]

    def get_reads(self):
        with patch.object(FlexibleLayout, "allow_indexing", True):
            return extract_read_writes(
                self.make_loader(),
                self.get_size(),
            ).reads

    def unwrap_view(self):
        x: IRNode = self
        while isinstance(x, BaseView):
            x = x.data
        return x

    def constant_to_device(self, device):
        """Move this to a given device. Requires that all reads are to constants."""
        loader = self.make_loader()
        loader = patch.object(ConstantBuffer, "override_device", device)(loader)
        return Pointwise(device, self.get_dtype(), loader, self.get_size())


@dataclasses.dataclass
class ExpandView(BaseView):
    size: List[Expr]

    @staticmethod
    def _normalize_size(x, new_size):
        """Replace `-1` with correct sizes"""
        new_size = list(map(sympy.expand, new_size))
        old_size = x.get_size()
        old_size = [None] * (len(new_size) - len(old_size)) + list(old_size)
        assert len(new_size) == len(old_size)
        for i in range(len(new_size)):
            if new_size[i] == -1:
                assert old_size[i] is not None
                new_size[i] = old_size[i]
            elif old_size[i] is None or old_size[i] == 1:
                pass
            else:
                # Expect broadcast compatibility
                new_size[i] = V.graph.sizevars.expect_equals(
                    new_size[i],
                    old_size[i],
                    msg=f"Broadcast failed in ExpandView({x.get_size()}, {new_size}) on dimension {i}",
                )
        return new_size

    @classmethod
    def create(cls, x, new_size):
        new_size = cls._normalize_size(x, new_size)

        if is_storage_and_layout(x):
            storage, old_layout = as_storage_and_layout(x)
            skip = len(new_size) - len(old_layout.size)
            assert skip >= 0
            new_stride = [sympy.Integer(0)] * skip
            for stride, size in zip(old_layout.stride, old_layout.size):
                new_stride.append(stride if size != 1 else sympy.Integer(0))
            new_layout = FixedLayout(
                old_layout.device,
                old_layout.dtype,
                list(new_size),
                new_stride,
                old_layout.offset,
            )
            return ReinterpretView(storage, new_layout)

        return ExpandView(x, new_size)

    def get_size(self):
        return self.size

    def make_reindexer(self):
        target = self.get_size()
        actual = self.data.get_size()
        skip = len(target) - len(actual)

        def reindex(index):
            index = list(index[skip:])
            assert len(index) == len(actual)
            for i in range(len(actual)):
                if actual[i] == 1:
                    # zero out broadcast dimension
                    index[i] = sympy.Integer(0)
            return index

        return reindex


@dataclasses.dataclass
class PermuteView(BaseView):
    dims: List[Expr]

    @classmethod
    def create(cls, x, dims):
        dims = cls._map_neg_dims(dims)
        assert set(dims) == set(range(len(dims)))

        if is_storage_and_layout(x):
            storage, old_layout = as_storage_and_layout(x)
            new_layout = FixedLayout(
                old_layout.device,
                old_layout.dtype,
                [old_layout.size[i] for i in dims],
                [old_layout.stride[i] for i in dims],
                old_layout.offset,
            )
            return ReinterpretView(storage, new_layout)

        return PermuteView(x, dims)

    @classmethod
    def _map_neg_dims(cls, dims):
        return [dim if dim >= 0 else len(dims) + dim for dim in dims]

    def get_size(self):
        assert set(self._map_neg_dims(self.dims)) == set(range(len(self.dims)))
        size = self.data.get_size()
        return [size[i] for i in self.dims]

    def make_reindexer(self):
        inv = {j: i for i, j in enumerate(self.dims)}
        inv = [inv[i] for i in range(len(self.dims))]  # type: ignore[index]
        assert set(inv) == set(range(len(self.dims)))

        def reindex(index):
            return [index[i] for i in inv]

        return reindex


class SqueezeView(BaseView):
    @classmethod
    def create(cls, x, *, dim=None):
        if is_storage_and_layout(x):
            storage, old_layout = as_storage_and_layout(x)
            new_size = []
            new_stride = []
            if dim is not None:
                assert isinstance(dim, int), "expected integer dim argument"
                assert 0 <= dim and dim < len(old_layout.size)

            for i, (size, stride) in enumerate(zip(old_layout.size, old_layout.stride)):
                if dim is None:
                    if size != 1:
                        new_size.append(size)
                        new_stride.append(stride)
                else:
                    if i != dim:
                        new_size.append(size)
                        new_stride.append(stride)
                    else:
                        assert size == 1, "expected squeezed size to be 1"

            new_layout = FixedLayout(
                old_layout.device,
                old_layout.dtype,
                new_size,
                new_stride,
                old_layout.offset,
            )
            return ReinterpretView(storage, new_layout)

        if dim is None:
            # redirect to a generic view
            return View.create(x, [s for s in x.get_size() if s != 1])
        else:
            assert x.get_size()[dim] == 1
            return View.create(x, [s for i, s in enumerate(x.get_size()) if i != dim])

    @staticmethod
    def squeezer(size: Tuple[sympy.Expr, ...]):
        new_size = [s for s in size if s != 1]
        not_one = [i for i, s in enumerate(size) if s != 1]
        length = len(size)

        def reindex(index: List[sympy.Expr]) -> Tuple[sympy.Expr, ...]:
            assert len(index) == len(not_one), f"{index} {not_one}"
            new_index = [sympy.Integer(0)] * length
            for idx, s in zip(not_one, index):
                new_index[idx] = s
            return tuple(new_index)

        return new_size, reindex

    def __init__(self, data):
        raise AssertionError("use SqueezeView.create()")


@dataclasses.dataclass
class GenericView(BaseView):
    size: List[Expr]
    reindex: Callable[..., Any]

    def make_reindexer(self):
        return self.reindex

    def reindex_str(self):
        index_old = [sympy_index_symbol(f"i{n}") for n in range(len(self.size))]
        index_new = list(self.reindex(index_old))
        return f"lambda {', '.join(map(str, index_old))}: {index_new}"

    def __str__(self):
        return self.str_helper(
            [self.data, f"size={self.size}", f"reindex={self.reindex_str()}"]
        )

    __repr__ = __str__

    @classmethod
    def create(cls, x, new_size, reindex):
        return cls(x, list(new_size), reindex)

    def get_size(self):
        return self.size


@dataclasses.dataclass
class View(GenericView):
    @staticmethod
    def handle_negative_index(idx, size):
        idx = sympy.expand(idx)
        size = sympy.expand(size)
        evaluate_expr = V.graph.sizevars.shape_env.evaluate_expr
        if evaluate_expr(sympy.Lt(idx, 0)):
            idx = idx + size
        return idx

    @classmethod
    def create(cls, x, new_size):
        assert isinstance(new_size, (tuple, list))
        old_size, new_size = cls.resolve_negative_size(x.get_size(), new_size)

        # Skip pointless views
        if V.graph.sizevars.statically_known_list_equals(old_size, new_size):
            return x

        unbacked_symbols_in_sizes = False
        if (
            len(free_unbacked_symbols(old_size)) > 0
            or len(free_unbacked_symbols(new_size)) > 0
        ):
            unbacked_symbols_in_sizes = True

        if 0 in new_size:

            def fake_reindex(index):
                return tuple([0] * len(old_size))

            return cls(x, list(new_size), fake_reindex)
        # TODO: a new class for FixedTransferLayout that output layout is constrained by input layout
        elif is_contiguous_storage_and_layout(x) or unbacked_symbols_in_sizes:
            if unbacked_symbols_in_sizes and (not is_contiguous_storage_and_layout(x)):
                # realize x; otherwise, the dynamic_reshape_indexer below will fail
                # due to the size_hint's inability to process unbacked SymInts
                x = ExternKernel.realize_input(x)

            storage, old_layout = as_contiguous_storage_and_layout(x)
            new_layout = FixedLayout(
                old_layout.device,
                old_layout.dtype,
                new_size,
                FlexibleLayout.contiguous_strides(new_size),
                old_layout.offset,
            )
            return ReinterpretView(storage, new_layout)

        reindex = cls.dynamic_reshape_indexer(old_size, new_size)
        return cls(x, list(new_size), reindex)

    @staticmethod
    def resolve_negative_size(old_size, new_size):
        new_size = [V.graph.sizevars.simplify(x) for x in new_size]
        old_size = [V.graph.sizevars.simplify(x) for x in old_size]

        new_size = list(new_size)
        for i in range(len(new_size)):
            if new_size[i] == -1:
                new_size[i] = sympy.Integer(1)
                new_size[i] = CleanDiv(sympy_product(old_size), sympy_product(new_size))
                break

        V.graph.sizevars.guard_equals(sympy_product(old_size), sympy_product(new_size))
        return old_size, new_size

    @classmethod
    def dynamic_reshape_indexer(cls, old_size, new_size):
        try:
            reindex = cls._dynamic_reshape_indexer(old_size, new_size)
        except (AssertionError, IndexError):
            # optimistic algorithm failed, lets do a fallback
            flat = [sympy_product(old_size)]
            reindex1 = cls._dynamic_reshape_indexer(old_size, flat)
            reindex2 = cls._dynamic_reshape_indexer(flat, new_size)
            reindex = fuse_reindexing(reindex1, reindex2)
        return reindex

    @staticmethod
    def _dynamic_reshape_indexer(old_size, new_size):
        """
        Perform a reshape entirely by modifying indexing math
        """
        size_hint = V.graph.sizevars.size_hint
        vars = [sympy_index_symbol(f"view{i}") for i in range(len(new_size))]

        stack_new = list(zip(vars, new_size))
        stack_old = list(old_size)

        view_expr = []
        while stack_new and stack_old:
            size_old = stack_old.pop()
            var, size_new = stack_new.pop()
            if size_old == 1:
                view_expr.append(sympy.Integer(0))
                stack_new.append((var, size_new))  # re-add
            elif size_new == 1:
                stack_old.append(size_old)  # re-add
            elif size_hint(size_new) == size_hint(size_old):
                view_expr.append(var)
                V.graph.sizevars.guard_equals(size_new, size_old)
            elif size_hint(size_new) < size_hint(size_old):
                while size_hint(size_new) < size_hint(size_old):
                    var2, size_new2 = stack_new.pop()
                    var = var2 * size_new + var
                    size_new = size_new * size_new2
                view_expr.append(var)
                V.graph.sizevars.guard_equals(size_new, size_old)
            elif size_hint(size_new) > size_hint(size_old):
                divisor = sympy.Integer(1)
                modulus = size_old
                view_expr.append(ModularIndexing(var, divisor, modulus))
                divisor = divisor * modulus
                while size_hint(size_new) > size_hint(size_old):
                    modulus = stack_old.pop()
                    view_expr.append(ModularIndexing(var, divisor, modulus))
                    divisor = divisor * modulus
                    size_old = size_old * modulus
                V.graph.sizevars.guard_equals(size_new, size_old)
            else:
                raise AssertionError()

        while stack_old:
            size_old = stack_old.pop()
            V.graph.sizevars.guard_equals(size_old, 1)  # type: ignore[arg-type]
            view_expr.append(sympy.Integer(0))

        while stack_new:
            var, size_new = stack_new.pop()
            V.graph.sizevars.guard_equals(size_new, 1)  # type: ignore[arg-type]

        view_expr.reverse()
        assert len(view_expr) == len(old_size)

        def reindex(index):
            assert len(index) == len(vars), (len(index), len(vars))
            replacements = dict(zip(vars, index))
            return tuple(sympy_subs(x, replacements) for x in view_expr)  # type: ignore[arg-type]

        return reindex


@dataclasses.dataclass
class ReinterpretView(BaseView):
    """Pretend our storage has a different layout"""

    layout: "Layout"

    def __post_init__(self):
        super().__post_init__()
        if isinstance(self.data, BaseView):
            self.data = self.data.unwrap_view()

    def __str__(self):
        return self.str_helper(
            [
                self.data,
                self.layout,
            ]
        )

    __repr__ = __str__

    def get_name(self):
        return self.data.get_name()

    def get_device(self):
        return self.layout.device

    def get_origin_node(self):
        return None

    @property
    def dtype(self):
        return self.layout.dtype

    def get_size(self):
        return list(self.layout.size)

    def get_stride(self):
        return list(self.layout.stride)

    def make_loader(self):
        def loader(index):
            indexer = self.layout.make_indexer()
            return ops.load(self.get_name(), indexer(index))

        return loader

    def make_indexer(self):
        return self.layout.make_indexer()

    def get_layout(self):
        return self.layout

    def freeze_layout(self):
        pass

    def get_unbacked_symbol_uses(self) -> Set[sympy.Symbol]:
        return (
            free_unbacked_symbols(self.layout.size)
            | free_unbacked_symbols(self.layout.stride)
            | free_unbacked_symbols(self.layout.offset)
        )

    def codegen_reference(self, writer=None):
        # reinterpret_tensor is similar to as_strided except:
        # - offset is added to the existing offset (rather than replacing it)
        # - view tracking is disabled similar to unsafe_view
        return V.graph.wrapper_code.codegen_reinterpret_view(
            self.data,
            self.layout.size,
            self.layout.stride,
            self.layout.offset,
            writer,
        )


class SliceView(View):
    @classmethod
    def normalize_start_end(cls, x, dim, start, end):
        """
        Normalize start and end such that both are in the range
        [0, x.get_size()[dim]] and start <= end.
        """
        sizevars = V.graph.sizevars
        dim_size = x.get_size()[dim]

        if any(free_unbacked_symbols(x) for x in (start, end, dim_size)):

            def clamp(x, lower, upper):
                return sympy.Min(sympy.Max(x, lower), upper)

        else:

            def clamp(x, lower, upper):
                return sizevars.evaluate_min(sizevars.evaluate_max(x, lower), upper)

        def clamp_wrap(val, lower, upper, default):
            if val is None:
                return default
            val = cls.handle_negative_index(val, dim_size)
            return clamp(val, lower, upper)

        start = clamp_wrap(start, 0, dim_size, 0)
        end = clamp_wrap(end, start, dim_size, dim_size)
        return start, end

    @classmethod
    def create(cls, x, dim, start, end, step=1, clamp=True):
        step = sympy.expand(step)
        assert step > 0
        try:
            if start == 0 and end >= 2**63 - 1 and step == 1:
                return x
        except TypeError:
            pass

        sizevars = V.graph.sizevars
        new_size = list(x.get_size())

        # NB: Ordinarily we default to clamping.
        # We only don't clamp for split_with_sizes. For split_with_sizes, sizes should be already valid
        # failing in this situation is ok, since invalid sizes could trigger silent errors.
        if clamp:
            start, end = cls.normalize_start_end(x, dim, start, end)

        new_size[dim] = FloorDiv(end - start + (step - 1), step)

        if is_storage_and_layout(x):
            # Fast path
            storage, old_layout = as_storage_and_layout(x)
            new_stride = list(old_layout.stride)
            new_stride[dim] = new_stride[dim] * step
            new_layout = FixedLayout(
                old_layout.device,
                old_layout.dtype,
                new_size,
                new_stride,
                old_layout.offset + old_layout.stride[dim] * start,
            )
            return ReinterpretView(storage, new_layout)

        def reindex(index):
            assert len(index) == len(new_size), f"wrong ndim {index} {new_size}"
            index = list(index)
            index[dim] = index[dim] * step + start
            return index

        # redirect to a generic view
        return SliceView(x, size=new_size, reindex=reindex)


class BaseConstant(IRNode):
    dtype: torch.dtype
    device: torch.device

    def get_size(self):
        return ()

    def get_device(self):
        return self.device

    def get_origin_node(self):
        return None

    def mark_reuse(self, users):
        pass

    def has_exceeded_max_reads(self):
        return False

    def get_reads(self):
        return ()

    def is_extern(self):
        return False


@dataclasses.dataclass
class Constant(BaseConstant):
    value: Any
    dtype: torch.dtype
    device: torch.device

    def make_loader(self):
        def loader(index):
            return ops.constant(self.value, self.dtype)

        return loader

    def realize(self):
        pass

    def constant_to_device(self, device):
        return Constant(self.value, self.dtype, device)


@dataclasses.dataclass
class IndexingConstant(BaseConstant):
    index: Any
    dtype: torch.dtype
    device: torch.device

    def make_loader(self):
        def loader(index):
            return ops.index_expr(self.index, self.dtype)

        return loader

    def constant_to_device(self, device):
        return IndexingConstant(self.index, self.dtype, device)


def is_contiguous_strides_for_shape(stride, shape):
    return all(
        size == 1 or left == right
        for left, right, size in zip(
            stride, FlexibleLayout.contiguous_strides(shape), shape
        )
    )


@dataclasses.dataclass
class Layout(IRNode):
    def __init__(
        self,
        device: torch.device,
        dtype: torch.dtype,
        size: List[Expr],
        stride: Optional[Sequence[Union[Expr, int]]],
        offset: Expr = Integer(0),
    ):
        assert stride is None or len(size) == len(
            stride
        ), f"size={size}, stride={stride}"
        self.device = device
        self.dtype = dtype
        assert all(isinstance(s, (Expr, int)) for s in size)
        self.size = size
        self._stride = stride
        self.offset = offset

    @property
    def stride(self):
        return self._stride

    def __str__(self):
        offset = ""
        if self.offset != 0:
            offset = f", offset={self.offset}"
        return (
            f"{type(self).__name__}('{self.device.type}', {self.dtype}, "
            f"size={self.size}, stride={self.stride}{offset})"
        )

    __repr__ = __str__

    def is_contiguous(self):
        return is_contiguous_strides_for_shape(self.stride, self.size)

    def is_channels_last_contiguous(self):
        ndim = len(self.size)
        if ndim not in [4, 5]:
            return False
        for left, right, size in zip(
            self.stride, make_channels_last_strides_for(self.size), self.size  # type: ignore[arg-type]
        ):
            if size != 1 and left != right:
                return False
        return True

    def is_transposed(self):
        for left, right, size in zip(
            self.stride,
            reversed(FlexibleLayout.contiguous_strides(self.size)),
            self.size,
        ):
            if size != 1 and left != right:
                return False
        return True

    def is_stride_ordered(self, order):
        assert len(self.stride) == len(order)

        # ignore dimensions of size 1, they dont affect layout
        non_1_indices = [
            i
            for i, dim in enumerate(self.size)
            if V.graph.sizevars.size_hint(dim, fallback=2) != 1
        ]

        stride = [self.stride[i] for i in non_1_indices]
        order = [order[i] for i in non_1_indices]

        def sorted_indices(arr):
            sorted_arr = sorted(arr)
            return [sorted_arr.index(element) for element in arr]

        # since we may have removed dimensions, need to re-sort & re-index order
        order = sorted_indices(order)

        # reorder the stride given order
        stride_ordered = [-1] * len(order)
        for i in range(len(order)):
            stride_ordered[order[i]] = V.graph.sizevars.size_hint(stride[i])
        # check if it is in ascending order
        for i in range(len(order) - 1):
            if stride_ordered[i] > stride_ordered[i + 1]:
                return False
        return True

    def is_channels_last_stride_ordered(self):
        # create channels_last order(NCHW, NCDHW, the C is the first order).
        order = [0] + list(reversed(range(1, len(self.stride) - 1)))
        order = [len(order)] + order
        return self.is_stride_ordered(order)

    def as_fixed(self):
        return FixedLayout(
            self.device,
            self.dtype,
            self.size,
            self.stride,
            self.offset,
        )

    def make_indexer(self):
        assert (
            FlexibleLayout.allow_indexing
        ), f"convert {type(self).__name__} to FixedLayout first"
        return self.as_fixed().make_indexer()

    def __eq__(self, other) -> bool:
        return (
            self.device == other.device
            and self.dtype == other.dtype
            and self.size == other.size
            and self.stride == other.stride
            and self.offset == other.offset
        )

    def storage_size(self) -> sympy.Expr:
        return compute_required_storage_length(self.size, self.stride, self.offset)  # type: ignore[arg-type, return-value]


class FixedLayout(Layout):
    """A Tensor layout we cannot change"""

    def __init__(
        self,
        device: torch.device,
        dtype: torch.dtype,
        size: Union[List[Expr], List[int]],
        stride: Optional[Sequence[Union[Expr, int]]] = None,
        offset: Union[Expr, int] = Integer(0),
    ):
        if stride is None:
            stride = FlexibleLayout.contiguous_strides(size)
        super().__init__(
            device,
            dtype,
            size,  # type: ignore[arg-type]
            stride,
            offset,  # type: ignore[arg-type]
        )

    def make_indexer(self):
        """A closure containing math to read a given element"""

        def indexer(index):
            assert len(index) == len(self.stride) == len(self.size)
            result = self.offset
            for idx, stride, sz in zip(index, self.stride, self.size):
                if sz != 1:
                    result = result + idx * stride
            return result

        return indexer


class FlexibleLayout(Layout):
    """A Tensor layout we are allowed to change"""

    allow_indexing = False

    @staticmethod
    def contiguous_strides(sizes):
        if len(sizes) == 0:
            return []
        reversed_strides = [sympy.Integer(1)]
        for size in reversed(sizes[1:]):
            reversed_strides.append(size * reversed_strides[-1])
        return list(reversed(reversed_strides))

    @staticmethod
    def fill_ordered(sizes, order):
        """
        Create a stride based on the order the dimensions should be filled in.

        In this format, channels last would be:
            [1, 3, 2, 0]
        """
        assert set(range(len(sizes))) == set(order)
        next_stride = sympy.Integer(1)
        strides = [None] * len(order)

        for i in order:
            strides[i] = next_stride
            next_stride = next_stride * sizes[i]
        return strides

    @staticmethod
    def stride_ordered(sizes, order):
        """
        Create a stride based on the sorted order of a permuted range.

        In this format, channels last would be:
            [3, 0, 2, 1]
        """
        assert set(range(len(sizes))) == set(order)
        fill_order = stride_order2fill_order(order)
        return FlexibleLayout.fill_ordered(sizes, fill_order)

    @staticmethod
    def same_ordered(sizes, stride):
        """
        Create a stride that has the same stride order as given stride

        For example, if given stride is [1000, 1, 100, 10],
        the fill order should be [1, 3, 2, 0]
        """
        assert len(sizes) == len(stride)
        stride = [V.graph.sizevars.size_hint(x) for x in stride]
        fill_order = sorted(range(len(stride)), key=stride.__getitem__)
        return FlexibleLayout.fill_ordered(sizes, fill_order)

    def as_stride_order(self, order):
        return FixedLayout(
            self.device,
            self.dtype,
            self.size,
            self.stride_ordered(self.size, order),
            self.offset,
        )

    def as_fill_order(self, order):
        return FixedLayout(
            self.device,
            self.dtype,
            self.size,
            self.fill_ordered(self.size, order),
            self.offset,
        )

    def as_same_order(self, stride):
        return FixedLayout(
            self.device,
            self.dtype,
            self.size,
            self.same_ordered(self.size, stride),
            self.offset,
        )

    def __init__(self, device, dtype, size, stride_order=None):
        if stride_order:
            strides = FlexibleLayout.fill_ordered(size, stride_order)
        else:
            strides = FlexibleLayout.contiguous_strides(size)
        super().__init__(device, dtype, size, strides)


class NonOwningLayout(Layout):
    """Is a view into the storage of another tensor"""

    def __init__(self, view: Union[BaseView, "TensorBox"]):
        layout = view.get_layout()
        super().__init__(
            layout.device,
            layout.dtype,
            layout.size,
            layout.stride,
        )
        self.view = view

    def make_indexer(self):
        return self.as_fixed().make_indexer()

    def maybe_guard_aligned(self):
        offset = self.view.get_layout().offset
        if offset == 0:
            return True
        from .compile_fx import ALIGNMENT

        return V.graph.sizevars.statically_known_multiple_of(offset, ALIGNMENT)  # type: ignore[arg-type]


class NoneLayout(IRNode):
    # This is janky, I figured out what fields to populate by just running
    # the model I was interested in and adding properties/methods as needed.
    # This doesn't inherit from Layout because Layout assumes you have stuff
    # like sizes, but I don't really have anything here.
    #
    # If you have an ir.Node with NoneLayout, you probably need to setup
    # dependencies manually in scheduler

    def __init__(self, device):
        self.device = device
        self.size = [0]
        self.stride = [0]

    def storage_size(self):
        return 0

    def as_fixed(self):
        return self


class MutationLayoutSHOULDREMOVE(Layout):
    def __init__(self, target: IRNode):
        super().__init__(
            target.get_device(),
            target.get_dtype(),
            target.get_size(),
            None,
        )
        self.target = target
        name = self.get_buffer().get_name()
        V.graph.mark_buffer_mutated(name)

    @Layout.stride.getter  # type: ignore[attr-defined]
    def stride(self):
        return self.real_layout().stride

    def storage_size(self) -> sympy.Expr:
        return self.real_layout().storage_size()

    def get_buffer(self) -> "Buffer":
        def unwrap_views(target):
            if isinstance(target, MutationLayoutSHOULDREMOVE):
                return unwrap_views(target.target)
            if isinstance(target, BaseView):
                return unwrap_views(target.unwrap_view())
            if isinstance(target, MutableBox):
                return unwrap_views(target.data)
            return target

        result = unwrap_views(self.target)
        assert isinstance(
            result, Buffer
        ), "MutationLayoutSHOULDREMOVE must refer to a buffer"
        return result

    def real_layout(self):
        return self.get_buffer().layout

    @classmethod
    def realize_into(cls, src, dst, unsafe_alias=False):
        dst.realize()
        # NOTE: We must realize users of `dst` before we realize `src`, since
        # realization order determines scheduling order. Otherwise, src's
        # mutation would be scheduled before the existing users of dst!
        V.graph.mark_buffer_mutated(dst.get_name())

        if isinstance(src, TensorBox):
            src = src.data

        # We copy the contents of src into dst. In most cases this should
        # be fused into a single kernel by the scheduler.
        # NOTE: We cannot change src's layout to mutate dst directly as this
        # would alias src to dst, which is not correct as further mutations to
        # dst would effect users of src. However if there are no more users of
        # dst, we can alias src to dst.
        src.realize_hint()

        if not unsafe_alias:
            src = Pointwise.create(
                device=src.get_device(),
                dtype=src.get_dtype(),
                inner_fn=src.make_loader(),
                ranges=[
                    V.graph.sizevars.guard_equals(a, b)
                    for a, b in zip(src.get_size(), dst.get_size())
                ],
            ).data

        src.realize()
        assert isinstance(src.data.layout, FlexibleLayout)
        src.data.layout = MutationLayoutSHOULDREMOVE(dst)
        return src.data

    def as_fixed(self):
        return self

    def make_indexer(self):
        return self.target.make_indexer()


@dataclasses.dataclass
class Buffer(IRNode):
    # Name is sometimes None; e.g., ForceInPlace, where there isn't
    # a meaningful name
    name: Optional[str]
    layout: Layout

    # Multi-output buffers will define 'outputs: List[Buffer]'. Confusingly,
    # MultiOutput does NOT define this!

    def __post_init__(self):
        super().__post_init__()
        self.origin_node = None

    def make_indexer(self):
        return self.layout.make_indexer()

    def get_name(self) -> str:
        assert self.name
        return self.name

    def get_device(self):
        return self.layout.device

    def get_origin_node(self):
        return self.origin_node

    @property
    def dtype(self):
        return getattr(self.layout, "dtype", None)

    def get_size(self):
        return list(self.layout.size)

    def get_stride(self):
        return list(self.layout.stride)

    def get_offset(self):
        return self.layout.offset

    def get_layout(self):
        return self.layout

    def get_storage_numel(self):
        return self.get_numel()

    def is_extern(self):
        return False

    def freeze_layout(self):
        if not isinstance(self.layout, (MultiOutputLayout, NonOwningLayout)):
            self.layout = self.layout.as_fixed()

    def freeze_layout_with_stride_order(self, order):
        assert isinstance(self.layout, FlexibleLayout)
        self.layout = self.layout.as_stride_order(order)

    def freeze_layout_with_fill_order(self, order):
        assert isinstance(self.layout, FlexibleLayout)
        self.layout = self.layout.as_fill_order(order)

    def freeze_layout_with_same_order(self, stride):
        assert isinstance(self.layout, FlexibleLayout)
        self.layout = self.layout.as_same_order(stride)

    def is_zero_elements(self):
        return V.graph.sizevars.is_expr_static_and_true(sympy.Eq(self.get_numel(), 0))  # type: ignore[arg-type]

    def make_loader(self):
        # Loading from a zero-element buffer is a no-op
        if self.is_zero_elements():
            return partial(nop_loader_fn, dtype=self.get_dtype())

        def loader(index):
            indexer = self.layout.make_indexer()
            return ops.load(self.name, indexer(index))

        return loader

    def is_no_op(self):
        return False

    def codegen_reference(self, writer=None):
        return self.get_name()

    def decide_layout(self):
        pass

    def get_inputs_that_alias_output(self):
        if isinstance(self.layout, NonOwningLayout):
            return [self.layout.view.get_name()]
        return ()

    def get_mutation_names(self):
        if isinstance(self.layout, MutationLayoutSHOULDREMOVE):
            return [self.layout.target.get_name()]
        return ()

    def get_read_writes(self):
        with patch.object(FlexibleLayout, "allow_indexing", True):
            return extract_read_writes(
                self.make_loader(),
                self.get_size(),
            )

    def get_reads(self):
        return self.get_read_writes().reads

    def get_unbacked_symbol_defs(self) -> Set[sympy.Symbol]:
        """
        Returns the unbacked symbols which are defined by this IR node,
        because this is a data-dependent IR node, or item()
        """
        # So this is a little unusual.  In principle, you could imagine
        # defining a MultiOutputLayout buffer so that it DOES define
        # unbacked symints.  However, we can't easily tell what symints
        # such a buffer defines, because MultiOutputLayout doesn't actually
        # define any useful information about what it returns.
        #
        # An easier and better approach is to delay the symint allocation
        # to the MultiOutput IR nodes, which are when we actually extract
        # out the buffers and know what their sizes are.
        #
        # There are two subleties here:
        #
        # 1. Suppose you have a kernel that produces out1: (i0,), out2: (i0,)
        #    Both of these actually count as defs!  The scheduler will just
        #    arbitrarily pick one of these as the canonical definer and
        #    ensure it stays live.  It's not a big deal if we pick the
        #    wrong one because tuple accesses are cheap, and all this means
        #    is we accidentally keep a MultiOutput node live when it wasn't
        #    strictly necessary.
        #
        # 2. Suppose you have a MultiOutput buffer whose size is (i0,), but
        #    the MultiOutputLayout buffer it is projecting from isn't actually
        #    dynamic; it has i0 as one of the arguments.  We cannot tell this
        #    directly from MultiOutput, we have to look at the input buffer's
        #    uses to work this out.  No big deal.
        if isinstance(self.layout, (NoneLayout, MultiOutputLayout)):
            return set()

        # This kernel defines all unbacked symbols... that it didn't get in as
        # arguments!
        defs = (
            free_unbacked_symbols(self.get_size())
            | free_unbacked_symbols(self.get_stride())
            | free_unbacked_symbols(self.get_offset())
        )
        return defs - self.get_unbacked_symbol_uses()

    def get_unbacked_symbol_uses(self) -> Set[sympy.Symbol]:
        """
        Returns the unbacked symbols which are required to be in scope in
        order to successfully perform codegen for this buffer.  For example,
        a buffer that corresponds to an extern kernel call that takes i0 as
        an argument would return {i0} here.  This is used to generate necessary
        dependencies that ensure we actually bind i0 in codegen before you
        try to use it.

        Note that this is NOT transitive; in particular, if this buffer takes
        in as input another buffer with dynamic shape (e.g., (i0,)), we will
        not report it here, because you will already have a dependency
        on that buffer, which will eventually have a dependency on i0 if
        necessary.
        """
        return set()

    def codegen_unbacked_symbol_defs(self, wrapper):
        # NB: If it is possible for other ir node types to return unbacked
        # symints, you need to make sure their codegen calls this method.
        # Don't forget to update get_unbacked_symbol_defs too.
        symbols_to_define = self.get_unbacked_symbol_defs()
        for i, s in enumerate(self.get_size()):
            if s in symbols_to_define:
                wrapper.writeline(
                    f"{wrapper.codegen_unbacked_symbol_decl(s)} = {self.get_name()}.size({i}){wrapper.ending}"
                )
                symbols_to_define.remove(s)
        for i, s in enumerate(self.get_stride()):
            if s in symbols_to_define:
                wrapper.writeline(
                    f"{wrapper.codegen_unbacked_symbol_decl(s)} = {self.get_name()}.stride({i}){wrapper.ending}"
                )
                symbols_to_define.remove(s)
        if (s := self.get_offset()) in symbols_to_define:
            wrapper.writeline(
                f"{wrapper.codegen_unbacked_symbol_decl(s)} = {self.get_name()}.storage_offset(){wrapper.ending}"
            )
            symbols_to_define.remove(s)
        assert (
            not symbols_to_define
        ), f"unbacked symint {s} not written out, check comment above"

    def realize(self):
        pass

    def get_workspace_size(self):
        """
        Gets extra global memory size needed by this buffer.
        Some algorithms (e.g. group gemm) may require extra global memory in the generated code.
        """
        return 0

    def should_allocate(self):
        # Returns False by default.
        return False


class InputBuffer(Buffer):
    pass


class ConstantBuffer(InputBuffer):
    override_device: Optional[torch.device] = None

    def make_loader(self):
        def loader(index):
            indexer = self.layout.make_indexer()
            return ops.load(
                V.graph.constant_name(self.get_name(), self.override_device),
                indexer(index),
            )

        return loader

    def constant_to_device(self, device):
        return ConstantBuffer(
            V.graph.constant_name(self.get_name(), device), self.layout
        )


class NoneAsConstantBuffer(IRNode):
    def get_unbacked_symbol_uses(self) -> Set[sympy.Symbol]:
        return set()

    def codegen_reference(self, writer=None):
        return V.graph.wrapper_code.none_str


class ShapeAsConstantBuffer(IRNode):
    def __init__(self, shape):
        super().__init__()
        self.shape = shape

    def get_unbacked_symbol_uses(self) -> Set[sympy.Symbol]:
        return free_unbacked_symbols(self.shape)

    def codegen_reference(self, writer=None):
        return V.graph.wrapper_code.expr_printer(V.graph.sizevars.simplify(self.shape))


@dataclasses.dataclass
class ComputedBuffer(Buffer):
    data: Loops

    def get_computed_buffer_name(self):
        """
        Returns self.name if it exists, otherwise returns the name of the data node if that exists.
        If neither exist, returns None.
        """
        if self.name is not None:
            return self.name
        if hasattr(self.data, "name"):
            return self.data.name
        return None

    @cache_on_self
    def num_reads(self):
        return len(self.get_read_writes().reads)

    def get_read_writes(self):
        with patch.object(FlexibleLayout, "allow_indexing", True):
            if self.data.get_reduction_type():
                return extract_read_writes(
                    self.get_store_function(),
                    self.data.get_pointwise_size(),
                    self.data.get_reduction_size(),
                )
            else:
                return extract_read_writes(
                    self.get_store_function(),
                    self.data.get_size(),
                )

    def get_unbacked_symbol_uses(self) -> Set[sympy.Symbol]:
        # Ordinarily, we'd like to just peek at the arguments list,
        # but ComputedBuffers have no argument list.
        #
        # Morally, this logic needs to be synchronized with the
        # KernelArgs.size calls, which are responsible for making symbols make
        # there way as kernel arguments (and it is precisely passing in one of
        # those symbols that establishes a dependency).  However, we haven't
        # started codegen yet so we can't directly reuse that logic.
        #
        # For now, I'm just yoloing with the size of the buffer.  Not sure if
        # it is enough.
        #
        # One thing you might wonder is if this is enough for a ComputedBuffer
        # denoting a reduction over i0.  Empirically, it is enough, but for an
        # unusual reason: we only need accurate dependencies for item() call,
        # but it's impossible to end up with a reduction over i0 from an
        # item() call without a regular non-reduction buffer first.
        return (
            free_unbacked_symbols(self.get_size())
            | free_unbacked_symbols(self.get_stride())
            | free_unbacked_symbols(self.get_offset())
            | self.data.get_unbacked_symbol_uses()
        )

    def make_loader(self):
        # Inline constants and index_expressions
        if (
            hasattr(self.data, "make_loader")
            and self.name not in V.graph.mutated_buffers
            and self.num_reads() == 0
        ):
            # can be inlined
            return self.data.make_loader()
        return super().make_loader()

    def get_store_function(self):
        indexer = self.layout.as_fixed().make_indexer()
        if isinstance(self.data, (Reduction, Scan)):
            return partial(self.data.store_reduction, self.name, indexer)
        else:
            assert isinstance(self.data, Pointwise)
            return partial(self.data.store_output, self.name, indexer)

    def get_fill_order(self):
        """
        If our layout is still flexible, try to determine the stride order based on stride orders of reads.

        TODO(jansel): A better algorithm here would look at downstream consumers of this
                      value and try to do global graph-level layout optimization.
                      This is also something just begging to be autotuned.
        """
        if isinstance(self.layout, FlexibleLayout):
            (index_vars, reduction_vars), _ = dependencies.index_vars_squeeze(
                self.data.get_pointwise_size(), self.data.get_reduction_size()
            )
            reads = self.get_read_writes().reads
            reads_bufs = [
                V.graph.name_to_buffer[r.name]
                if r.name in V.graph.name_to_buffer.keys()
                else None
                for r in reads
            ]
            # only consider reads to buffer of same size
            # ignore StarDeps because they don't contribute stride information
            assert all(
                isinstance(r, (dependencies.StarDep, dependencies.MemoryDep))
                for r in reads
            )
            reads = [
                sympy_subs(
                    r.index, {v: sympy.Integer(0) for v in reduction_vars if v != 0}
                )
                for r in reads
                if isinstance(r, dependencies.MemoryDep)
            ]

            if reads:
                if isinstance(self.data, Scan):
                    indices = self.data.reindex(index_vars, reduction_vars)
                else:
                    indices = index_vars
                stride_lengths = [
                    V.graph.sizevars.stride_hints(expr, indices) for expr in reads  # type: ignore[arg-type]
                ]
                from .scheduler import pick_loop_order

                return pick_loop_order(stride_lengths, self.get_size())

        return None

    def decide_layout(self):
        if isinstance(self.layout, FlexibleLayout):
            order = self.get_fill_order()
            if order:
                self.freeze_layout_with_fill_order(order)
            else:
                self.freeze_layout()

    @cache_on_self
    def get_default_sizes_body(self):
        args, var_ranges = dependencies.index_vars_squeeze(
            self.data.get_pointwise_size(), self.data.get_reduction_size(), prefix="q"
        )
        with patch.object(ConstantBuffer, "override_device", self.get_device()):
            body = LoopBody(
                self.get_store_function(),
                (args if self.get_reduction_type() else args[:1]),
                var_ranges,
            )
        index_vars = []
        reduce_vars: List[Any] = []
        index_size = []
        reduce_size = []
        for v, s in var_ranges.items():
            if v in args[0]:
                assert not reduce_vars
                index_vars.append(v)
                index_size.append(s)
            else:
                assert v in args[1]
                reduce_vars.append(v)
                reduce_size.append(s)
        return (index_size, reduce_size), body, (index_vars, reduce_vars)

    def simplify_and_reorder(
        self,
        extra_indexing_constraints: Optional[Tuple[Dict[Any, Any], List[Any]]] = None,
    ):
        """
        This is a main place where we do loop transformations in a
        backend-agnostic way.

        Here we:
            1) Remove any 1 dimensions
            2) Fuse contiguous dimensions together
            3) Reorder dimensions based on stride orders

        Optional argument extra_indexing_constraints can be used to append additional
        indexing expressions to existing ones derived from buffer's body. This can be useful
        to fuse scheduler nodes with compatible ranges, e.g. (s0*s1*...,) and (s0, s1, s2, ...)
        on CPU by preventing indexing simplifications and obtaining index/reduce ranges for
        the scheduler node compatible with other nodes.
        """
        (
            (index_size, reduce_size),
            body,
            (index_vars, reduce_vars),
        ) = self.get_default_sizes_body()

        index_formulas = [*body.indexing_exprs.values()]
        if extra_indexing_constraints is not None:
            assert (
                isinstance(extra_indexing_constraints, tuple)
                and len(extra_indexing_constraints) == 2
            )
            extra_indexing_ranges, extra_indexing_expr = extra_indexing_constraints
            assert isinstance(extra_indexing_ranges, dict)
            assert isinstance(extra_indexing_expr, list)
            assert all(isinstance(f, Expr) for f in extra_indexing_expr)

            expected_var_ranges = body.var_ranges
            assert expected_var_ranges == extra_indexing_ranges, (
                expected_var_ranges,
                extra_indexing_ranges,
            )
            # remove already existing expressions
            extra_indexing_expr = [
                e for e in extra_indexing_expr if e not in index_formulas
            ]
            index_formulas += extra_indexing_expr

        reads_bufs = [
            V.graph.name_to_buffer[reads_name]
            if reads_name in V.graph.name_to_buffer.keys()
            else None
            for reads_name in body.reads_name2expr.keys()
        ]
        memory_addrs = [
            *body.reads_name2expr.values(),
            *body.writes_name2expr.values(),
        ]

        # the reordering_reindex in reads' simplify_reorder_and_tile
        reordering_reindex = [same_reorder(range(len(index_vars)))] * len(memory_addrs)
        for i, reads_buf in enumerate(reads_bufs):
            if isinstance(reads_buf, ComputedBuffer) and hasattr(
                reads_buf, "iter_reordering_reindex"
            ):
                reordering_reindex[i] = reads_buf.iter_reordering_reindex  # type: ignore[has-type]

        def simplify_and_reorder(x_vars, support_vars, sizes, reordering_reindex=None):
            sizes, reindex0, reindex1 = self._apply_loop_reordering(
                x_vars, support_vars, sizes, memory_addrs, reordering_reindex
            )
            # for NHWC: reindex0([0,1,2,3]) = [0,2,3,1], reindex1([0,1,2,3]) = [0,3,2,1]
            x_vars = reindex0(x_vars)
            sizes, reindex2, prune = V.graph.sizevars._simplify_loops(
                x_vars,
                sizes,
                index_prevent_reordering(index_formulas, x_vars, sizes),
            )
            x_vars = prune(x_vars)
            # sizes, reindex1, prune = _simplify_loops(x_vars, sizes, index_formulas)
            # x_vars = prune(x_vars)
            # sizes, reindex2 = self._apply_loop_reordering(x_vars, sizes, memory_addrs)
            reindex = fuse_reindexing(reindex1, reindex2)
            return sizes, reindex, reindex1

        support_vars = index_vars + reduce_vars
        iter_ranges, iter_reindex, iter_reordering_reindex = simplify_and_reorder(
            index_vars, support_vars, index_size, reordering_reindex
        )
        reduce_ranges, reduce_reindex, _ = simplify_and_reorder(
            reduce_vars, support_vars, reduce_size
        )

        # remember the reordering if not have loop collapse.
        if len(iter_ranges) == len(index_vars):
            self.iter_reordering_reindex = iter_reordering_reindex
        # retrace the loop body with simplification and reordering applied
        (iter_vars, reduce_vars), var_ranges = dependencies.index_vars_no_squeeze(
            iter_ranges, reduce_ranges, prefix="z"
        )
        body = LoopBody(
            body, [iter_reindex(iter_vars), reduce_reindex(reduce_vars)], var_ranges
        )
        return (iter_ranges, reduce_ranges), body

    @staticmethod
    def _apply_loop_reordering(
        index_vars,
        support_vars,
        sizes,
        memory_addrs,
        reordering_reindex=None,
        priority_idx=None,
    ):
        """
        Shuffle the order of loops around to hopefully improve performance.
        """
        from .scheduler import pick_loop_order

        if priority_idx is None:
            priority_idx = []

        try:
            strides = [
                V.graph.sizevars.stride_hints(expr, index_vars, support_vars)
                for expr in memory_addrs
            ]
            assert len(strides) == len(memory_addrs) and len(strides[0]) == len(
                index_vars
            )
            # consider both layout(strides) and reordering(reordering_reindex)
            if reordering_reindex is not None:
                for i in range(len(memory_addrs)):
                    try:
                        strides[i] = reordering_reindex[i](strides[i])
                    # if len(order) != len(strides), do not reorder
                    except AssertionError:
                        pass
            order = list(reversed(pick_loop_order(strides, sizes, priority_idx)))
        except Exception:
            if config.debug:
                log.warning(
                    "Did not simplify complex index:\n%s\n%s",
                    dict(zip(index_vars, sizes)),
                    memory_addrs,
                )
            order = list(range(len(sizes)))
        sizes = [sizes[i] for i in order]
        return sizes, same_reorder(order), inverse_reorder(order)

    def get_reduction_size(self):
        return self.data.get_reduction_size()

    def get_reduction_type(self):
        return self.data.get_reduction_type()

    def is_no_op(self):
        return self.data.is_zero_elements()

    def should_allocate(self):
        return True

    def constant_to_device(self, device):
        """Move this to a given device. Requires that all reads are to constants."""
        return self.data.constant_to_device(device)


class TemplateBuffer(Buffer):
    """
    Represents a Triton (in the future other type) of template operator
    that we can fuse an epilogue onto.
    """

    def __init__(self, layout, inputs, make_kernel_render):
        super().__init__(name=None, layout=layout)
        self.inputs = InputsKernel.unwrap_storage(inputs)
        self.make_kernel_render = make_kernel_render
        self.name = V.graph.register_buffer(self)

    def get_read_writes(self):
        return self.normalized_read_writes()

    def normalized_read_writes(self):
        name = self.get_name()
        indexer = self.layout.make_indexer()

        def dummy(index, rindex):
            assert len(rindex) == 0
            return ops.store(name, indexer(index), "fake")

        deps = dependencies.extract_read_writes(
            dummy, self.get_size(), (), normalize=True
        )
        deps.reads = {dependencies.StarDep(x.get_name()) for x in self.inputs}
        return deps

    def get_reduction_size(self):
        return 1

    def get_reduction_type(self):
        return None

    def is_no_op(self):
        return False

    def should_allocate(self):
        return True

    def simplify_and_reorder(
        self,
        extra_indexing_constraints: Optional[Tuple[Dict[Any, Any], List[Any]]] = None,
    ):
        return (
            (
                self.get_size(),
                (),
            ),
            None,
        )


class TritonTemplateBuffer(TemplateBuffer):
    pass


PrimitiveInfoType = Union[int, float, bool, str, List[Union[int, str, float, bool]]]


class ChoiceCaller:
    """
    Represents a possible choice used in autotune_process.py.
    During autotuning, self.benchmark() is first called to get benchmark result,
    and if this choice is selected, self.output_node() is called to get the output_node.

    Children classes: TritonTemplateCaller, CUDATemplateCaller.
    """

    def __init__(self, name, input_nodes, layout):
        super().__init__()
        self.name = name
        self.layout = layout
        self.input_nodes = input_nodes

    def benchmark(self, *args, out) -> float:
        algo = self.to_callable()
        return do_bench(lambda: algo(*args, out=out))

    def call_name(self) -> str:
        raise NotImplementedError()

    def to_callable(self):
        raise NotImplementedError()

    def hash_key(self) -> str:
        raise NotImplementedError()

    def output_node(self) -> "TensorBox":
        raise NotImplementedError()

    def info_dict(self) -> Dict[str, Union[PrimitiveInfoType, List[PrimitiveInfoType]]]:
        """Information returned here is logged to the autotune log file when that is enabled."""
        return {}


class TritonTemplateCallerBase(ChoiceCaller):
    def get_make_kernel_render(self) -> Any:
        raise NotImplementedError()


class MultiTemplateBuffer(TritonTemplateBuffer):
    """
    Represents a Buffer with multiple backing implementation choices.

    Choices can be TritonTemplates or ExternKernels. During scheduling if there is a potential
    epilogue we will benchmark each of the choices with the epilogue to determine an implementation.
    Otherwise, the fastest base choice will be chosen.
    """

    def __init__(
        self,
        layout: Layout,
        inputs: List[IRNode],
        choice_timings: Callable[[], Dict[ChoiceCaller, float]],
    ):
        super().__init__(layout=layout, inputs=inputs, make_kernel_render=None)
        self._choice_timings_fn = choice_timings
        self._choice_timings: Optional[Dict[ChoiceCaller, float]] = None
        self.original_inputs = inputs

    @property
    def choice_timings(self) -> Dict[ChoiceCaller, float]:
        if self._choice_timings is None:
            self._choice_timings = self._choice_timings_fn()
        return self._choice_timings

    @contextlib.contextmanager
    def swap_as_triton_caller(self, caller: TritonTemplateCallerBase):
        assert isinstance(caller, torch._inductor.select_algorithm.TritonTemplateCaller)
        assert self.layout == caller.layout

        render = self.make_kernel_render
        self.make_kernel_render = caller.get_make_kernel_render()
        try:
            yield
        finally:
            self.make_kernel_render = render

    def finalize_as_triton_caller(self, caller: TritonTemplateCallerBase):
        assert isinstance(caller, torch._inductor.select_algorithm.TritonTemplateCaller)
        assert self.layout.size == caller.layout.size
        assert self.layout.stride == caller.layout.stride
        self.make_kernel_render = caller.get_make_kernel_render()

    def get_min_choice(self) -> Tuple[ChoiceCaller, float]:
        min_choice = min(self.choice_timings, key=self.choice_timings.get)  # type: ignore[arg-type]
        return (min_choice, self.choice_timings[min_choice])


class CUDATemplateBuffer(TemplateBuffer):
    def __init__(
        self,
        layout,
        inputs,
        make_kernel_render,
        workspace_size: int,
        template: "CUDATemplate",  # type: ignore[name-defined]  # noqa: F821
    ):
        super().__init__(layout, inputs, make_kernel_render)
        # Global memory (in bytes) needed for this template.
        self.workspace_size = workspace_size
        self.template = template

    def get_workspace_size(self):
        return self.workspace_size if self.workspace_size is not None else 0


@dataclasses.dataclass
class InputsKernel(Buffer):
    inputs: List[Buffer]

    def get_read_writes_input(self, x):
        return dependencies.StarDep(x.get_name())

    def get_read_writes(self):
        star_dep = []
        for input in self.inputs:
            if isinstance(input, list):
                star_dep.extend([self.get_read_writes_input(x) for x in input])
            else:
                star_dep.append(self.get_read_writes_input(input))

        return dependencies.ReadWrites(
            set(star_dep),
            {dependencies.StarDep(self.get_name())},
            set(),
            [],
            None,
            op_counts=collections.Counter(),
        )

    @classmethod
    def unwrap_storage_for_input(cls, x):
        if isinstance(x, TensorBox):
            x = x.data
        if isinstance(x, StorageBox):
            x = x.data
        if isinstance(x, BaseView) and not isinstance(x, ReinterpretView):
            x = ExternKernel.realize_input(x)
        if isinstance(x, TensorBox):
            # when converting to ReinterpretView fails in the
            # realize_input call above, the result will be wrapped
            # into TensorBox / StorageBox pair as a result of the
            # cls.copy_input call; so we should unwrap recursively
            return cls.unwrap_storage_for_input(x)
        assert isinstance(x, (Buffer, ReinterpretView)), x
        return x

    @staticmethod
    def unwrap_storage(inputs):
        inputs_new = []
        for x in inputs:
            if isinstance(x, list):
                x = [InputsKernel.unwrap_storage_for_input(i) for i in x]
            else:
                x = InputsKernel.unwrap_storage_for_input(x)
            inputs_new.append(x)
        return inputs_new

    def is_extern(self):
        return True


class NopKernel(InputsKernel):
    def is_no_op(self):
        return True


class ConcatKernel(NopKernel):
    """
    There isn't actually a real kernel for concat, we just change the
    storage for the upstream data.
    """

    @classmethod
    def create(cls, inputs, dim):
        device = inputs[0].get_device()
        dtype = inputs[0].get_dtype()
        new_size = list(inputs[0].get_size())
        offsets_start = [0]
        offsets_end = [new_size[dim]]
        assert 0 <= dim < len(new_size)
        for i in range(1, len(inputs)):
            input_size = inputs[i].get_size()
            offsets_start.append(new_size[dim])
            assert len(input_size) == len(new_size)
            assert inputs[i].get_dtype() == dtype
            assert inputs[i].get_device() == device
            for j in range(len(new_size)):
                if j == dim:
                    new_size[j] = new_size[j] + input_size[j]
                else:
                    new_size[j] = V.graph.sizevars.guard_equals(
                        new_size[j], input_size[j]
                    )
            offsets_end.append(new_size[dim])

        output_stride = FlexibleLayout.contiguous_strides(new_size)
        # If any of the inputs is in CL format, use CL format for the output
        for i in range(len(inputs)):
            x = inputs[i]
            if is_storage_and_layout(x):
                layout = x.get_layout()
                if (
                    isinstance(layout, FixedLayout)
                    and layout.is_channels_last_contiguous()
                ):
                    # use CL stride for the output
                    output_stride = make_channels_last_strides_for(new_size)
                    break

        concat_kernel = ConcatKernel(
            name=None,
            layout=FixedLayout(
                device=device,
                dtype=dtype,
                size=new_size,
                stride=output_stride,
            ),
            inputs=[],
        )
        kernel = StorageBox(concat_kernel)
        buffer_names = []
        for i in range(len(inputs)):
            input_buffer = cls.realize_into(
                inputs[i],
                SliceView.create(kernel, dim, offsets_start[i], offsets_end[i]),
            )
            concat_kernel.inputs.append(input_buffer)

            if isinstance(inputs[i].data, BaseView):
                input_unwrapped = inputs[i].data.unwrap_view()
            else:
                input_unwrapped = inputs[i].data

            if (
                input_unwrapped.is_input_buffer()
                and inputs[i].get_device().type == "cuda"
                and not is_dynamic(input_buffer)
            ):
                buffer_names.append(input_buffer.get_name())

        if len(buffer_names) > 1:
            V.graph.register_list(buffer_names)

        concat_kernel.name = V.graph.register_buffer(concat_kernel)
        concat_kernel.inputs = cls.unwrap_storage(concat_kernel.inputs)

        return kernel

    @classmethod
    def can_realize_into_without_copy(cls, src):
        if isinstance(src, TensorBox):
            # unwrap a TensorBox
            return cls.can_realize_into_without_copy(src.data)

        return isinstance(src.data.layout, FlexibleLayout) and not isinstance(
            src.data, ExternKernelAlloc
        )

    @classmethod
    def realize_into(cls, src, dst):
        # Attempt to turn this into a ReinterpretView rather than assert.
        # This has concessions around layout, as as_storage_and_layout
        # can cause us to go from flexible to fixed layout.
        if not isinstance(dst, ReinterpretView):
            if is_storage_and_layout(dst):
                storage, layout = as_storage_and_layout(dst)
                dst = ReinterpretView(storage, layout)
        assert isinstance(dst, ReinterpretView), dst
        if isinstance(src, TensorBox):
            # unwrap a TensorBox
            return cls.realize_into(src.data, dst)
        if isinstance(src, StorageBox):
            src.realize()
            # ExternKernelAlloc has specific requirements for output layout, should create a copy
            assert hasattr(src.data, "layout")
            if cls.can_realize_into_without_copy(src):
                src.data.layout = NonOwningLayout(dst)
                return src.data
        # introduce a copy
        pw = Pointwise.create(
            device=src.get_device(),
            dtype=src.get_dtype(),
            inner_fn=src.make_loader(),
            ranges=[
                V.graph.sizevars.guard_equals(a, b)
                for a, b in zip(src.get_size(), dst.get_size())
            ],
        )
        return cls.realize_into(pw, dst)

    def should_allocate(self):
        return True


@dataclasses.dataclass
class ExternKernel(InputsKernel):
    constant_args: Tuple[Any, ...] = ()
    kwargs: Dict[str, Any] = dataclasses.field(default_factory=dict)
    output_view: Optional[ReinterpretView] = None
    python_kernel_name: Optional[str] = None
    cpp_kernel_name: Optional[str] = None
    # FIXME: in some cases we sill need to explicitly pass in ordered_kwargs_for_cpp_kernel
    # We shouldn't need to do this since the information can be retrieved from op_overload._schema.
    ordered_kwargs_for_cpp_kernel: Iterable[str] = dataclasses.field(
        default_factory=list
    )
    op_overload: Optional[
        Union[torch._ops.OpOverload, torch._ops.HigherOrderOperator]
    ] = None
    arg_properties: Optional[List[Dict[str, Any]]] = None
    kwarg_properties: Optional[Dict[str, Dict[str, Any]]] = None

    def __init__(
        self,
        name,
        layout,
        inputs,
        constant_args=(),
        kwargs=None,
        output_view=None,
        python_kernel_name=None,
        cpp_kernel_name=None,
        ordered_kwargs_for_cpp_kernel=(),
        op_overload=None,
    ):
        super().__init__(
            name,
            layout,
            inputs,
        )
        self.constant_args = constant_args
        self.kwargs = kwargs if kwargs else {}
        self.output_view = output_view
        self.python_kernel_name = python_kernel_name
        self.cpp_kernel_name = cpp_kernel_name
        self.ordered_kwargs_for_cpp_kernel = ordered_kwargs_for_cpp_kernel
        self.op_overload = op_overload
        self.collect_arg_kwarg_properties()

    def collect_arg_kwarg_properties(self):
        # if self.op_overload is torch._ops.OpOverload, we can use its schema to collect additional
        # information for args and kwargs, e.g. type and default value, to help with the cpp wrapper codegen
        if (
            isinstance(self.op_overload, torch._ops.OpOverload)
            and not self.ordered_kwargs_for_cpp_kernel
        ):
            self.ordered_kwargs_for_cpp_kernel = [
                x.name for x in self.op_overload._schema.arguments if x.kwarg_only
            ]
        self.arg_properties = (
            [
                {
                    "name": x.name,
                    "type": x.real_type,
                    "default_value": x.default_value,
                }
                for x in self.op_overload._schema.arguments
                if not x.kwarg_only
            ]
            if isinstance(self.op_overload, torch._ops.OpOverload)
            else [{} for i in range(len(self.inputs))]
        )
        self.kwarg_properties = (
            {
                x.name: {"type": x.real_type, "default_value": x.default_value}
                for x in self.op_overload._schema.arguments
                if x.kwarg_only
            }
            if isinstance(self.op_overload, torch._ops.OpOverload)
            else {}
        )

    def decide_layout(self):
        if isinstance(self.layout, FlexibleLayout):
            self.apply_constraint()
            self.freeze_layout()

    def codegen_comment(self, wrapper):
        origin_str, detailed_origin_str = get_kernel_metadata(self, wrapper)
        if origin_str:
            wrapper.writeline(origin_str)

    def codegen(self, wrapper):
        raise NotImplementedError()

    def get_kernel_name(self):
        return self.cpp_kernel_name if V.graph.cpp_wrapper else self.python_kernel_name

    @staticmethod
    def copy_input(x):
        pw = Pointwise.create(
            device=x.get_device(),
            dtype=x.get_dtype(),
            inner_fn=x.make_loader(),
            ranges=x.get_size(),
            origin_node=x.get_origin_node(),
            traceback=x.get_traceback(),
        )
        pw.realize()
        return pw

    @classmethod
    def process_kernel(cls, kernel, *args, **kwargs):
        binded_args = {"args": args, "kwargs": kwargs}

        args_flat, args_spec = pytree.tree_flatten(binded_args)

        is_arg_tensor = []
        tensor_args = []
        non_tensor_args: List[Any] = []
        for arg in args_flat:
            is_arg_tensor.append(isinstance(arg, IRNode))
            if is_arg_tensor[-1]:
                tensor_args.append(arg)
            else:
                if isinstance(arg, sympy.Expr):
                    arg = V.graph.sizevars.shape_env.create_symintnode(arg, hint=None)
                non_tensor_args.append(arg)

        def unflatten_args(new_tensor_args, new_non_tensor_args):
            result = []
            it_tensors = iter(new_tensor_args)
            it_non_tensors = iter(new_non_tensor_args)
            for is_tensor in is_arg_tensor:
                if is_tensor:
                    result.append(next(it_tensors))
                else:
                    result.append(next(it_non_tensors))
            r = pytree.tree_unflatten(result, args_spec)
            return r.get("args", []), r.get("kwargs", {})

        tensor_args = [cls.realize_input(x) for x in tensor_args]

        # freeze layout otherwise our output stride calculation might
        # become incorrect
        for x in tensor_args:
            if is_storage_and_layout(x):
                as_storage_and_layout(x, freeze=True)

        # We don't have generic shape formulas, so just burn in the
        # shapes and run an example input.
        # TODO(jansel): replace this with dynamic shape formulas
        example_args = []

        # We need to retain the constant values of fake tensors that we originally
        # propagated the graph with, because for some operators running without a
        # constant would trigger an error / DataDependentException
        for x in tensor_args:
            if x.get_name() in V.graph.constants:
                example_args.append(V.graph.constants[x.get_name()])
            else:
                example_args.append(ir_node_to_tensor(x, guard_shape=True))

        new_args, new_kwargs = unflatten_args(example_args, non_tensor_args)
        example_output = kernel(*new_args, **new_kwargs)

        example_out_li = (
            [example_output]
            if not isinstance(example_output, (list, tuple))
            else example_output
        )
        for t in example_out_li:
            if isinstance(t, torch.Tensor) and t.is_sparse:
                msg = "sparsity not handled. Please file issue for sparse inference weights."
                if stack_trace := V.graph.current_node.meta.get("stack_trace", None):
                    msg = f"{msg} Found from : \n {stack_trace}"
                V.graph.disable_cudagraphs_reason = msg

        # TODO: Unconditionally do this, not just when example_output has
        # unbacked symbols
        if maybe_free_unbacked_symbols(example_output):
            example_output = V.graph.current_node.meta["val"]

        return example_output, tensor_args, non_tensor_args, unflatten_args

    @classmethod
    def convert_to_reinterpret_view(cls, x):
        """
        In order to pass this to an extern kernel we need a
        ReinterpretView not a View.  This allows us to avoid some
        unneeded copies.
        """
        assert isinstance(x, BaseView)
        if isinstance(x, ReinterpretView):
            return x

        # NOTE: Don't use extract_read_writes here as it fails when
        # make_loader() inlines the computation
        x.unwrap_view().freeze_layout()
        index_args, var_ranges = dependencies.index_vars_squeeze(
            x.get_size(), prefix="r"
        )
        range_vars = index_args[0]
        index = x.make_indexer()(range_vars)

        index = V.graph.sizevars.simplify_with_ranges(index, var_ranges)
        strides = V.graph.sizevars.stride_vars(index, range_vars)
        offset = V.graph.sizevars.offset_var(index, range_vars)
        expected = sympy_dot(range_vars, strides) + offset

        if index != expected:
            log.debug(
                "convert_to_reinterpret_view failed: stride=%s offset=%s index=%s",
                strides,
                offset,
                index,
            )
            raise NotImplementedError()

        return ReinterpretView(
            data=x.data,
            layout=FixedLayout(
                device=x.get_device(),
                dtype=x.get_dtype(),
                size=x.get_size(),
                stride=strides,
                offset=offset,
            ),
        )

    @classmethod
    def realize_input(cls, x):
        if x is None or isinstance(x, EffectfulKernel):
            return NoneAsConstantBuffer()
        if isinstance(x, (sympy.Expr, sympy.logic.boolalg.Boolean, int)):
            return ShapeAsConstantBuffer(x)
        if isinstance(x, Constant):
            return V.graph.add_tensor_constant(
                torch.tensor(x.value, dtype=x.get_dtype(), device=x.get_device())
            )
        if isinstance(x, ConstantBuffer):
            return x
        if isinstance(x, TensorBox):
            return cls.realize_input(x.data)
        if isinstance(x, ReinterpretView):
            return ReinterpretView(cls.realize_input(x.data), x.get_layout())
        if isinstance(x, BaseView):
            x.realize()
            if is_storage_and_layout(x.unwrap_view()):
                try:
                    return cls.convert_to_reinterpret_view(x)
                except NotImplementedError:
                    pass
        if isinstance(x, StorageBox):
            # TODO(jansel): impose layout preference on realized buffer
            x.realize()
            return x
        return cls.copy_input(x)

    @classmethod
    def require_stride1(cls, x):
        if is_storage_and_layout(x):
            if len(x.get_stride()) == 0:
                return x
            for stride in x.get_stride():
                if stride == 1:
                    return x
        return cls.copy_input(x)

    @classmethod
    def require_stride_order(cls, x, order):
        if x.get_numel() == 0:  # Layout doesn't matter
            return x

        # require x to have the layout as strided_ordered as order
        if is_storage_and_layout(x):
            while isinstance(x.get_layout(), NonOwningLayout):
                x = x.get_layout().view
            if isinstance(x.get_layout(), FlexibleLayout):
                # fix flexiblelayout to be FixedLayout with stride_order
                as_storage_and_layout(
                    x, freeze=True, want_contiguous=False, stride_order=order
                )
                return x
            elif isinstance(
                x.get_layout(), FixedLayout
            ) and x.get_layout().is_stride_ordered(order):
                return x
            elif isinstance(x.get_layout(), MutationLayoutSHOULDREMOVE):
                if isinstance(x.get_layout().real_layout(), FlexibleLayout):
                    raise AssertionError(
                        "the MutationLayoutSHOULDREMOVE's real layout shouldn't be FlexibleLayout"
                    )
                elif isinstance(
                    x.get_layout().real_layout(), FixedLayout
                ) and x.get_layout().real_layout().is_stride_ordered(order):
                    return x

        # TODO - Storage to InputBuffer
        if isinstance(x, InputBuffer) and x.get_layout().is_stride_ordered(order):
            return x
        if (
            isinstance(x, TensorBox)
            and isinstance(x.data, BaseView)
            and not isinstance(x.data, ReinterpretView)
            and is_storage_and_layout(x.unwrap_view())
            and not isinstance(x.unwrap_view().data, ExternKernelAlloc)
        ):
            try:
                x.data = cls.convert_to_reinterpret_view(x.data)
                return cls.require_stride_order(x, order)
            except NotImplementedError:
                pass
        x = cls.copy_input(x)
        as_storage_and_layout(x, freeze=True, want_contiguous=False, stride_order=order)
        assert is_stride_order_storage_and_layout(x, order)
        return x

    @classmethod
    def require_channels_last(cls, x):
        return cls.require_stride_order(x, NHWC_STRIDE_ORDER)

    @classmethod
    def require_contiguous(cls, x):
        return cls.require_stride_order(x, list(reversed(range(len(x.get_size())))))

    def apply_constraint(self):
        pass

    def codegen_const_args(self):
        return map(V.graph.wrapper_code.val_to_arg_str, self.constant_args)

    def codegen_args(self):
        args = []
        for i, x in enumerate(self.inputs):
            if isinstance(x, list):
                names = [i.codegen_reference() for i in x]
                codegen_reference = f'[{", ".join(names)}]'
                args.append(codegen_reference)
            else:
                if V.graph.cpp_wrapper:
                    assert self.arg_properties and i < len(
                        self.arg_properties
                    ), "Invalid arg_properties accessing"
                    type_ = self.arg_properties[i].get("type")
                    args.append(
                        V.graph.wrapper_code.val_to_cpp_arg_str(  # type: ignore[arg-type]
                            type_, x
                        )
                    )
                else:
                    args.append(x.codegen_reference())
        args.extend(self.codegen_const_args())
        return args

    def get_kwargs_value(self, arg_name):
        if arg_name in self.kwargs:
            return self.kwargs.get(arg_name)
        if self.kwarg_properties and self.kwarg_properties.get(arg_name):
            return self.kwarg_properties.get(arg_name).get("default_value")  # type: ignore[union-attr]
        else:
            raise AssertionError(f"{arg_name} not in self.kwarg_properties")

    def codegen_kwargs(self):
        if V.graph.cpp_wrapper:
            kwargs = []
            for arg_name in self.ordered_kwargs_for_cpp_kernel:
                v = self.get_kwargs_value(arg_name)
                if isinstance(v, sympy.Expr):
                    kwargs.append(v)
                else:
                    type_ = (
                        self.kwarg_properties.get(arg_name).get("type")  # type: ignore[union-attr]
                        if self.kwarg_properties and arg_name in self.kwarg_properties
                        else None
                    )
                    kwargs.append(
                        V.graph.wrapper_code.val_to_cpp_arg_str(  # type: ignore[arg-type]
                            type_, v
                        )
                    )
        else:
            kwargs = [
                f"{k}={V.graph.wrapper_code.val_to_arg_str(v)}"  # type: ignore[misc]
                for k, v in self.kwargs.items()
            ]
        return kwargs

    def codegen_size_asserts(self, wrapper):
        if config.size_asserts and not V.graph.cpp_wrapper:
            size = V.graph.wrapper_code.codegen_shape_tuple(self.get_size())
            stride = V.graph.wrapper_code.codegen_shape_tuple(self.get_stride())
            wrapper.writeline(
                f"assert_size_stride({self.get_name()}, {size}, {stride})"
            )

    def get_group_stride(self):
        """
        get output sizes and strides, for template_codegen
        """
        _size = self.get_size()
        _stride = self.get_stride()
        # iter_ranges = _size of output tensor, reduce_range = [] because no reduction
        return [_size, []], _stride

    def canonicalize(self):
        """
        Manually get canonicalization of the output index
        """
        # manually generate index formula for conv
        sizevars = V.graph.sizevars
        sizes = self.get_size()
        strides = self.get_stride()
        strides = [sizevars.size_hint(x) for x in strides]
        index_vars = [sympy_index_symbol(f"d{i}") for i in range(len(sizes))]
        # reorder index vars according to stride
        index_order = sorted(range(len(strides)), key=strides.__getitem__, reverse=True)
        lookup = {pos: idx for idx, pos in enumerate(index_order)}
        order = [lookup[i] for i in range(len(lookup))]
        index_vars = [index_vars[i] for i in order]
        indexer = self.make_indexer()
        index = indexer(index_vars)

        new_sizes, reindex, prune = V.graph.sizevars._simplify_loops(
            index_vars, sizes, [index]
        )

        # assign new variables each dimension to deal with numbering mismatches
        # d0, d1, d2 could become d0, d2 -- which won't match d0, d1
        _, add_var = var_builder("c")
        replacement = dict(zip(index_vars, reindex([add_var(x) for x in new_sizes])))

        index = sympy_subs(sympy.expand(index), replacement)  # type: ignore[arg-type]
        return index, tuple(new_sizes)

    def get_unbacked_symbol_uses(self) -> Set[sympy.Symbol]:
        # NB: It's not necessary to check regular inputs as we automatically
        # have dependencies on them
        r = set()
        for arg in self.constant_args:
            r |= maybe_free_unbacked_symbols(arg)
        for arg in self.kwargs.values():
            r |= maybe_free_unbacked_symbols(arg)
        return r

    def __str__(self):
        kernel_name = getattr(self, "python_kernel_name", None)
        lines = [
            f"python_kernel_name={kernel_name!r}",
        ]
        lines += [
            f"{field.name}={getattr(self, field.name)}"
            for field in dataclasses.fields(self)
        ]
        lines.append(f"origin_node={self.origin_node!r}")
        return self.str_helper(lines)

    __repr__ = __str__


@dataclasses.dataclass
class ExternKernelOut(ExternKernel):
    def codegen(self, wrapper):
        self.codegen_comment(wrapper)
        args = [*self.codegen_args(), *self.codegen_kwargs()]
        wrapper.generate_extern_kernel_out(
            self.output_view,
            self.codegen_reference(),
            args,
            self.get_kernel_name(),
        )

    def __init__(
        self,
        layout,
        inputs,
        constant_args=(),
        kwargs=None,
        output_view=None,
        python_kernel_name=None,
        cpp_kernel_name=None,
        ordered_kwargs_for_cpp_kernel=(),
        op_overload=None,
    ):
        super().__init__(
            None,
            layout,
            self.unwrap_storage(inputs),
            constant_args,
            kwargs or {},
            None,
            python_kernel_name,
            cpp_kernel_name,
            ordered_kwargs_for_cpp_kernel,
            op_overload,
        )
        self.name = V.graph.register_buffer(self)

    def should_allocate(self):
        return True


class RandomSeeds(ExternKernelOut):
    def __init__(self, count: int, device: torch.device):
        limits = torch.iinfo(torch.int64)
        super().__init__(
            layout=FixedLayout(
                device=device,
                dtype=torch.int64,
                size=[count],
            ),
            inputs=[],
            constant_args=[limits.min, limits.max, [count]],
            python_kernel_name="aten.randint.low_out",
            cpp_kernel_name="at::randint_out",
        )


class ExternKernelAlloc(ExternKernel):
    def codegen(self, wrapper):
        self.codegen_comment(wrapper)
        args = [*self.codegen_args(), *self.codegen_kwargs()]
        V.graph.wrapper_code.generate_extern_kernel_alloc(self, args)
        if isinstance(self.layout, Layout):
            self.codegen_size_asserts(wrapper)

    def __init__(
        self,
        layout,
        inputs,
        constant_args=(),
        kwargs=None,
        python_kernel_name=None,
        cpp_kernel_name=None,
        ordered_kwargs_for_cpp_kernel=(),
        op_overload=None,
    ):
        super().__init__(
            None,
            layout,
            self.unwrap_storage(inputs),
            constant_args,
            kwargs or {},
            None,
            python_kernel_name,
            cpp_kernel_name,
            ordered_kwargs_for_cpp_kernel,
            op_overload,
        )
        self.name = V.graph.register_buffer(self)

    def should_allocate(self):
        return False

    def apply_constraint(self):
        raise NotImplementedError


class UserDefinedTritonKernel(ExternKernel):
    def get_kernel_and_configs(self):
        from triton.runtime.autotuner import Autotuner

        from torch._higher_order_ops.triton_kernel_wrap import kernel_side_table

        kernel = kernel_side_table.get_kernel(self.kernel_idx)
        configs = []
        if isinstance(kernel, Autotuner):
            configs = kernel.configs
            kernel = kernel.fn
        return kernel, configs

    def codegen(self, wrapper):
        kernel, configs = self.get_kernel_and_configs()

        # Definition of kernel
        new_name, triton_meta = wrapper.define_user_defined_triton_kernel(
            kernel, configs, self.kwargs
        )

        args = self.codegen_kwargs()
        if V.graph.cpp_wrapper:
            # in C++ wrapper, we don't pass constexpr args, as they don't
            # get added as parameters to the PTX code compiled from the
            # user-defined Triton kernel (only non-constexpr args do)
            args = [arg for i, arg in enumerate(args) if i not in kernel.constexprs]

        # Call to kernel
        self.codegen_comment(wrapper)
        wrapper.generate_user_defined_triton_kernel(
            new_name,
            self.grid,
            configs,
            args,
            triton_meta,
        )

    def should_allocate(self):
        return False

    def has_side_effects(self):
        # UserDefinedTritonKernel does not return anything, but rather
        # modifies input in place, do not let it get DCEd
        return True

    def get_unbacked_symbol_defs(self) -> Set[sympy.Symbol]:
        return set()

    def get_mutation_names(self):
        return []

    def __init__(self, *, kernel_idx, grid, kernel_args):
        inputs = []
        kwargs = dict()
        constant_args = []
        for k, v in kernel_args.items():
            if isinstance(v, TensorBox):
                t = InputsKernel.unwrap_storage_for_input(self.realize_input(v))
                inputs.append(t)
                kwargs[k] = t
            else:
                constant_args.append(v)
                kwargs[k] = v

        assert len(inputs) != 0
        device = inputs[0].get_device()

        super().__init__(
            None,
            NoneLayout(device),  # type: ignore[arg-type]
            inputs,
            tuple(constant_args),
            kwargs,
        )
        self.name = V.graph.register_buffer(self)
        self.kernel_idx = kernel_idx
        self.grid = grid

        kernel, _ = self.get_kernel_and_configs()
        # If we are autotuning, not all arguments will be passed
        self.ordered_kwargs_for_cpp_kernel = [
            arg for arg in kernel.arg_names if arg in kernel_args
        ]

        mark_node_as_mutating(
            self, *[a for a in kernel_args.values() if isinstance(a, TensorBox)]
        )

    def get_inputs_that_alias_output(self):
        return [i.get_name() for i in self.inputs]


def mark_node_as_mutating(cur_buffer, *mutated_ops):
    """
    Allows ops in mutated_ops to be marked as being mutated as well as
    indicates to the scheduler that these ops depend on cur_buffer.
    """
    for op in mutated_ops:
        assert isinstance(op, IRNode), op
        V.graph.mark_buffer_mutated(op.get_name())
        assert hasattr(op, "layout")
        MutationOutput(op.layout, op, cur_buffer)


class MutationOutput(ExternKernel):
    def get_mutation_names(self):
        return [self.inputs[0].get_name()]

    def __init__(self, layout, input, parent):
        super().__init__(None, layout, [input, parent], ())
        self.name = V.graph.register_buffer(self)

    def should_allocate(self):
        return False

    def is_no_op(self):
        return True

    def has_side_effects(self):
        return True

    def get_inputs_that_alias_output(self):
        return [self.inputs[0].get_name()]


class InplaceBernoulliFallback(ExternKernel):
    """
    This needs to be a custom class to handle mutation properly
    """

    def codegen(self, wrapper):
        (x,) = (t.codegen_reference() for t in self.inputs)
        wrapper.writeline(
            f"{self.get_kernel_name()}({x}, {', '.join(map(repr, self.constant_args))}){wrapper.ending}"
        )

    def should_allocate(self):
        return False

    def get_mutation_names(self):
        return [self.inputs[0].get_name()]

    def get_unbacked_symbol_defs(self) -> Set[sympy.Symbol]:
        return set()

    def __init__(self, x, *constant_args):
        super().__init__(
            None,
            NoneLayout(x.get_device()),  # type: ignore[arg-type]
            self.unwrap_storage([x]),
            constant_args,
        )
        self.name = V.graph.register_buffer(self)
        self.python_kernel_name = "aten.bernoulli_"
        self.cpp_kernel_name = (
            "aoti_torch_bernoulli_"
            if config.abi_compatible
            else "at::native::bernoulli_"
        )
        mark_node_as_mutating(self, x)


# Used to deal with torch.complex types
class InplaceCopyFallback(ExternKernel):
    """
    This needs to be a custom class to handle mutation properly
    """

    def codegen(self, wrapper):
        (dst, src, non_blocking) = self.codegen_args()
        wrapper.writeline(
            f"{self.get_kernel_name()}({dst}, {src}, {non_blocking}){wrapper.ending}"
        )

    def should_allocate(self):
        return False

    def get_mutation_names(self):
        return [self.inputs[0].get_name()]

    def get_unbacked_symbol_defs(self) -> Set[sympy.Symbol]:
        return set()

    def __init__(
        self,
        layout,
        inputs,
        constant_args,
    ):
        super().__init__(
            None,
            layout,
            inputs,
            constant_args,
            python_kernel_name="aten.copy_",
            cpp_kernel_name=(
                "aoti_torch_copy_" if config.abi_compatible else "at::_ops::copy_::call"
            ),
        )
        self.name = V.graph.register_buffer(self)

    @classmethod
    def create(cls, dst, src, non_blocking: bool = False):
        inputs = [cls.realize_input(t) for t in [dst, src]]
        constant_args = (non_blocking,)
        result = InplaceCopyFallback(
            NoneLayout(dst.get_device()),  # type: ignore[arg-type]
            inputs,
            constant_args,
        )
        mark_node_as_mutating(result, dst)
        return result


class MutatingFirstArgExternKernel(ExternKernel):
    """
    This needs to be a custom class to handle mutation properly
    """

    def codegen(self, wrapper):
        argrefs = [
            *(t.codegen_reference() for t in self.inputs),
            *map(repr, self.constant_args),
        ]
        wrapper.writeline(
            f"{self.get_kernel_name()}({', '.join(argrefs)}){wrapper.ending}"
        )

    def should_allocate(self):
        return False

    def get_mutation_names(self):
        return [self.inputs[0].get_name()]

    def get_unbacked_symbol_defs(self) -> Set[sympy.Symbol]:
        return set()

    def has_side_effects(self):
        return True


class ResizeStorageBytes(MutatingFirstArgExternKernel):
    def __init__(self, variable, new_size):
        assert isinstance(new_size, int), "TODO: dynamic shapes"
        super().__init__(
            None,
            NoneLayout(variable.get_device()),  # type: ignore[arg-type]
            self.unwrap_storage([variable]),
            constant_args=(new_size,),
        )
        V.graph.mark_buffer_mutated(variable.get_name())
        self.name = V.graph.register_buffer(self)
        self.python_kernel_name = "inductor_ops.resize_storage_bytes_"
        self.cpp_kernel_name = "torch::inductor::resize_storage_bytes_"
        V.graph.never_reuse_buffers.add(variable.data.get_name())
        mark_node_as_mutating(self, variable)


class BindNNParameter(ExternKernelAlloc):
    def __init__(self, variable, placeholder):
        variable.freeze_layout()
        super().__init__(
            variable.get_layout(),
            [variable, placeholder],
            python_kernel_name="torch.ops.prims._bind_nn_parameter",
        )
        V.graph.never_reuse_buffers.add(variable.data.get_name())
        V.graph.never_reuse_buffers.add(placeholder.get_name())
        V.graph.never_reuse_buffers.add(self.get_name())
        mark_node_as_mutating(self, variable, placeholder)

    def get_inputs_that_alias_output(self):
        return [self.inputs[0].get_name(), self.inputs[1].get_name()]

    def get_mutation_names(self):
        return [self.inputs[1].get_name()]

    def has_side_effects(self):
        return True


class ScatterFallback(ExternKernel):
    """
    This needs to be a custom class to handle mutation properly.
    This class handles both aten.scatter_ and aten.scatter_reduce_.
    It also handle the case `src` being a scalar properly.
    """

    def codegen(self, wrapper):
        reduce = self.kwargs["reduce"]
        if V.graph.cpp_wrapper:
            # Follow aten/src/ATen/native/ReductionType.h:get_operator_enum
            get_operator_enum = {"add": "sum", "multiply": "prod"}
            if reduce in get_operator_enum:
                reduce = get_operator_enum[reduce]

        if self.src_is_tensor:
            (x, index, src) = (t.codegen_reference() for t in self.inputs)
        else:
            (x, index) = (t.codegen_reference() for t in self.inputs)
            src = self.constant_args[1]
        wrapper.generate_scatter_fallback(
            x,
            [x, self.constant_args[0], index, src],
            self.get_kernel_name(),
            self.python_kernel_name,
            self.src_is_tensor,
            reduce,
            self.codegen_kwargs(),
        )

    def should_allocate(self):
        return False

    def get_cpp_kernel(self):
        reduce = self.kwargs["reduce"]
        if self.python_kernel_name == "aten.scatter_":
            if self.src_is_tensor:
                kernel = (
                    "at::scatter_out" if reduce is None else "at::scatter_reduce_out"
                )
            else:
                assert (
                    reduce is None
                ), "Expect reduce to be None for aten.scatter_ with scalar src"
                kernel = "at::scatter_out"
        else:
            assert (
                reduce is not None
            ), "Expect reduce to be not None for aten.scatter_reduce_"
            kernel = "at::scatter_reduce_out"
        return kernel

    def get_mutation_names(self):
        return [self.inputs[0].get_name()]

    def get_unbacked_symbol_defs(self) -> Set[sympy.Symbol]:
        return set()

    def __init__(
        self,
        op_overload,
        python_kernel_name,
        x,
        dim: int,
        index,
        src,
        *,
        reduce: Optional[str] = None,
        include_self: bool = True,
    ):
        assert python_kernel_name in {"aten.scatter_", "aten.scatter_reduce_"}
        self.src_is_tensor = isinstance(src, TensorBox)

        constant_args: Tuple[Any, ...]
        if self.src_is_tensor:
            tensors = [self.realize_input(t) for t in [x, index, src]]
            constant_args = (dim,)
        else:
            tensors = [self.realize_input(t) for t in [x, index]]
            constant_args = (dim, src)

        super().__init__(
            None,
            NoneLayout(x.get_device()),  # type: ignore[arg-type]
            self.unwrap_storage(tensors),
            constant_args,
            {"reduce": reduce, "include_self": include_self},
            python_kernel_name=python_kernel_name,
            ordered_kwargs_for_cpp_kernel=["reduce", "include_self"],
            op_overload=op_overload,
        )
        self.cpp_kernel_name = self.get_cpp_kernel()
        self.name = V.graph.register_buffer(self)
        mark_node_as_mutating(self, x)


class IndexPutFallback(ExternKernel):
    """
    This needs to be a custom class to handle mutation and indices properly
    """

    def codegen(self, wrapper):
        (x, values, *valid_indices) = (t.codegen_reference() for t in self.inputs)
        indices = []
        iter_valid_indices = iter(valid_indices)
        for i, _ in enumerate(self.indices):
            if self.indices[i] is not None:
                indices.append(next(iter_valid_indices))
            else:
                indices.append(V.graph.wrapper_code.none_str)

        wrapper.generate_index_put_fallback(
            self.get_kernel_name(), x, indices, values, *self.codegen_const_args()
        )

    def should_allocate(self):
        return False

    def get_mutation_names(self):
        return [self.inputs[0].get_name()]

    def get_unbacked_symbol_defs(self) -> Set[sympy.Symbol]:
        return set()

    def __init__(self, op_overload, x, indices, values, accumulate):
        self.indices = indices
        valid_indices = [i for i in indices if i is not None]
        tensors = [self.realize_input(x) for x in [x, values, *valid_indices]]
        cpp_kernel_name = (
            "aoti_torch_index_put_out" if config.abi_compatible else "at::index_put_out"
        )
        super().__init__(
            None,
            NoneLayout(x.get_device()),  # type: ignore[arg-type]
            self.unwrap_storage(tensors),
            (accumulate,),
            python_kernel_name="aten.index_put_",
            cpp_kernel_name=cpp_kernel_name,
            op_overload=op_overload,
        )
        self.name = V.graph.register_buffer(self)
        mark_node_as_mutating(self, x)


class DeviceCopy(ExternKernelOut):
    @classmethod
    def create(cls, x, device):
        if (
            not x.is_extern()
            and all(
                (r.name in V.graph.constants and isinstance(r, dependencies.MemoryDep))
                for r in x.get_reads()
            )
            and not config.aot_inductor.use_runtime_constant_folding
        ):
            return x.constant_to_device(device)

        V.graph.add_device_info(device)
        V.graph.add_device_info(x.get_device())

        developer_warning("DeviceCopy in input program")
        return DeviceCopy(
            FlexibleLayout(
                device=device,
                dtype=x.get_dtype(),
                size=x.get_size(),
            ),
            [cls.realize_input(x)],
        )

    def codegen(self, wrapper):
        args = self.codegen_args()
        assert len(args) == 1
        if self.output_view:
            wrapper.codegen_device_copy(args[0], self.output_view.codegen_reference())
        else:
            wrapper.codegen_device_copy(args[0], self.codegen_reference())


class DynamicScalar(ExternKernel):
    """
    The result of a call to aten._local_scalar_dense.
    """

    def get_reads(self):
        return ()

    def should_allocate(self):
        return False

    # TODO: handle bools carefully
    def __init__(self, sym, data):
        data.realize()
        super().__init__(None, NoneLayout(torch.device("cpu")), self.unwrap_storage([data]))  # type: ignore[arg-type]
        if isinstance(sym, sympy.Symbol):
            self.sym = sym
            self.is_bool = False
        else:
            # Special case for boolean.  For Reasons(TM), we don't represent
            # boolean variables directly in sympy; instead, we generate an
            # indicator integer variable which we then convert to a boolean by
            # testing i0 == 1.  We have to identify the underlying indicator
            # variable, and then bind i0 to the appropriate integer value
            # based on the runtime boolean.
            assert isinstance(sym, sympy.Eq), sym
            assert isinstance(sym.args[0], sympy.Symbol), sym
            assert sym.args[1] == 1, sym
            self.sym = sym.args[0]
            self.is_bool = True

    def get_unbacked_symbol_defs(self) -> Set[sympy.Symbol]:
        return {self.sym}

    def codegen(self, wrapper):
        wrapper.codegen_dynamic_scalar(self)


class AssertScalar(ExternKernel):
    """
    The result of a call to aten._assert_scalar
    """

    def get_reads(self):
        return ()

    def should_allocate(self):
        return False

    def __init__(self, scalar, msg):
        super().__init__(
            # Buffer(name, layotu)
            None,
            NoneLayout(torch.device("cpu")),  # type: ignore[arg-type]
            # InputsKernel(inputs)
            [],
        )  # type: ignore[arg-type]
        self.scalar = scalar
        self.msg = msg

    def has_side_effects(self):
        return True

    def get_unbacked_symbol_uses(self):
        return free_unbacked_symbols(self.scalar)

    def codegen(self, wrapper):
        if V.graph.cpp_wrapper:
            pass
        else:
            wrapper.writeline(
                f"if not {V.graph.wrapper_code.codegen_python_sizevar(self.scalar)}:"
            )
            wrapper.writeline(f"    raise RuntimeError({repr(self.msg)})")
            # No one should ever use this buffer, but for uniformity
            # define the variable and assign it None
            wrapper.writeline(f"{self.get_name()} = None")


@dataclasses.dataclass
class ExternKernelNode:
    name: str
    node: export_schema.Node


has_c_shim = {
    aten._embedding_bag.default,
    aten._fft_c2c.default,
    aten._scaled_dot_product_efficient_attention.default,
    aten._scaled_dot_product_flash_attention.default,
    aten._scaled_mm.default,
    aten.addmm.out,
    aten.bmm.out,
    aten.copy_.default,
    aten.mm.out,
    aten.repeat_interleave.Tensor,
    aten.nonzero.default,
    aten.view.dtype,
    aten.view_as_real.default,
}


def get_aten_cpp_kernel_name(kernel):
    # Calling with the default kernel name can lead to ambiguous behavior like the following example.
    # repeat_interleave(const at::Tensor & repeats, c10::optional<int64_t> output_size=c10::nullopt)
    # repeat_interleave(const at::Tensor & self, int64_t repeats,
    #       c10::optional<int64_t> dim=c10::nullopt, c10::optional<int64_t> output_size=c10::nullopt)
    assert (
        isinstance(kernel, torch._ops.OpOverload) and kernel.namespace == "aten"
    ), "Invalid aten kernel"
    opname = (
        kernel.__name__.split(".")[0]
        if kernel._overloadname == "default"
        else kernel.__name__.replace(".", "_")
    )
    return f"at::_ops::{opname}::call"


class FallbackKernel(ExternKernelAlloc):
    args_default_value: List[Dict[str, Any]]

    def __init__(
        self,
        layout,
        kernel,
        tensor_args,
        nontensor_args,
        unflatten_args,
        kwargs=None,
    ):
        super().__init__(
            layout,
            tuple(tensor_args),
            tuple(nontensor_args),
            op_overload=kernel,
        )
        # We need output buffers for generating kernel arguments in the
        # abi-compatible mode, where we retrieve outputs by pass each individual
        # output through the abi-compatible interface.
        self.outputs: Sequence[Any] = []
        self.use_runtime_dispatch = False

        assert isinstance(
            kernel,
            (
                torch._ops.OpOverload,
                torch._ops.HigherOrderOperator,
            ),
        ), f"Fails to create FallbackKernel for {kernel}: {type(kernel)} not supported"
        self.op_overload = kernel

        self.unflatten_args = unflatten_args
        self.kwargs = {} if kwargs is None else kwargs
        V.graph.warn_fallback(self.python_kernel_name)

        # args that are aliased
        self.alias_names: List[str] = []
        # args that are mutated AND returned from the op
        self.mutation_names: List[str] = []

        if isinstance(self.op_overload, torch._ops.HigherOrderOperator):
            # We assume here that HOPs with FallbackKernel are functional.
            # This may not always be true! HOPs must individually opt-in to
            # FallbackKernel, so please check this if you opt-in.
            return

        if "_c10d_functional" in self.op_overload.name():
            # _c10d_functional kernels are lowered into _CollectiveKernel which
            # derives from FallbackKernel for the cpp codegen. The kernels
            # don't pass the can_auto_functionalize check, but their mutation
            # is handled properly by _CollectiveKernel.
            return

        schema = self.op_overload._schema

        # NOTE: [FallbackKernel supported operators]
        # We only support three types of operators:
        # - functional ops
        # - view ops
        # - inplace aten ops
        # - mutating ops that are auto-functionalizable. That is,
        # the operator may mutate any number of inputs, but its outputs
        # may not alias any of the inputs.
        #
        # The unsupported cases usually do not show up here (because
        # AOTAutograd functionalized them away); the only way for an in-place
        # op to show up here is if a lowering or pass introduced it.
        if torch._library.utils.mutates_and_returns_first_arg(self.op_overload):
            self.mutation_names.append(tensor_args[0].get_name())
            return

        if schema.is_mutable and not can_auto_functionalize(kernel):
            raise NotImplementedError(
                f"NYI: Can't generate FallbackKernel for {kernel}"
            )

        schema_args = schema.arguments
        args, kwargs = self.unflatten_args(self.inputs, self.constant_args)

        def handle_aliasing_and_mutation(info, arg):
            # Assertions to make sure we didn't mismatch args
            if isinstance(info.type, torch.ListType):
                assert isinstance(arg, (list, tuple))
            is_optional_tensor = isinstance(
                info.type, torch.OptionalType
            ) and isinstance(info.type.getElementType(), torch.TensorType)
            if is_optional_tensor or isinstance(info.type, torch.TensorType):
                # PyTorch also accepts None and scalar types for args marked as "Tensor".
                # We're not going to check all of them here.
                assert not isinstance(arg, (tuple, list))

            if arg is None:
                return
            if info.alias_info is None:
                return
            # can_auto_functionalize already filters out mutable List[Tensor].
            # We can support this in the future, but this is very uncommon.
            assert isinstance(info.type, torch.TensorType) or is_optional_tensor
            self.alias_names.append(arg.get_name())
            if info.alias_info.is_write:
                mark_node_as_mutating(self, arg)

        for info, arg in torch._library.utils.zip_schema(schema, args, kwargs):
            handle_aliasing_and_mutation(info, arg)

    def set_cpp_kernel(self, kernel):
        from .codegen.wrapper import get_cpp_op_schema

        assert (
            not kernel._schema.is_mutable
        ), f"mutable {kernel.__name__} is not supported with cpp_wrapper"

        # These checks are here because ops that return aliasing tensors will
        # return type Tensor& instead of Tensor, but codegen will always write
        # type Tensor on the LHS.
        def is_not_write(arg):
            return arg.alias_info is None or not arg.alias_info.is_write

        assert all(
            is_not_write(x) for x in kernel._schema.arguments
        ), f"{kernel.__name__} with alias_info arguments is not supported with cpp_wrapper"
        assert all(
            is_not_write(x) for x in kernel._schema.returns
        ), f"{kernel.__name__} with alias_info returns is not supported with cpp_wrapper"

        self.cpp_kernel_name = kernel._schema.name
        self.cpp_kernel_overload_name = kernel._schema.overload_name
        self.cpp_kernel_key = f"{self.cpp_kernel_name.replace('::', '_')}_{self.cpp_kernel_overload_name}"  # type: ignore[union-attr]

        self.cpp_op_schema = get_cpp_op_schema(kernel)
        self.init_args_default_value(kernel._schema)

    def init_args_default_value(self, schema):
        self.args_default_value = [
            {
                "name": x.name,
                "type": x.real_type,
                "value": x.default_value,
            }
            for x in schema.arguments
            if not x.kwarg_only
        ]

    def get_pos_arg_value(self, pos, kwargs):
        # positional args may be provided in kwargs
        pos_arg_name = self.args_default_value[pos]["name"]
        if pos_arg_name in kwargs:
            log.debug(
                "Found argument %s with value %s from kwargs",
                pos_arg_name,
                kwargs[pos_arg_name],
            )
            return kwargs[pos_arg_name]

        assert hasattr(
            self, "args_default_value"
        ), "self.args_default_value has to be provided"
        assert pos < len(
            self.args_default_value
        ), f"expected the index {pos} to be smaller than len(self.args_default_value): {len(self.args_default_value)}"
        arg_default_value = self.args_default_value[pos]["value"]
        log.debug(
            "Use default value %s for argument %s", arg_default_value, pos_arg_name
        )
        return arg_default_value

    def codegen_args(self):
        @dataclasses.dataclass
        class Shim:
            ref: Any

            def __repr__(self):
                return self.ref

        tensor_args = [Shim(x.codegen_reference()) for x in self.inputs]
        args, kwargs = self.unflatten_args(tensor_args, self.constant_args)
        if V.graph.cpp_wrapper and isinstance(self.op_overload, torch._ops.OpOverload):
            args = [
                V.graph.wrapper_code.val_to_cpp_arg_str(param.real_type, x)
                for param, x in zip(self.op_overload._schema.arguments, args)
            ]
        else:
            args = [V.graph.wrapper_code.val_to_arg_str(x) for x in args]

        # Previously, we want to maintain forward-compatibility by skipping
        # default args in the serialized artifacts in fbcode. However,
        # some of our shim interfaces require default values being set.
        # Discussed with Sherlock offline and we decided to allow serializing
        # default args into the C++ wrapper code for now. We will refine this
        # part if we see real FC requirement. More details related to FC
        # can be found at:
        # https://docs.google.com/document/d/1FzWm-sHYwmRi3x_g036kOxd99KaYquUsA-L5JwOn8ys/edit?usp=sharing
        if V.graph.cpp_wrapper and hasattr(self, "args_default_value"):
            self.fill_non_provided_args(args, kwargs, convert_val_to_str=True)

        # let self.codegen_kwargs handle kwargs
        self.kwargs.update(kwargs)
        return args

    @staticmethod
    def find_device(tensor_args, example_output):
        if tensor_args:
            return tensor_args[0].get_device()
        if isinstance(example_output, torch.Tensor):
            return example_output.device
        if isinstance(example_output, (list, tuple)):
            devices = {FallbackKernel.find_device(None, x) for x in example_output}
            # Remove None
            devices = [device for device in devices if device]
            if len(devices) == 1:
                return devices[0]
            for device in devices:
                if device.type == "cuda":
                    return device
            return devices[0]
        return None

    def has_side_effects(self):
        if isinstance(self.op_overload, torch._ops.HigherOrderOperator):
            return False
        return get_schema_info(self.op_overload).is_mutable()

    def get_inputs_that_alias_output(self):
        return self.alias_names

    def get_mutation_names(self):
        assert len(self.mutation_names) <= 1
        return self.mutation_names

    def fill_non_provided_args(self, args, kwargs, convert_val_to_str=False):
        assert isinstance(args, (list, tuple))
        if isinstance(args, tuple):
            args = list(args)
        assert hasattr(self, "args_default_value")
        n_args = len(args)
        n_pos_args = len(self.args_default_value)
        # For cpp wrapper, if some positional args are not provided, we need to check
        # if they're in the kwargs or use their default value
        if n_args < n_pos_args:
            log.debug(
                "%s has %d unprovided positional arguments. "
                "Will check if they are in the keyword arguments or will use default values.",
                self.op_overload,
                n_pos_args - n_args,
            )
            pos_args = [
                self.get_pos_arg_value(i, kwargs) for i in range(n_args, n_pos_args)
            ]
            if convert_val_to_str:
                pos_args = [V.graph.wrapper_code.val_to_arg_str(x) for x in pos_args]
            args.extend(pos_args)
        return args

    # ProxyExecutor Design Note
    # We export the ExternFallbackNodes (for custom ops) into a serialized file
    # and run it with a host side proxy executor to address the ABI problem
    # This is currently only implemented for fbcode. Eventually, we will also make this work for OSS.
    # Detailed design doc can be found at
    # https://docs.google.com/document/d/1wC4DOZFaYym2t1Esz0X5yxlLI3RDnSiyRbUus3bkJ64/edit?usp=sharing
    def export_extern_kernel_node(self):
        assert isinstance(self, FallbackKernel)
        args, kwargs = self.unflatten_args(self.inputs, self.constant_args)
        args = self.fill_non_provided_args(args, kwargs)
        ordered_kwargs = [
            kwargs.get(key, None) for key in self.ordered_kwargs_for_cpp_kernel
        ]

        serializer = GraphModuleSerializer(None, None)  # type: ignore[arg-type]
        named_arguments = serializer.serialize_inputs(self.op_overload, args, kwargs)  # type: ignore[arg-type]

        # serialize_outputs
        def handle_single_output(return_type, output):
            if isinstance(return_type, torch.TensorType):
                # For single Tensor
                out = output
                if isinstance(output, (list, tuple)):
                    assert len(output) == 1
                    out = output[0]
                return export_schema.Argument.create(
                    as_tensor=export_schema.TensorArgument(name=out.get_name())
                )
            elif isinstance(return_type, torch.ListType) and isinstance(
                return_type.getElementType(), torch.TensorType
            ):
                # For single TensorList
                return export_schema.Argument.create(
                    as_tensors=[
                        export_schema.TensorArgument(name=out.get_name())
                        for out in output
                    ]
                )
            else:
                raise RuntimeError(f"Unsupported return type {type(return_type)}")

        target = self.op_overload
        returns = target._schema.returns  # type: ignore[union-attr]
        if len(returns) == 1:
            return_type = returns[0].real_type
            output_arguments = [handle_single_output(return_type, self.outputs)]
        else:
            # For tuple returns, e.g "-> (Tensor, Tensor)" or "-> (Tesnor, Tensor[])"
            assert isinstance(self.outputs, tuple)
            assert len(returns) == len(self.outputs)
            output_arguments = [
                handle_single_output(return_schema.real_type, output)
                for return_schema, output in zip(returns, self.outputs)
            ]

        node = ExternKernelNode(
            name=self.get_name(),
            node=export_schema.Node(
                target=self.op_overload.name(),  # type: ignore[union-attr]
                inputs=named_arguments,
                outputs=output_arguments,
                metadata={},
            ),
        )

        V.graph.extern_kernel_nodes.append(node)

        return [*args, *ordered_kwargs]

    def codegen(self, wrapper):
        kernel = self.op_overload
        if kernel.namespace == "aten":  # type: ignore[union-attr]
            # Aten Fallback Ops
            assert isinstance(kernel, torch._ops.OpOverload)
            if V.graph.cpp_wrapper:
                if (
                    config.is_fbcode()
                    and kernel not in has_c_shim
                    # C shim v2 is torchgen-ed, which should cover all aten ops.
                    # If you do hit a missed op, please update gen_aoti_c_shim.py.
                    and config.c_shim_version == "1"
                ):
                    log.warning(
                        "%s is missing a c-shim implementation, using proxy executor as fallback",
                        kernel,
                    )
                    self.use_runtime_dispatch = True
                    self.set_cpp_kernel(kernel)
                else:
                    self.cpp_kernel_name = get_aten_cpp_kernel_name(kernel)
                    schema = kernel._schema
                    self.init_args_default_value(schema)
            else:
                self.python_kernel_name = str(kernel)

        elif isinstance(kernel, torch._ops.HigherOrderOperator):
            self.python_kernel_name = f"torch.ops.higher_order.{kernel.__name__}"
        else:
            # For non-aten OpOverload, i.e. custom ops
            if V.graph.cpp_wrapper:
                self.use_runtime_dispatch = True
                self.set_cpp_kernel(kernel)
            else:
                self.python_kernel_name = f"{kernel.__module__.replace('._ops.', '.ops.')}.{kernel.__name__}"  # type: ignore[union-attr]

        if self.use_runtime_dispatch:
            self.codegen_comment(wrapper)

            exported_args = None
            args = None
            if config.is_fbcode() and V.graph.cpp_wrapper:
                exported_args = self.export_extern_kernel_node()
            else:
                args = [*self.codegen_args(), *self.codegen_kwargs()]

            wrapper.generate_extern_kernel_alloc_and_find_schema_if_needed(
                self.get_name(),
                self.get_kernel_name(),
                args,
                self.cpp_op_schema,
                self.cpp_kernel_key,
                self.cpp_kernel_overload_name,
                self.op_overload,
                exported_args,
                self.outputs,
            )
        else:
            self.codegen_comment(wrapper)
            args = [*self.codegen_args(), *self.codegen_kwargs()]
            V.graph.wrapper_code.generate_fallback_kernel(self, args)
            if isinstance(self.layout, Layout):
                self.codegen_size_asserts(wrapper)

    @staticmethod
    def tensor_to_layout(output: torch.Tensor):
        return FixedLayout(
            output.device,
            output.dtype,
            convert_shape_to_inductor(output.size()),
            convert_shape_to_inductor(output.stride()),
        )

    @classmethod
    def create(cls, kernel, *args, **kwargs):
        fake_incorrect_kernels = (aten._fused_moving_avg_obs_fq_helper_functional,)
        context = (
            V.graph.fake_mode if kernel not in fake_incorrect_kernels else nullcontext()
        )
        with context:
            (
                example_output,
                tensor_args,
                non_tensor_args,
                unflatten_args,
            ) = cls.process_kernel(kernel, *args, **kwargs)

        if example_output is None:
            packed = cls(
                NoneLayout(None),
                kernel,
                tensor_args,
                non_tensor_args,
                unflatten_args,
            )

        else:
            device = cls.find_device(tensor_args, example_output)
            assert device, "Not sure where to find device info"

            packed = cls(
                MultiOutputLayout(device),
                kernel,
                tensor_args,
                non_tensor_args,
                unflatten_args,
            )

        def generate_output(output, indices):
            if isinstance(output, (list, tuple)):
                return type(output)(
                    generate_output(output[i], indices + [(type(output), i)])
                    for i in range(len(output))
                )
            elif isinstance(output, dict):
                return {
                    key: generate_output(val, indices + [(type(output), key)])
                    for key, val in output.items()
                }
            elif isinstance(output, torch.Tensor):
                return MultiOutput(
                    cls.tensor_to_layout(output),
                    packed,
                    indices,
                )
            elif isinstance(output, int):
                return output
            elif isinstance(output, torch.SymInt):
                return output.node.expr
            else:
                assert (
                    output is None
                ), f"FallbackKernel output type {type(output)} is not supported"
                return None

        outputs = generate_output(example_output, [])
        if isinstance(outputs, (list, tuple, dict)):
            packed.outputs = outputs  # type: ignore[assignment]
        else:
            packed.outputs = [outputs]
        return outputs

    def apply_constraint(self):
        return super().apply_constraint()


@dataclasses.dataclass
class ComplexView(FallbackKernel):
    """View a complex number as two dtyped numbers or vice versa"""

    def should_allocate(self):
        return False

    def get_inputs_that_alias_output(self):
        # Signal to codegen that our output buffer isn't safe to reuse
        return [self.inputs[0].get_name()]

    def __init__(
        self,
        layout,
        kernel,
        tensor_args,
        nontensor_args,
        unflatten_args,
    ):
        super().__init__(
            layout,
            kernel,
            tensor_args,
            nontensor_args,
            unflatten_args,
        )


@dataclasses.dataclass
class MultiOutputLayout(IRNode):
    device: torch.device


class MultiOutput(ExternKernel):
    # Given an input MultiOutputLayout buffer, indexes out an actual buffer
    # from that result.  This doesn't actually produce multiple outputs,
    # that's MultiOutputLayout!
    def codegen_list_tuple_access(self, basename, indices):
        if len(indices) > 0:
            itype, i = indices[0]
            if issubclass(itype, list):
                return self.codegen_list_tuple_access(f"{basename}[{i}]", indices[1:])
            elif issubclass(itype, tuple):
                # cpp wrapper code needs to use std::get<> to access a tuple
                tuple_access = V.graph.wrapper_code.codegen_tuple_access(
                    basename, self.get_name(), str(i)
                )
                return self.codegen_list_tuple_access(tuple_access, indices[1:])
            elif issubclass(itype, dict):
                return self.codegen_list_tuple_access(f"{basename}['{i}']", indices[1:])
            else:
                raise AssertionError("non supported index type: ", itype)
        else:
            return basename

    def codegen(self, wrapper):
        wrapper.codegen_multi_output(
            self.get_name(),
            self.codegen_list_tuple_access(self.inputs[0].get_name(), self.indices),
        )
        self.codegen_unbacked_symbol_defs(wrapper)

    def __init__(self, layout, input, indices: List[Tuple[Any, ...]]):
        super().__init__(None, layout, [input], ())
        self.name = V.graph.register_buffer(self)
        self.indices = indices

    def get_unbacked_symbol_uses(self) -> Set[sympy.Symbol]:
        return self.inputs[0].get_unbacked_symbol_uses()

    def should_allocate(self):
        return False

    def get_inputs_that_alias_output(self):
        return [
            inp.get_name()
            for inp in self.inputs
            if isinstance(inp, FallbackKernel)
            and len(inp.get_inputs_that_alias_output()) > 0
        ]


def _prepare_convolution_fusion_create(
    cls,
    x: "TensorBox",
    weight: "TensorBox",
    bias: "TensorBox",
    padding: List[int],
    stride: List[int],
    dilation: List[int],
    groups: int,
    transposed: bool = False,
    output_padding: Optional[List[int]] = None,
):
    """
    This function is a helper function to prepare inputs, layout and constant args
    for convolution post-op fusion's create function, including deciding the output
    layout (channels first or channels last), realizing inputs and make them etc. The
    function only supports the CPU device since conv post-op fusion kernel is only
    supported on CPU right now.
    """

    # Port from aten/src/ATen/native/ConvUtils.h: _conv_input_size
    def _conv_input_size(
        output_size, weight_size, padding, output_padding, stride, dilation, groups
    ):
        assert len(output_size) == len(weight_size), "Expect input dim == weight dim"
        dim = len(output_size)
        assert dim > 2, "Expect input dim > 2"

        BATCH_DIM = 0
        WEIGHT_INPUT_CHANNELS_DIM = 1
        input_size = []
        input_size.append(output_size[BATCH_DIM])
        input_size.append(weight_size[WEIGHT_INPUT_CHANNELS_DIM] * groups)
        for d in range(2, dim):
            kernel = (weight_size[d] - 1) * dilation[d - 2] + 1
            input_size_d = (
                (output_size[d] - 1) * stride[d - 2]
                - (padding[d - 2] * 2)
                + kernel
                + output_padding[d - 2]
            )
            input_size.append(input_size_d)
        return list(map(int, input_size))

    # The size of prepacked_weight is the prepacked weight size of deconv:
    #   Groups > 1:  [g*o, i/g, ...]
    #   Groups == 1: [o, i, ...]
    # Returns original weight size in [i, o, ...]
    def _original_deconv_weight_size(
        prepacked_weight,
        groups,
    ):
        prepacked_weight_size = prepacked_weight.size()
        dim = len(prepacked_weight_size)
        assert dim > 2, "Expect weight dim > 2"
        if groups > 1:
            weight_size = []
            weight_size.append(prepacked_weight_size[1] * groups)
            weight_size.append(prepacked_weight_size[0] / groups)
            for d in range(2, dim):
                weight_size.append(prepacked_weight_size[d])
        else:
            weight_size = prepacked_weight.transpose(0, 1).size()
        return weight_size

    x.realize()
    weight.realize()
    if bias is not None:
        bias.realize()
    with V.graph.fake_mode:
        # TODO <Leslie> cleaned up the fake_tensor trace as Linear implementation
        x_fake = ir_node_to_tensor(x, guard_shape=True)
        weight_fake = ir_node_to_tensor(weight, guard_shape=True)
        dims = len(x_fake.size()) - 2
        assert 0 < len(padding) <= dims
        assert 0 < len(dilation) <= dims
        assert 0 < len(stride) <= dims
        padding = pad_listlike(padding, dims)
        dilation = pad_listlike(dilation, dims)
        stride = pad_listlike(stride, dims)
        if output_padding is None:
            output_padding = pad_listlike([0], dims)
        else:
            assert 0 < len(output_padding) <= dims
            output_padding = pad_listlike(output_padding, dims)
        assert isinstance(groups, int)
        if transposed:
            # When transposed, the size of the prepacked oneDNN weight is different
            # from the PyTorch weight. We're not able to run aten conv with such
            # size. We infer the output size from the input params here:
            weight_size = _original_deconv_weight_size(weight_fake, groups)
            input_size = x_fake.size()
            output_size = _conv_input_size(
                input_size,
                weight_size,
                padding,
                output_padding,
                stride,
                dilation,
                groups,
            )
        else:
            bias_fake = (
                ir_node_to_tensor(bias, guard_shape=True) if bias is not None else bias
            )
            output = torch.ops.aten.convolution(
                x_fake,
                weight_fake,
                bias_fake,
                stride,
                padding,
                dilation,
                transposed,
                output_padding,
                groups,
            )
            output_size = output.size()

        req_stride_order = [0] + list(reversed(range(1, len(stride) + 1)))
        req_stride_order = [len(req_stride_order)] + req_stride_order

    x = cls.require_stride_order(x, req_stride_order)

    # We won't do weight prepack for Conv if dynamic_shapes.
    # In static shape cases, since weight is prepacked, we'll always force output to be channels last in the Conv kernel.
    # In dynamic shape cases, for input with channels = 1, like tensor of size (s0, 1, 28, 28) and stride (784, 784, 28, 1),
    # x = cls.require_stride_order(x, req_stride_order) where req_stride_order is in the channels last order
    # won't change the stride of this tensor since stride for dimensions of size 1 is ignored. While in Conv kernel,
    # this tensor is considered as channels first and the output will be in contiguous format.
    # To align the behavior of the Conv kernel, we set the output_stride in such case to be contiguous instead of channels last.
    dynamic_shapes = not all(isinstance(i, int) for i in (output_size))
    if dynamic_shapes and is_contiguous_storage_and_layout(x):
        output_stride = make_contiguous_strides_for(output_size)
    else:
        output_stride = make_channels_last_strides_for(output_size)

    assert x.get_device().type == "cpu" and weight.get_device().type == "cpu"
    inputs = [x, weight]

    kernel_layout = FixedLayout(
        x.get_device(),
        x.get_dtype(),
        convert_shape_to_inductor(output_size),
        convert_shape_to_inductor(output_stride),
    )
    constant_args = [padding, stride, dilation, groups]
    if transposed:
        constant_args.insert(1, output_padding)

    if bias is not None:
        inputs.append(bias)
    else:
        constant_args.insert(0, bias)
    return inputs, constant_args, kernel_layout, req_stride_order


def _prepare_linear_fusion_create(
    cls,
    x: "TensorBox",
    weight: "TensorBox",
    bias: "TensorBox",
):
    """
    This function is a helper function to prepare inputs, layout and constant args
    for linear post-op fusion's create function. The function only supports the CPU device
    since linear post-op fusion kernel is only supported on CPU right now.
    """
    x.realize()
    weight.realize()
    if bias is not None:
        bias.realize()

    *m, _ = x.get_size()
    # The weight has been transposed during the qlinear weight prepack process.
    # https://github.com/pytorch/pytorch/blob/4979f9c0d72490970e2019bb1d2284f83d93f76b/
    # aten/src/ATen/native/quantized/cpu/qlinear_prepack.cpp#L291
    _, oc = weight.get_size()
    output_size = list(m) + [oc]
    req_stride_order = list(reversed(range(len(x.get_size()))))

    x = cls.require_stride_order(x, req_stride_order)
    assert x.get_device().type == "cpu" and weight.get_device().type == "cpu"
    inputs = [x, weight]

    output_stride = make_contiguous_strides_for(output_size)
    kernel_layout = FixedLayout(
        x.get_device(),
        x.get_dtype(),
        output_size,
        output_stride,
    )
    constant_args: List[Any] = []

    if bias is not None:
        inputs.append(bias)
    else:
        constant_args.insert(0, bias)
    return inputs, constant_args, kernel_layout, req_stride_order


class ConvolutionUnary(ExternKernelAlloc):
    def __init__(
        self,
        layout,
        inputs,
        constant_args=(),
    ):
        super().__init__(
            layout,
            inputs,
            constant_args,
            None,
            python_kernel_name="torch.ops.mkldnn._convolution_pointwise",
            cpp_kernel_name="mkldnn::_convolution_pointwise",
        )
        self.cpp_kernel_key = "convolution_pointwise"
        self.cpp_op_schema = """
            at::Tensor(
                const at::Tensor& input_t,
                const at::Tensor& weight_t,
                const c10::optional<at::Tensor>& bias_opt,
                at::IntArrayRef padding,
                at::IntArrayRef stride,
                at::IntArrayRef dilation,
                int64_t groups,
                c10::string_view attr,
                torch::List<c10::optional<at::Scalar>> scalars,
                c10::optional<c10::string_view> algorithm)"""

    def codegen(self, wrapper):
        wrapper.generate_extern_kernel_alloc_and_find_schema_if_needed(
            self.get_name(),
            self.get_kernel_name(),
            self.codegen_args(),
            self.cpp_op_schema,
            self.cpp_kernel_key,
        )
        if isinstance(self.layout, Layout):
            self.codegen_size_asserts(wrapper)

    @classmethod
    def create(
        cls,
        x: "TensorBox",
        weight: "TensorBox",
        bias: "TensorBox",
        padding_: List[int],
        stride_: List[int],
        dilation_: List[int],
        groups: int,
        attr,
        scalars: Optional[List[Any]],
        algorithm,
    ):
        (inputs, constant_args, kernel_layout, _) = _prepare_convolution_fusion_create(
            cls, x, weight, bias, padding_, stride_, dilation_, groups
        )
        constant_args = constant_args + [
            attr,
            may_convert_to_optional(scalars),
            algorithm,
        ]
        return ConvolutionUnary(
            layout=kernel_layout,
            inputs=inputs,
            constant_args=constant_args,
        )


class ConvolutionBinary(ExternKernelAlloc):
    def __init__(
        self,
        layout,
        inputs,
        constant_args=(),
        cpp_constant_args=(),
    ):
        super().__init__(
            layout,
            inputs,
            constant_args,
            None,
            python_kernel_name="torch.ops.mkldnn._convolution_pointwise.binary",
            cpp_kernel_name="mkldnn::_convolution_pointwise",
        )
        self.cpp_kernel_overload_name = "binary"
        self.cpp_kernel_key = "convolution_pointwise_binary"
        self.cpp_op_schema = """
            at::Tensor(
                const at::Tensor& input_t,
                const at::Tensor& other_t,
                const at::Tensor& weight_t,
                const c10::optional<at::Tensor>& bias_opt,
                at::IntArrayRef padding,
                at::IntArrayRef stride,
                at::IntArrayRef dilation,
                int64_t groups,
                c10::string_view binary_attr,
                c10::optional<at::Scalar> alpha,
                c10::optional<c10::string_view> unary_attr,
                torch::List<c10::optional<at::Scalar>> unary_scalars,
                c10::optional<c10::string_view> unary_algorithm)"""
        self.cpp_constant_args = cpp_constant_args

    def codegen(self, wrapper):
        wrapper.generate_extern_kernel_alloc_and_find_schema_if_needed(
            self.get_name(),
            self.get_kernel_name(),
            self.codegen_args(),
            self.cpp_op_schema,
            self.cpp_kernel_key,
            self.cpp_kernel_overload_name,
        )
        if isinstance(self.layout, Layout):
            self.codegen_size_asserts(wrapper)

    @classmethod
    def create(
        cls,
        x: "TensorBox",
        other: "TensorBox",
        weight: "TensorBox",
        bias: "TensorBox",
        padding_: List[int],
        stride_: List[int],
        dilation_: List[int],
        groups: int,
        binary_attr: str,
        binary_alpha: Optional[float],
        unary_attr: Optional[str],
        unary_scalars: Optional[List[Any]],
        unary_algorithm: Optional[str],
    ):
        (
            inputs,
            constant_args,
            kernel_layout,
            req_stride_order,
        ) = _prepare_convolution_fusion_create(
            cls, x, weight, bias, padding_, stride_, dilation_, groups
        )
        other = cls.require_stride_order(other, req_stride_order)
        inputs.insert(1, other)
        constant_args = constant_args + [
            binary_attr,
            binary_alpha,
            unary_attr,
            may_convert_to_optional(unary_scalars),
            unary_algorithm,
        ]
        return ConvolutionBinary(
            layout=kernel_layout,
            inputs=inputs,
            constant_args=constant_args,
        )


class ConvolutionBinaryInplace(ExternKernelAlloc):
    def __init__(
        self,
        kernel_layout,
        inputs,
        constant_args=(),
    ):
        # Due to constrain of op.call, other (Tensor&) should be at input[0]
        reordered_inputs = [inputs[1], inputs[0]] + inputs[2:]

        super().__init__(
            kernel_layout,
            reordered_inputs,
            constant_args,
            None,
            python_kernel_name="torch.ops.mkldnn._convolution_pointwise_.binary",
            cpp_kernel_name="mkldnn::_convolution_pointwise_",
        )
        self.cpp_kernel_overload_name = "binary"
        self.cpp_kernel_key = "convolution_pointwise_binary_"
        # TODO: op.call: input[0] should be at::Tensor&
        self.cpp_op_schema = """
            at::Tensor&(
                at::Tensor& other_t,
                const at::Tensor& input_t,
                const at::Tensor& weight_t,
                const c10::optional<at::Tensor>& bias_opt,
                at::IntArrayRef padding,
                at::IntArrayRef stride,
                at::IntArrayRef dilation,
                int64_t groups,
                c10::string_view binary_attr,
                c10::optional<at::Scalar> alpha,
                c10::optional<c10::string_view> unary_attr,
                torch::List<c10::optional<at::Scalar>> unary_scalars,
                c10::optional<c10::string_view> unary_algorithm)"""

    def codegen(self, wrapper):
        wrapper.generate_extern_kernel_alloc_and_find_schema_if_needed(
            self.get_name(),
            self.get_kernel_name(),
            self.codegen_args(),
            self.cpp_op_schema,
            self.cpp_kernel_key,
            self.cpp_kernel_overload_name,
        )

    def get_mutation_names(self):
        return [self.inputs[0].get_name()]

    def get_unbacked_symbol_defs(self) -> Set[sympy.Symbol]:
        return set()

    @classmethod
    def create(
        cls,
        x: "TensorBox",
        other: "TensorBox",
        weight: "TensorBox",
        bias: "TensorBox",
        padding_: List[int],
        stride_: List[int],
        dilation_: List[int],
        groups: int,
        binary_attr: str,
        binary_alpha: Optional[float],
        unary_attr: Optional[str],
        unary_scalars: Optional[List[Any]],
        unary_algorithm: Optional[str],
    ):
        (
            inputs,
            constant_args,
            _,
            req_stride_order,
        ) = _prepare_convolution_fusion_create(
            cls, x, weight, bias, padding_, stride_, dilation_, groups
        )
        other = cls.require_stride_order(other, req_stride_order)
        inputs.insert(1, other)
        constant_args = constant_args + [
            binary_attr,
            binary_alpha,
            unary_attr,
            may_convert_to_optional(unary_scalars),
            unary_algorithm,
        ]
        packed = ConvolutionBinaryInplace(
            kernel_layout=NoneLayout(inputs[1].get_device()),  # type: ignore[arg-type]
            inputs=inputs,
            constant_args=constant_args,
        )
        mark_node_as_mutating(packed, inputs[1])
        # This op mutates in place which means that the result is not the
        # target but rather the input that is being mutated
        # init reorders the inputs, so inputs[1] becomes packed.inputs[0]
        return packed.inputs[0]


class MKLPackedLinear(ExternKernelAlloc):
    def __init__(
        self,
        layout,
        inputs,
        constant_args=(),
    ):
        super().__init__(
            layout,
            inputs,
            constant_args,
            None,
            python_kernel_name="torch.ops.mkl._mkl_linear",
            cpp_kernel_name="mkl::_mkl_linear",
        )
        self.cpp_kernel_key = "mkl_linear"
        self.cpp_op_schema = """
            at::Tensor(
                const at::Tensor& self,
                const at::Tensor& mkl_weight_t,
                const at::Tensor& origin_weight_t,
                const c10::optional<at::Tensor>& bias_opt,
                const int64_t prepack_batch_size)"""

    def codegen(self, wrapper):
        wrapper.generate_extern_kernel_alloc_and_find_schema_if_needed(
            self.get_name(),
            self.get_kernel_name(),
            self.codegen_args(),
            self.cpp_op_schema,
            self.cpp_kernel_key,
        )

    @classmethod
    def create(cls, x, packed_w, orig_w, batch_size):
        x = cls.require_stride1(cls.realize_input(x))
        orig_w = cls.require_stride1(cls.realize_input(orig_w))
        *m, _ = x.get_size()
        oc, _ = orig_w.get_size()
        output_size = list(m) + [oc]
        output_stride = make_contiguous_strides_for(output_size)
        inputs = [x, packed_w, orig_w]
        constant_args = [None, batch_size]

        return MKLPackedLinear(
            layout=FixedLayout(
                x.get_device(), x.get_dtype(), output_size, output_stride
            ),
            inputs=inputs,
            constant_args=constant_args,
        )


class LinearUnary(ExternKernelAlloc):
    def __init__(
        self,
        layout,
        inputs,
        constant_args=(),
    ):
        super().__init__(
            layout,
            inputs,
            constant_args,
            None,
            python_kernel_name="torch.ops.mkldnn._linear_pointwise",
            cpp_kernel_name="mkldnn::_linear_pointwise",
        )
        self.cpp_kernel_key = "linear_pointwise"
        self.cpp_op_schema = """
            at::Tensor(
                const at::Tensor& input_t,
                const at::Tensor& weight_t,
                const c10::optional<at::Tensor>& bias_opt,
                c10::string_view attr,
                torch::List<c10::optional<at::Scalar>> scalars,
                c10::optional<c10::string_view> algorithm)"""

    def codegen(self, wrapper):
        wrapper.generate_extern_kernel_alloc_and_find_schema_if_needed(
            self.get_name(),
            self.get_kernel_name(),
            self.codegen_args(),
            self.cpp_op_schema,
            self.cpp_kernel_key,
        )

    @classmethod
    def create(cls, x, w, b, attr, scalars, algorithm):
        x = cls.require_contiguous(cls.realize_input(x))
        w = cls.require_contiguous(cls.realize_input(w))

        *m, ic = x.get_size()
        oc, ic = w.get_size()
        inputs = [x, w]
        constant_args = [attr, scalars if scalars else [-1], algorithm]
        if b is not None:
            b = cls.require_contiguous(cls.realize_input(b))
            inputs.append(b)
        else:
            constant_args.insert(0, None)

        return LinearUnary(
            layout=FlexibleLayout(
                device=x.get_device(),
                dtype=x.get_dtype(),
                size=list(m) + [oc],
            ),
            inputs=inputs,
            constant_args=constant_args,
        )

    def apply_constraint(self):
        pass


class LinearBinary(ExternKernelAlloc):
    kernel = "torch.ops.mkldnn._linear_pointwise.binary"

    def __init__(
        self,
        layout,
        inputs,
        constant_args=(),
    ):
        super().__init__(
            layout,
            inputs,
            constant_args,
            None,
            python_kernel_name="torch.ops.mkldnn._linear_pointwise.binary",
            cpp_kernel_name="mkldnn::_linear_pointwise",
        )
        self.cpp_kernel_overload_name = "binary"
        self.cpp_kernel_key = "linear_pointwise_binary"
        self.cpp_op_schema = """
            at::Tensor(
                const at::Tensor& input_t,
                const at::Tensor& other_t,
                const at::Tensor& weight_t,
                const c10::optional<at::Tensor>& bias_opt,
                c10::string_view attr)
        """

    def codegen(self, wrapper):
        wrapper.generate_extern_kernel_alloc_and_find_schema_if_needed(
            self.get_name(),
            self.get_kernel_name(),
            self.codegen_args(),
            self.cpp_op_schema,
            self.cpp_kernel_key,
            self.cpp_kernel_overload_name,
        )

    @classmethod
    def create(cls, x, y, w, b, attr):
        x = cls.require_contiguous(cls.realize_input(x))
        y = cls.require_contiguous(cls.realize_input(y))
        w = cls.require_contiguous(cls.realize_input(w))

        *m, ic = x.get_size()
        oc, ic = w.get_size()

        inputs = [x, y, w]
        constant_args = [attr]
        if b is not None:
            b = cls.require_contiguous(cls.realize_input(b))
            inputs.append(b)
        else:
            constant_args.insert(0, b)

        return LinearBinary(
            layout=FlexibleLayout(
                device=x.get_device(),
                dtype=x.get_dtype(),
                size=list(m) + [oc],
            ),
            inputs=inputs,
            constant_args=constant_args,
        )

    def apply_constraint(self):
        pass


class ConvolutionTransposeUnary(ExternKernelAlloc):
    def __init__(
        self,
        layout,
        inputs,
        constant_args=(),
    ):
        super().__init__(
            layout,
            inputs,
            constant_args,
            None,
            python_kernel_name="torch.ops.mkldnn._convolution_transpose_pointwise",
            cpp_kernel_name="mkldnn::_convolution_transpose_pointwise",
        )
        self.cpp_kernel_key = "convolution_transpose_pointwise"
        self.cpp_op_schema = """
            at::Tensor(
                const at::Tensor& input_t,
                const at::Tensor& weight_t,
                const c10::optional<at::Tensor>& bias_opt,
                at::IntArrayRef padding,
                at::IntArrayRef output_padding,
                at::IntArrayRef stride,
                at::IntArrayRef dilation,
                int64_t groups,
                c10::string_view attr,
                torch::List<c10::optional<at::Scalar>> scalars,
                c10::optional<c10::string_view> algorithm)"""

    def codegen(self, wrapper):
        wrapper.generate_extern_kernel_alloc_and_find_schema_if_needed(
            self.get_name(),
            self.get_kernel_name(),
            self.codegen_args(),
            self.cpp_op_schema,
            self.cpp_kernel_key,
        )

    @classmethod
    def create(
        cls,
        x: "TensorBox",
        weight: "TensorBox",
        bias: "TensorBox",
        padding_: List[int],
        output_padding_: List[int],
        stride_: List[int],
        dilation_: List[int],
        groups_: int,
        attr,
        scalars: Optional[List[Any]],
        algorithm,
    ):
        transposed = True
        (
            inputs,
            constant_args,
            kernel_layout,
            _,
        ) = _prepare_convolution_fusion_create(
            cls,
            x,
            weight,
            bias,
            padding_,
            stride_,
            dilation_,
            groups_,
            transposed,
            output_padding_,
        )
        constant_args = constant_args + [
            attr,
            may_convert_to_optional(scalars),
            algorithm,
        ]
        return ConvolutionTransposeUnary(
            layout=kernel_layout,
            inputs=inputs,
            constant_args=constant_args,
        )


class MkldnnRnnLayer(ExternKernelAlloc):
    def __init__(
        self,
        layout,
        inputs,
        constant_args=(),
    ):
        super().__init__(
            layout,
            inputs,
            constant_args,
            None,
            python_kernel_name="aten.mkldnn_rnn_layer",
            cpp_kernel_name="at::mkldnn_rnn_layer",
        )

    @classmethod
    def create(
        cls,
        x: "TensorBox",
        w0: "TensorBox",
        w1: "TensorBox",
        w2: "TensorBox",
        w3: "TensorBox",
        hx: "TensorBox",
        cx: "TensorBox",
        reverse: bool,
        batch_sizes: List[int],
        mode: int,
        hidden_size: int,
        num_layers: int,
        has_biases: bool,
        bidirectional: bool,
        batch_first: bool,
        train: bool,
    ):
        x = cls.require_stride1(cls.realize_input(x))
        # If batch_first, x has been permuted in lstm before entering the mkldnn_rnn_layer.
        # Make sure x is contiguous in batch_first case.
        x.freeze_layout()
        w0 = cls.require_stride1(cls.realize_input(w0))
        w1 = cls.require_stride1(cls.realize_input(w1))
        w2 = cls.require_stride1(cls.realize_input(w2))
        w3 = cls.require_stride1(cls.realize_input(w3))
        hx = cls.require_stride1(cls.realize_input(hx))
        hx.freeze_layout()
        cx = cls.require_stride1(cls.realize_input(cx))
        cx.freeze_layout()

        input_size = x.get_size()
        assert len(input_size) == 3, "Expect lstm input to be 3D"
        # batch_first is handled in the lstm OP. When entering
        # rnn_layer here, we'll always have batch_first = False
        seq_length, mini_batch, input_size = input_size
        output_shape = [seq_length, mini_batch, hidden_size]

        hy_shape = hx.get_size()
        cy_shape = cx.get_size()

        res: List[IRNode] = []

        inputs = [x, w0, w1, w2, w3, hx, cx]
        constant_args = [
            reverse,
            batch_sizes,
            mode,
            hidden_size,
            num_layers,
            has_biases,
            bidirectional,
            batch_first,
            train,
        ]

        packed = MkldnnRnnLayer(
            MultiOutputLayout(x.get_device()),
            inputs=inputs,
            constant_args=constant_args,
        )

        def get_strides_of_lstm_output(output_shape, batch_first):
            assert len(output_shape) == 3, "Expect output_shape to be 3D"
            return make_contiguous_strides_for(output_shape)

        output_sizes = [output_shape, hy_shape, cy_shape]
        output_strides = [
            get_strides_of_lstm_output(output_shape, batch_first),
            make_contiguous_strides_for(hy_shape),
            make_contiguous_strides_for(cy_shape),
        ]
        output_ir = [
            MultiOutput(
                FixedLayout(
                    x.get_device(),
                    x.get_dtype(),
                    output_size,
                    output_stride,
                ),
                packed,
                [(tuple, i)],
            )
            for i, (output_size, output_stride) in enumerate(
                zip(output_sizes, output_strides)
            )
        ]

        return output_ir


class QConvPointWisePT2E(ExternKernelAlloc):
    def __init__(
        self,
        layout,
        inputs,
        constant_args=(),
    ):
        """
        if bias is not None
            - inputs = [x, w, b, weight_scale, weight_zp]
            - const_args is: [stride, padding, dilation, groups, x_scale, x_zp, o_inv_scale, o_zp,
              fp32_output, unary_attr, unary_scalars, unary_algorithm]
        else
            - inputs = [x, w, weight_scale, weight_zp]
            - const_args is: [bias, stride, padding, dilation, groups, x_scale, x_zp, o_inv_scale, o_zp,
              fp32_output, unary_attr, unary_scalars, unary_algorithm]
        """
        self.has_bias = len(inputs) == 5
        super().__init__(
            layout,
            inputs,
            constant_args,
            None,
            python_kernel_name="torch.ops.onednn.qconv2d_pointwise",
            cpp_kernel_name="onednn::qconv2d_pointwise",
        )
        self.cpp_kernel_key = "qconv2d_pointwise"
        self.cpp_op_schema = """
            at::Tensor(
                at::Tensor act,
                double act_scale,
                int64_t act_zero_point,
                at::Tensor weight,
                at::Tensor weight_scales,
                at::Tensor weight_zero_points,
                c10::optional<at::Tensor> bias,
                torch::List<int64_t> stride,
                torch::List<int64_t> padding,
                torch::List<int64_t> dilation,
                int64_t groups,
                double inv_output_scale,
                int64_t output_zero_point,
                c10::optional<c10::ScalarType> output_dtype,
                c10::string_view attr,
                torch::List<c10::optional<at::Scalar>> scalars,
                c10::optional<c10::string_view> algorithm)"""

    def codegen(self, wrapper):
        # Parser the inputs and constant
        args = [x.codegen_reference() for x in self.inputs]
        const_args = []
        const_args.extend(self.codegen_const_args())

        x = args[0]
        packed_weight = args[1]
        bias = args[2] if self.has_bias else const_args[0]
        w_scale, w_zp = args[-2], args[-1]
        (
            stride,
            padding,
            dilation,
            groups,
            x_scale,
            x_zp,
            o_inv_scale,
            o_zp,
            output_dtype,
            unary_attr,
            unary_scalars,
            unary_algorithm,
        ) = const_args[-12:]

        codegen_args = (
            x,
            x_scale,
            x_zp,
            packed_weight,
            w_scale,
            w_zp,
            bias,
            stride,
            padding,
            dilation,
            groups,
            o_inv_scale,
            o_zp,
            output_dtype,
            unary_attr,
            unary_scalars,
            unary_algorithm,
        )
        wrapper.generate_extern_kernel_alloc_and_find_schema_if_needed(
            self.get_name(),
            self.get_kernel_name(),
            codegen_args,
            self.cpp_op_schema,
            self.cpp_kernel_key,
        )
        if isinstance(self.layout, Layout):
            self.codegen_size_asserts(wrapper)

    @classmethod
    def create(
        cls,
        x: "TensorBox",
        x_scale: float,
        x_zp: int,
        weight: "TensorBox",  # packed_weight
        w_scale: "TensorBox",
        w_zp: "TensorBox",
        bias: "TensorBox",
        stride_: List[int],
        padding_: List[int],
        dilation_: List[int],
        groups: int,
        o_inv_scale: float,
        output_zero_point: int,
        output_dtype,
        unary_attr,
        unary_scalars,
        unary_algorithm,
    ):
        transposed = False
        output_padding = None
        (inputs, constant_args, kernel_layout, _) = _prepare_convolution_fusion_create(
            cls,
            x,
            weight,
            bias,
            padding_,
            stride_,
            dilation_,
            groups,
            transposed,
            output_padding,
        )
        # swap padding and stride to align with functional conv arg order
        if bias is None:
            constant_args[1], constant_args[2] = constant_args[2], constant_args[1]
        else:
            constant_args[0], constant_args[1] = constant_args[1], constant_args[0]

        w_scale.realize()
        w_zp.realize()
        inputs = inputs + [w_scale, w_zp]
        constant_args = constant_args + [
            x_scale,
            x_zp,
            o_inv_scale,
            output_zero_point,
            output_dtype,
            unary_attr,
            may_convert_to_optional(unary_scalars),
            unary_algorithm,
        ]

        if output_dtype is not None:
            assert output_dtype in [torch.float32, torch.bfloat16]
            # in _prepare_convolution_fusion_create, we use x.dtype (uint8) to create kernel_layout
            # if we set output_dtype is not None, the output buf should be output_dtype instead of uint8.
            kernel_layout.dtype = output_dtype

        return QConvPointWisePT2E(
            layout=kernel_layout,
            inputs=inputs,
            constant_args=constant_args,
        )


class QConvPointWiseBinaryPT2E(ExternKernelAlloc):
    def __init__(
        self,
        layout,
        inputs,
        constant_args=(),
    ):
        """
        Needs input/weight/output qparams
        if bias is not None
            - inputs = [x, w, b, accum, w_scale, w_zp]
            - const_args = [stride, padding, dilation, groups, x_scale, x_zp, accum_scale, accum_zp, o_inv_scale, o_zp,
            fp32_output, binary_attr, aplha, unary_attr, unary_scalars, unary_algorithm]
        else
            - inputs = [x, w, accum, w_scale, w_zp]
            - const_args = const_args is: [bias, stride, padding, dilation, groups, x_scale, x_zp, accum_scale,
            accum_zp, o_inv_scale, o_zp, fp32_output, binary_attr, aplha, unary_attr, unary_scalars, unary_algorithm]
        """
        self.has_bias = len(inputs) == 6
        self.idx_for_inplace_sum = 3 if self.has_bias else 2
        super().__init__(
            layout,
            inputs,
            constant_args,
            None,
            python_kernel_name="torch.ops.onednn.qconv2d_pointwise.binary",
            cpp_kernel_name="onednn::qconv2d_pointwise",
        )
        self.cpp_kernel_overload_name = "binary"
        self.cpp_kernel_key = "qconv2d_pointwise_binary"
        self.cpp_op_schema = """
            at::Tensor(
                at::Tensor act,
                double act_scale,
                int64_t act_zero_point,
                at::Tensor accum,
                double accum_scale,
                int64_t accum_zero_point,
                at::Tensor weight,
                at::Tensor weight_scales,
                at::Tensor weight_zero_points,
                c10::optional<at::Tensor> bias,
                torch::List<int64_t> stride,
                torch::List<int64_t> padding,
                torch::List<int64_t> dilation,
                int64_t groups,
                double inv_output_scale,
                int64_t output_zero_point,
                c10::optional<c10::ScalarType> output_dtype,
                c10::string_view binary_attr,
                c10::optional<at::Scalar> alpha,
                c10::optional<c10::string_view> attr,
                torch::List<c10::optional<at::Scalar>> scalars,
                c10::optional<c10::string_view> algorithm)"""

    def codegen(self, wrapper):
        # Parser the inputs and constant
        args = [x.codegen_reference() for x in self.inputs]
        const_args = []
        const_args.extend(self.codegen_const_args())

        x = args[0]
        packed_weight = args[1]
        bias = args[2] if self.has_bias else const_args[0]
        accum, w_scale, w_zp = args[-3], args[-2], args[-1]
        (
            stride,
            padding,
            dilation,
            groups,
            x_scale,
            x_zp,
            accum_scale,
            accum_zp,
            o_inv_scale,
            o_zp,
            output_dtype,
            binary_attr,
            alpha,
            unary_attr,
            unary_scalars,
            unary_algorithm,
        ) = const_args[-16:]
        conv_args = (
            x,
            x_scale,
            x_zp,
            accum,
            accum_scale,
            accum_zp,
            packed_weight,
            w_scale,
            w_zp,
            bias,
            stride,
            padding,
            dilation,
            groups,
            o_inv_scale,
            o_zp,
            output_dtype,
            binary_attr,
            alpha,
            unary_attr,
            unary_scalars,
            unary_algorithm,
        )
        wrapper.generate_extern_kernel_alloc_and_find_schema_if_needed(
            self.get_name(),
            self.get_kernel_name(),
            conv_args,
            self.cpp_op_schema,
            self.cpp_kernel_key,
            self.cpp_kernel_overload_name,
        )
        if isinstance(self.layout, Layout):
            self.codegen_size_asserts(wrapper)

    def get_mutation_names(self):
        return [self.inputs[self.idx_for_inplace_sum].get_name()]

    def get_unbacked_symbol_defs(self) -> Set[sympy.Symbol]:
        return set()

    @classmethod
    def create(
        cls,
        x: "TensorBox",
        x_scale,
        x_zp,
        accum: "TensorBox",
        accum_scale,
        accum_zp,
        weight: "TensorBox",  # packed_weight
        w_scale,
        w_zp,
        bias: "TensorBox",
        stride_: List[int],
        padding_: List[int],
        dilation_: List[int],
        groups: int,
        o_inv_scale: "TensorBox",
        output_zero_point: "TensorBox",
        output_dtype,
        binary_attr,
        alpha,
        unary_attr,
        unary_scalars,
        unary_algorithm,
    ):
        transposed = False
        output_padding = None
        (
            inputs,
            constant_args,
            kernel_layout,
            req_stride_order,
        ) = _prepare_convolution_fusion_create(
            cls,
            x,
            weight,
            bias,
            padding_,
            stride_,
            dilation_,
            groups,
            transposed,
            output_padding,
        )

        accum = cls.require_stride_order(accum, req_stride_order)
        inputs.append(accum)

        # swap padding and stride to align with functional conv arg order
        if bias is None:
            constant_args[1], constant_args[2] = constant_args[2], constant_args[1]
        else:
            constant_args[0], constant_args[1] = constant_args[1], constant_args[0]

        w_scale.realize()
        w_zp.realize()
        inputs = inputs + [w_scale, w_zp]
        constant_args = constant_args + [
            x_scale,
            x_zp,
            accum_scale,
            accum_zp,
            o_inv_scale,
            output_zero_point,
            output_dtype,
            binary_attr,
            alpha,
            unary_attr,
            may_convert_to_optional(unary_scalars),
            unary_algorithm,
        ]

        assert (
            binary_attr == "sum"
        ), "For now, only post op sum is supported in QConvPointWiseBinaryPT2E."

        packed = QConvPointWiseBinaryPT2E(
            layout=NoneLayout(accum.get_device()),
            inputs=inputs,
            constant_args=constant_args,
        )
        mark_node_as_mutating(packed, accum)

        # Return accum since it has been inplace changed.
        return packed.inputs[packed.idx_for_inplace_sum]


class QLinearPointwisePT2E(ExternKernelAlloc):
    def __init__(
        self,
        layout,
        inputs,
        constant_args=(),
        has_bias=True,
        x_scale_zp_are_tensors=False,
    ):
        """
        if bias is not None
            - inputs = [x, w, b, weight_scale, weight_zp]
            - const_args is: [x_scale, x_zp, o_inv_scale, o_zp,
              fp32_output, unary_attr, unary_scalars, unary_algorithm]
        else
            - inputs = [x, w, weight_scale, weight_zp]
            - const_args is: [bias, x_scale, x_zp, o_inv_scale, o_zp,
              fp32_output, unary_attr, unary_scalars, unary_algorithm]
        """
        self.has_bias = has_bias
        self.x_scale_zp_are_tensors = x_scale_zp_are_tensors
        super().__init__(
            layout,
            inputs,
            constant_args,
            None,
            python_kernel_name=(
                "torch.ops.onednn.qlinear_pointwise.tensor"
                if x_scale_zp_are_tensors
                else "torch.ops.onednn.qlinear_pointwise.default"
            ),
            cpp_kernel_name="onednn::qlinear_pointwise",
        )
        self.cpp_kernel_overload_name = "tensor" if x_scale_zp_are_tensors else ""
        self.cpp_kernel_key = "qlinear_pointwise"
        x_scale_type_str, x_zp_type_str = (
            ("at::Tensor", "at::Tensor")
            if x_scale_zp_are_tensors
            else ("double", "int64_t")
        )
        self.cpp_op_schema = f"""
            at::Tensor(
                at::Tensor act,
                {x_scale_type_str} act_scale,
                {x_zp_type_str} act_zero_point,
                at::Tensor weight,
                at::Tensor weight_scales,
                at::Tensor weight_zero_points,
                c10::optional<at::Tensor> bias,
                double inv_output_scale,
                int64_t output_zero_point,
                c10::optional<c10::ScalarType> output_dtype,
                std::string post_op_name,
                torch::List<c10::optional<at::Scalar>> post_op_args,
                std::string post_op_algorithm)"""

    def codegen(self, wrapper):
        # Parser the inputs and constant
        args = [x.codegen_reference() for x in self.inputs]
        const_args = []
        const_args.extend(self.codegen_const_args())

        x = args[0]
        packed_weight = args[1]
        bias = args[2] if self.has_bias else const_args[0]
        w_scale, w_zp = args[-2], args[-1]
        if self.x_scale_zp_are_tensors:
            assert len(args) >= 4
            x_scale, x_zp = args[-4], args[-3]
            (
                o_inv_scale,
                o_zp,
                output_dtype,
                unary_attr,
                unary_scalars,
                unary_algorithm,
            ) = const_args[-6:]
        else:
            assert len(const_args) >= 8
            (
                x_scale,
                x_zp,
                o_inv_scale,
                o_zp,
                output_dtype,
                unary_attr,
                unary_scalars,
                unary_algorithm,
            ) = const_args[-8:]

        codegen_args = (
            x,
            x_scale,
            x_zp,
            packed_weight,
            w_scale,
            w_zp,
            bias,
            o_inv_scale,
            o_zp,
            output_dtype,
            unary_attr,
            unary_scalars,
            unary_algorithm,
        )
        wrapper.generate_extern_kernel_alloc_and_find_schema_if_needed(
            self.get_name(),
            self.get_kernel_name(),
            codegen_args,
            self.cpp_op_schema,
            self.cpp_kernel_key,
            self.cpp_kernel_overload_name,
        )
        if isinstance(self.layout, Layout):
            self.codegen_size_asserts(wrapper)

    @classmethod
    def create(
        cls,
        x: "TensorBox",
        x_scale: float,
        x_zp: int,
        weight: "TensorBox",  # packed_weight
        w_scale: "TensorBox",
        w_zp: "TensorBox",
        bias: "TensorBox",
        o_inv_scale: float,
        output_zero_point: int,
        output_dtype,
        unary_attr,
        unary_scalars,
        unary_algorithm,
    ):
        (inputs, constant_args, kernel_layout, _) = _prepare_linear_fusion_create(
            cls,
            x,
            weight,
            bias,
        )

        if isinstance(x_scale, TensorBox) and isinstance(x_zp, TensorBox):
            x_scale.realize()
            x_zp.realize()
            inputs = inputs + [x_scale, x_zp]
            x_scale_zp_are_tensors = True
        else:
            assert isinstance(x_scale, float) and isinstance(x_zp, int)
            constant_args = constant_args + [x_scale, x_zp]
            x_scale_zp_are_tensors = False
        w_scale.realize()
        w_zp.realize()
        inputs = inputs + [w_scale, w_zp]
        constant_args = constant_args + [
            o_inv_scale,
            output_zero_point,
            output_dtype,
            unary_attr,
            may_convert_to_optional(unary_scalars),
            unary_algorithm,
        ]

        if output_dtype is not None:
            assert output_dtype in [torch.float32, torch.bfloat16]
            # in _prepare_linear_fusion_create, we use x.dtype (uint8) to create kernel_layout
            # if we set fp32_output, the output buf should be dtype float32 instead of uint8.
            kernel_layout.dtype = output_dtype

        return QLinearPointwisePT2E(
            layout=kernel_layout,
            inputs=inputs,
            constant_args=constant_args,
            has_bias=(bias is not None),
            x_scale_zp_are_tensors=x_scale_zp_are_tensors,
        )


@dataclasses.dataclass
class MutableBox(IRNode):
    """
    TensorBox / StorageBox allow in-place mutation of Tensors
    """

    data: IRNode

    def __getattr__(self, name):
        fn = getattr(self.data, name)
        if callable(fn):
            return fn
        raise AttributeError(f"{type(self.data).__name__}.{name} not callable")

    def realize(self):
        return self.data.realize()

    def get_unbacked_symbol_uses(self) -> Set[sympy.Symbol]:
        return self.data.get_unbacked_symbol_uses()

    def codegen_reference(self, writer=None):
        return self.data.codegen_reference(writer)

    @property
    def layout(self):
        return self.data.layout  # type: ignore[attr-defined]

    def get_layout(self):
        return self.layout

    def get_size(self):
        return self.data.get_size()

    @property
    def dtype(self):
        return self.data.dtype

    def __str__(self):
        if isinstance(self.data, MutableBox):
            line0 = f"{type(self).__name__}({type(self.data).__name__}("
            endl = "))"
            inner = self.data.data
        else:
            line0 = f"{type(self).__name__}("
            inner = self.data
            endl = ")"

        lines = [
            line0,
            indent(str(inner)),
            endl,
        ]
        return "\n".join(lines)

    __repr__ = __str__


class TensorBox(MutableBox):
    @staticmethod
    def create(data):
        return TensorBox(StorageBox(data))


class StorageBox(MutableBox):
    def is_input_buffer(self):
        if isinstance(self.data, (InputBuffer, ReinterpretView)):
            return self.data.get_name() in V.graph.graph_inputs
        return False

    def realize(self):
        if isinstance(
            self.data,
            (
                ComputedBuffer,
                InputsKernel,
                InputBuffer,
                ReinterpretView,
                TemplateBuffer,
            ),
        ):
            return self.data.get_name()
        assert isinstance(self.data, (Pointwise, Reduction, Scan)), type(self.data)
        origin_node = self.data.get_origin_node()
        traceback = self.data.get_traceback()
        self.data = ComputedBuffer(
            name=None,
            layout=FlexibleLayout(
                device=self.data.get_device(),
                dtype=self.data.get_dtype(),
                size=self.data.get_size(),
            ),
            data=self.data,
        )
        self.data.name = V.graph.register_buffer(self.data)
        self.data.origins = self.origins
        self.data.origin_node = origin_node
        self.data.traceback = traceback
        return self.data.name

    def realize_hint(self):
        """
        Called on buffers we expect to be forced to realize later.
        """
        if (
            isinstance(self.data, (Pointwise, Reduction))
            and self.num_reads() > 1
            and self.is_pointwise_non_scalar_tensor_num_reads_larger_than_one()
        ):
            self.realize()

    def has_exceeded_max_reads(self):
        return isinstance(self.data, Pointwise) and (
            self.num_reads() > config.realize_acc_reads_threshold
            or self.has_large_inner_fn()
        )

    def mark_reuse(self, users):
        """
        A heuristic to decide if we should realize a tensor
        that is used multiple times.
        """

        def should_realize_on_cpu(loops: Union[Pointwise, Reduction]):
            """
            The heuristic for realizing reused result of heavy ops on cpu
            """
            heavy_ops = ["exp"]  # a list of heavy ops
            fn_str = loops.inner_fn_str()
            return any((op + "(") in fn_str for op in heavy_ops)

        if (
            users > 1
            and isinstance(self.data, (Pointwise, Reduction))
            and (
                self.num_reads() > config.realize_reads_threshold
                or self.has_large_inner_fn()
                or (is_cpu(self.data) and should_realize_on_cpu(self.data))
            )
        ):
            self.realize()

    @cache_on_self
    def num_reads(self):
        data = self.data
        if isinstance(data, (InputsKernel, InputBuffer, ReinterpretView)):
            return 1
        if isinstance(data, ComputedBuffer):
            read_writes = data.get_read_writes()
        else:
            assert isinstance(data, (Pointwise, Reduction)), type(data)
            read_writes = ComputedBuffer(
                name=None,
                layout=FlexibleLayout(
                    device=data.get_device(),
                    dtype=data.get_dtype(),
                    size=data.get_size(),
                ),
                data=data,
            ).get_read_writes()
        return len(read_writes.reads)

    @cache_on_self
    def is_pointwise_non_scalar_tensor_num_reads_larger_than_one(self):
        # Skip the check for non Pointwise instances
        return (
            (sum(read.index != 0 for read in self.data.get_reads()) > 1)
            if isinstance(self.data, Pointwise)
            and all(
                not isinstance(read, dependencies.StarDep)
                for read in self.data.get_reads()
            )
            else True
        )


@dataclasses.dataclass
class Subgraph(IRNode):
    name: str
    graph_module: torch.fx.GraphModule
    graph: Optional["GraphLowering"] = None


def _has_aliased_buffers(buffers):
    buffers = [
        buffer.unwrap_view() if isinstance(buffer, ReinterpretView) else buffer
        for buffer in buffers
    ]
    # assuming the same buffer is represented by the same IRNode object
    return len({id(buffer) for buffer in buffers}) < len(buffers)


@dataclasses.dataclass
class Conditional(ExternKernel):
    predicate: Optional[IRNode] = None
    operands: Optional[List[TensorBox]] = None
    true_subgraph: Optional[Subgraph] = None
    false_subgraph: Optional[Subgraph] = None
    outputs: Optional[List[MultiOutput]] = None

    def __init__(
        self,
        predicate: IRNode,
        operands: List[TensorBox],
        true_subgraph: Subgraph,
        false_subgraph: Subgraph,
        layout: MultiOutputLayout,
    ):
        self.predicate = predicate
        self.operands = operands
        self.true_subgraph = true_subgraph
        self.false_subgraph = false_subgraph

        inputs = []
        if not isinstance(predicate, ShapeAsConstantBuffer):
            inputs.append(predicate)
        inputs.extend(operands)

        super().__init__(
            name=None,
            layout=layout,  # type: ignore[arg-type]
            inputs=inputs,  # type: ignore[list-item]
        )

        self.name = V.graph.register_buffer(self)

    @classmethod
    def create(
        cls,
        predicate: TensorBox,
        true_fn: Subgraph,
        false_fn: Subgraph,
        operands: List[TensorBox],
    ):
        predicate = cls.realize_input(predicate)
        operands = [cls.realize_input(x) for x in operands]

        fx_operands = V.graph.current_node.args[-1]
        fake_operands = [x.meta["val"] for x in fx_operands]  # type: ignore[union-attr]

        for subgraph in (true_fn, false_fn):
            if subgraph.graph is None:
                # create and lower subgraphs
                subgraph.graph = V.graph.make_subgraph(
                    gm=subgraph.graph_module,
                    example_inputs=fake_operands,
                    subgraph_name=subgraph.name,
                )
                with V.set_graph_handler(subgraph.graph):
                    subgraph.graph.run(*fake_operands)

        true_outputs = true_fn.graph.graph_outputs  # type: ignore[union-attr]
        false_outputs = true_fn.graph.graph_outputs  # type: ignore[union-attr]

        for name, outputs in (("true_fn", true_outputs), ("false_fn", false_outputs)):
            if _has_aliased_buffers(true_outputs):
                raise AssertionError(
                    "Output aliasing is currently not supported in compiled torch.cond. "
                    f"The outputs of the {name} subgraph of torch.cond are aliased: {outputs}"
                )

        # make sure true and false outputs are structurally equivalent
        assert len(true_outputs) == len(false_outputs), (true_outputs, false_outputs)
        for i, (to, fo) in enumerate(zip(true_outputs, false_outputs)):
            assert to.get_size() == fo.get_size(), (i, to, fo)
            assert to.get_stride() == fo.get_stride(), (i, to, fo)
            assert to.get_device() == fo.get_device(), (i, to, fo)
            assert to.get_dtype() == fo.get_dtype(), (i, to, fo)
            assert to.get_layout().offset == fo.get_layout().offset, (i, to, fo)

        if not isinstance(predicate, ShapeAsConstantBuffer):
            # use predicate device for consistent codegen-ing
            device = predicate.get_device()
        else:
            # predicate is not a Tensor: use first operand's device
            assert (
                len(operands) > 0
            ), "When predicate is not a Tensor, there must be at least one operand in torch.cond."
            device = operands[0].get_device()

        conditional = Conditional(
            predicate=predicate,
            operands=operands,
            true_subgraph=true_fn,
            false_subgraph=false_fn,
            layout=MultiOutputLayout(device),
        )

        outputs = [
            MultiOutput(
                FixedLayout(
                    device=output.get_device(),
                    dtype=output.get_dtype(),
                    size=output.get_size(),
                    stride=output.get_stride(),
                    offset=output.get_layout().offset,
                ),
                conditional,
                [(list, i)],
            )
            # as the true and false outputs are equivalent,
            # we can use either of them here as a "template"
            for i, output in enumerate(true_outputs)
        ]

        conditional.outputs = outputs
        return outputs

    def codegen(self, wrapper):
        wrapper.codegen_conditional(self)


@dataclasses.dataclass
<<<<<<< HEAD
class EffectfulKernel(FallbackKernel):
    def __init__(
        self,
        layout,
        kernel,
        tensor_args,
        nontensor_args,
        unflatten_args,
        kwargs=None,
    ):
        super().__init__(
            layout,
            kernel,
            tensor_args,
            nontensor_args,
            unflatten_args,
            kwargs=None,
        )

        from torch._higher_order_ops.effects import get_effect_key

        effect_type = get_effect_key(kernel, (*nontensor_args, *tensor_args), kwargs)
        assert effect_type is not None
        self.effect_type = effect_type
        self.prev_effect_buffer = V.graph.effectful_ops.get(effect_type, None)
        V.graph.effectful_ops[effect_type] = self

    def get_read_writes(self):
        read_writes = super().get_read_writes()

        if self.prev_effect_buffer is not None:
            read_writes.reads.add(
                dependencies.StarDep(self.prev_effect_buffer.get_name())
            )

        return read_writes

    def has_side_effects(self):
        return True
=======
class WhileLoop(ExternKernel):
    operands: Optional[List[TensorBox]] = None
    cond_subgraph: Optional[Subgraph] = None
    body_subgraph: Optional[Subgraph] = None
    outputs: Optional[List[MultiOutput]] = None

    def __init__(
        self,
        operands: List[TensorBox],
        cond_subgraph: Subgraph,
        body_subgraph: Subgraph,
        layout: MultiOutputLayout,
    ):
        self.operands = operands
        self.cond_subgraph = cond_subgraph
        self.body_subgraph = body_subgraph

        super().__init__(
            name=None,
            layout=layout,  # type: ignore[arg-type]
            inputs=operands,  # type: ignore[list-item]
        )

        self.name = V.graph.register_buffer(self)

    @classmethod
    def create(
        cls,
        cond_fn: Subgraph,
        body_fn: Subgraph,
        operands: List[TensorBox],
    ):
        operands = [cls.realize_input(x) for x in operands]

        fx_operands = V.graph.current_node.args[-1]
        fake_operands = [x.meta["val"] for x in fx_operands]  # type: ignore[union-attr]

        for subgraph in (cond_fn, body_fn):
            if subgraph.graph is None:
                # create and lower subgraphs
                subgraph.graph = V.graph.make_subgraph(
                    gm=subgraph.graph_module,
                    example_inputs=fake_operands,
                    subgraph_name=subgraph.name,
                )
                with V.set_graph_handler(subgraph.graph):
                    subgraph.graph.run(*fake_operands)

        cond_outputs = cond_fn.graph.graph_outputs  # type: ignore[union-attr]
        body_outputs = body_fn.graph.graph_outputs  # type: ignore[union-attr]

        if _has_aliased_buffers(body_outputs):
            raise AssertionError(
                "Output aliasing is currently not supported in compiled torch.while_loop. "
                f"The outputs of the body_fn subgraph of torch.while_loop are aliased: {body_outputs}"
            )

        # make sure cond_fn returns a boolean scalar Tensor
        assert len(cond_outputs) == 1, cond_outputs
        assert cond_outputs[0].get_dtype() == torch.bool, cond_outputs
        assert len(cond_outputs[0].get_size()) == 0, cond_outputs

        assert (
            len(operands) > 0
        ), "torch.while_loop is assumed to have at least one operand."

        device = operands[0].get_device()

        # make sure operands and body outputs are structurally equivalent
        assert len(operands) == len(body_outputs), (operands, body_outputs)
        for i, (op, bo) in enumerate(zip(operands, body_outputs)):
            assert op.get_size() == bo.get_size(), (i, op, bo)
            assert op.get_stride() == bo.get_stride(), (i, op, bo)
            # assume all operands and outputs are on the same device
            # as the MultiOutputLayout below requires single device
            assert op.get_device() == bo.get_device() == device, (i, op, bo, device)
            assert op.get_dtype() == bo.get_dtype(), (i, op, bo)
            assert op.get_layout().offset == bo.get_layout().offset, (i, op, bo)

        while_loop = WhileLoop(
            operands=operands,
            cond_subgraph=cond_fn,
            body_subgraph=body_fn,
            # asserted above that there is at least one operand
            layout=MultiOutputLayout(device),
        )

        outputs = [
            MultiOutput(
                FixedLayout(
                    device=output.get_device(),
                    dtype=output.get_dtype(),
                    size=output.get_size(),
                    stride=output.get_stride(),
                    offset=output.get_layout().offset,
                ),
                while_loop,
                [(list, i)],
            )
            for i, output in enumerate(body_outputs)
        ]

        while_loop.outputs = outputs
        return outputs

    def codegen(self, wrapper):
        wrapper.codegen_while_loop(self)
>>>>>>> c288fcce


class InterpreterShim(torch.fx.Interpreter):
    @staticmethod
    @functools.lru_cache(None)
    def _dummy_gm():
        return torch.fx.symbolic_trace(identity)

    def __init__(self, graph, submodules):
        # call super() with a placeholder to avoid constructing a
        # GraphModule which is very expensive (it does codegen).
        super().__init__(self._dummy_gm(), garbage_collect_values=False)
        self.module = self  # type: ignore[assignment]
        self.graph = graph
        self.submodules = submodules
        self.extra_traceback = False
        self.fetch_attr = submodules.__getitem__
        self.current_node = None

    def run_node(self, n: torch.fx.Node) -> Any:
        self.current_node = n
        return super().run_node(n)

    def run(self, *args, **kwargs):
        with V.set_interpreter_handler(self):
            return super().run(*args, **kwargs)


class LoopBody:
    """
    Captures the body of a Loops subclass into an FX graph.  Persists any
    indexing simplifications and makes it easier to analyze loop bodies.
    """

    def __init__(self, fn, args, var_ranges):
        super().__init__()
        self.var_ranges = var_ranges
        self.indexing_exprs = {}
        self.indexing_exprs_name = {}
        self.reads = []
        self.writes = []
        self.reads_name2expr = {}
        self.writes_name2expr = {}
        self.other = []
        self.submodules = {"get_index": self.get_index}
        self.subblocks = {}
        self.indirect_vars = []
        self.root_block = LoopBodyBlock(self, fn, args)
        self.indexing = None

    @cache_on_self
    def get_nodes(self):
        all_graphs = itertools.chain(
            (self.root_block.graph,),
            (block.graph for block in self.subblocks.values()),
        )
        return [node for graph in all_graphs for node in graph.nodes]

    @cache_on_self
    def bounds(self):
        # Doing a local import to avoid dumping all the code here
        from .bounds import BoundVars

        return BoundVars(self)

    def debug_str(self):
        lines = [f"var_ranges = {dict(self.var_ranges)}"]
        lines.extend([f"{name} = {val}" for name, val in self.indexing_exprs.items()])
        lines.extend(
            [
                block.debug_str(name)
                for name, block in itertools.chain(
                    [("body", self.root_block)], self.subblocks.items()
                )
            ]
        )
        return "\n".join(lines)

    def add_index_expr(self, expr: sympy.Expr, category, buf_name):
        getattr(self, category).append(expr)
        if buf_name is not None:
            getattr(self, f"{category}_name2expr")[buf_name] = expr
        if expr not in self.indexing_exprs_name:
            name = f"index{len(self.indexing_exprs)}"
            self.indexing_exprs_name[expr] = name
            self.indexing_exprs[name] = expr
        return self.indexing_exprs_name[expr]

    def add_submodule(self, block, prefix):
        """Not actually for nn.Modules, but subblocks in generated code are mapped to FX call_module opcodes"""
        if prefix[-1].isnumeric() and prefix not in self.submodules:
            name = prefix
        else:
            name = f"{prefix}{len(self.submodules)}"
        self.submodules[name] = block
        return name

    def add_indirect(self, size):
        name = f"indirect{len(self.indirect_vars)}"
        var = sympy_index_symbol(name)
        self.indirect_vars.append(var)
        return var

    def replace_indirect(self, old, new):
        """Swap in a variable used in indirect indexing"""
        if str(old) == str(new):
            return
        assert self.indexing is not None
        self.indexing = {k: sympy_subs(v, {old: new}) for k, v in self.indexing.items()}

    def get_index(self, name):
        assert self.indexing is not None
        return self.indexing[name]

    def __call__(self, *indices):
        index = list(itertools.chain.from_iterable(indices))
        assert len(index) == len(self.var_ranges), (index, self.var_ranges)
        assert all(v not in self.var_ranges for v in index)
        replacements = dict(zip(self.var_ranges.keys(), index))
        self.indexing = {
            name: sympy_subs(expr, replacements)
            for name, expr in self.indexing_exprs.items()
        }
        result = self.root_block()
        self.indexing = None
        return result


class LoopBodyBlock:
    """
    Captures the body of a Loops subclass into an FX graph.
    In normal cases there will be a 1:1 mapping between LoopBody and
    LoopBodyBlock, hower in the case of ops.masked() the masked out
    operations will manifest as an extra LoopBodyBlock.
    """

    def __init__(self, body: LoopBody, fn: Callable[..., Any], args: List[Any]):
        self.body = body

        def add_index(expr, category, buf_name=None):
            return tracer.create_proxy(
                "call_module",
                "get_index",
                (self.body.add_index_expr(expr, category, buf_name),),
                {},
            )

        class CaptureIndexing(V.WrapperHandler):  # type: ignore[name-defined]
            self.name = "CaptureIndexing"

            def load(self, name: str, index: sympy.Expr):
                index = add_index(index, "reads", name)
                return self._inner.load(name, index)

            def store(self, name, index, value, mode=None):
                index = add_index(index, "writes", name)
                return self._inner.store(name, index, value, mode)

            def store_reduction(self, name, index, value):
                index = add_index(index, "writes", name)
                return self._inner.store_reduction(name, index, value)

            def reduction(self, dtype, src_dtype, reduction_type, value):
                result = self._inner.reduction(dtype, src_dtype, reduction_type, value)
                if "welford" in reduction_type:
                    return tuple(result[i] for i in range(3))
                return result

            def index_expr(self, index, dtype):
                if isinstance(index, (int, sympy.Integer)):
                    return self._inner.constant(int(index), dtype)
                index = add_index(index, "other")
                return self._inner.index_expr(index, dtype)

            def bucketize(
                self,
                values,
                offsets_name: str,
                offsets_size: sympy.Expr,
                indexing_dtype: torch.dtype,
                right: bool,
            ):
                offsets_size = add_index(offsets_size, "other")
                return self._inner.bucketize(
                    values, offsets_name, offsets_size, indexing_dtype, right
                )

            @staticmethod
            def masked(mask_proxy, masked_body: Callable[..., Any], other_proxy):
                """
                Recursively capture the masked out body in another LoopBodyBlock
                """

                subblock: LoopBodyBlock

                def shim(mask, other):
                    return V.ops.masked(mask, subblock, other)

                name = self.body.add_submodule(shim, "masked_subblock")
                subblock = LoopBodyBlock(self.body, masked_body, [])
                self.body.subblocks[name] = subblock
                return tracer.create_proxy(
                    "call_module", name, (mask_proxy, other_proxy), {}
                )

            @staticmethod
            def scan(
                dtype_proxy,
                combine_fn: Callable[
                    [Tuple[Any, ...], Tuple[Any, ...]], Tuple[Any, ...]
                ],
                value_proxy,
                init_proxy,
            ):
                def shim(dtypes, values, inits):
                    return V.ops.scan(dtypes, combine_fn, values, inits)

                name = self.body.add_submodule(shim, "scan")
                result = tracer.create_proxy(
                    "call_module",
                    name,
                    (dtype_proxy, value_proxy, init_proxy),
                    {},
                )
                # Proxies are iterable, but some methods expect tuples/lists
                return tuple(result[i] for i in range(len(value_proxy)))

            def frexp(self, value_proxy):
                result = self._inner.frexp(value_proxy)
                # Proxies are iterable, but some methods expect tuples/lists
                return (result[0], result[1])

            @staticmethod
            def indirect_indexing(index_proxy, size, check=True):
                """
                Flow data from tensors into indexing formulas.
                Introduce a call_module to update the indexing.
                """

                var = self.body.add_indirect(size)

                def set_indirect(new_var):
                    self.body.replace_indirect(
                        var, V.ops.indirect_indexing(new_var, size, check)
                    )

                tracer.create_proxy(
                    "call_module",
                    self.body.add_submodule(set_indirect, f"set_{var}"),
                    (index_proxy,),
                    {},
                )
                return var

            @staticmethod
            def output(result):
                tracer.create_proxy("output", "output", (result,), {})

        tracer = torch.fx.Tracer()
        tracer.graph = torch.fx.Graph(tracer_cls=tracer.__class__)
        proxy_ops = tracer.create_proxy("placeholder", "ops", (), {})

        from .index_propagation import IndexPropagation
        from .sizevars import SimplifyIndexing

        handler: Any = SimplifyIndexing(
            CaptureIndexing(proxy_ops), self.body.var_ranges
        )
        if config.constant_and_index_propagation:
            handler = IndexPropagation(handler)

        with V.set_ops_handler(handler):
            # This indirection is just a cute way to get IndexPropagation to
            # unwrap the return value.
            ops.output(fn(*args))
        self.graph = tracer.graph

    def __call__(self):
        graph = self.graph
        submodules = self.body.submodules

        return InterpreterShim(graph, submodules).run(V.get_ops_handler())

    def debug_str(self, name="block"):
        code = torch.fx.GraphModule(self.body.submodules, self.graph).code
        return re.sub(
            # strip `; del var0` suffixes to make output prettier
            r";[^\n]*",
            "",
            code.strip().replace("def forward(", f"def {name}("),
        )


class Wait(ExternKernelAlloc):
    """
    Wait should not be used by itself.  It should always be constructed in tandem
    with a collective op that produces a work to wait on.
    """

    def __init__(
        self,
        layout,
        inputs,
        constant_args=(),
    ):
        super().__init__(layout, inputs, constant_args)

    def should_allocate(self):
        return False

    def codegen(self, wrapper):
        from .codegen.wrapper import ReuseLine

        wrapper.add_import_once(
            "from torch.distributed._functional_collectives_impl import _wait_tensor"
        )
        (input_collective,) = (t.codegen_reference() for t in self.inputs)
        wrapper.writeline(f"{input_collective} = _wait_tensor({input_collective})")

        # wait op still needs to produce a 'buffer' that represents the tensor output.
        # this is a symbolic gesture, and it gets handled by WrapperCodegen.
        # codegen outputs a '# reuse' line that assigns the input buffer here ('input_collective')
        # to a new name (`self.get_name()`) and `del`s the old name.
        wrapper.writeline(ReuseLine(wrapper, self.inputs[0], self, delete_old=False))

    @classmethod
    def create(cls, collective_op: "TensorBox"):
        # TODO(whc) i'm not sure what's going on here, this probably means I missed something upstream
        collective_op.decide_layout()
        return Wait(
            layout=NonOwningLayout(collective_op),
            inputs=[collective_op],
        )

    def get_inputs_that_alias_output(self):
        # Signal to codegen that our output buffer isn't safe to reuse
        return [self.inputs[0].get_name()]

    def get_mutation_names(self):
        # The generated `_wait_tensor` op mutates the input tensor
        return [self.inputs[0].get_name()]


class CollectiveKernel(ExternKernel):
    """
    Each collective should follow the pattern:
    - extend InPlaceCollectiveKernel or OutOfPlaceCollectiveKernel.
    - the kernel delegates into c10d processgroup, which returns a 'work' obj
    - the work obj is registered via _register_tensor_work so it can be waited on later
    """

    def __init__(self, layout, inputs, constant_args):
        super().__init__(None, layout, inputs, constant_args)
        self.name = V.graph.register_buffer(self)

    def should_emit_register_tensor_work(self):
        return True

    def should_emit_find_or_create_pg(self):
        return True

    def codegen_collective(self, wrapper, output_name, input_names):
        # factor so the boilerplate can be handled in CollectiveKernel.codegen
        raise NotImplementedError("Must implement")

    def codegen_output(self, wrapper, output_name, input_names):
        # factor so the boilerplate can be handled in CollectiveKernel.codegen
        raise NotImplementedError("Must implement")

    @classmethod
    def wrap_inputs_as_inplace(cls, inputs):
        def wrap_input(var):
            op = InPlaceHint(
                FlexibleLayout(var.get_device(), var.get_dtype(), var.get_size()), var
            )
            return TensorBox.create(op)

        return list(map(wrap_input, inputs))

    def codegen(self, wrapper):
        wrapper.add_import_once("import torch.distributed as dist")
        wrapper.add_import_once("import torch.distributed.distributed_c10d as c10d")
        wrapper.add_import_once(
            "import torch.distributed._functional_collectives_impl as fun_col_impl"
        )
        # extract references to our args in string form for codegen output
        input_names = [t.codegen_reference() for t in self.inputs]
        output_name = self.get_name()
        tag, ranks, group_size = self.constant_args

        if self.should_emit_find_or_create_pg():
            # TODO: avoid more than one ref of the same pg (even though they are cached inside the api)
            wrapper.writeline(
                f"{output_name}_pg = c10d._find_or_create_pg_by_ranks_and_tag('{tag}', {ranks}, {group_size})"
            )

        self.codegen_output(wrapper, output_name, input_names)
        self.codegen_collective(wrapper, output_name, input_names)
        if self.should_emit_register_tensor_work():
            wrapper.writeline(
                f"fun_col_impl._register_tensor_work({output_name}, {output_name}_work)"
            )


class InPlaceCollectiveKernel(CollectiveKernel):
    """
    InPlaceCollectiveKernel are those with in-out arguments such as all_reduce.
    Extend this kernel if your collective needs to modify its inputs in-place.
    """

    def __init__(self, layout, inputs, constant_args):
        super().__init__(layout, inputs, constant_args)

    def should_allocate(self):
        return False

    def has_side_effects(self):
        return True

    def codegen_output(self, wrapper, output_name, input_names):
        if len(input_names) > 1:
            wrapper.writeline(f"{output_name} = [{','.join(input_names)}] ")
        else:
            wrapper.writeline(f"{output_name} = {input_names[0]}")


class OutOfPlaceCollectiveKernel(CollectiveKernel):
    """
    OutOfPlaceCollectiveKernel are those that allocate their
    outputs and leave their inputs inplace, such as all_gather.
    """

    def __init__(self, layout, inputs, outputs, constant_args):
        super().__init__(layout, inputs + outputs, constant_args)
        self.outputs = outputs
        self.original_inputs = inputs
        # NOTE: As seen in issue #108780, output buffers of out-of-place collectives
        # could be incorrectly reused. As a safety measure, here we just ban the reuse of them.
        # TODO: A better fix is to figure out how to propagate the aliases properly,
        # so that the buffer is only reused after all its users have consumed it.
        for x in self.outputs:
            V.graph.never_reuse_buffers.add(x.name)

    def should_allocate(self):
        return False

    def has_side_effects(self):
        return True

    def codegen_output(self, wrapper, output_name, input_names):
        input_names = [t.codegen_reference() for t in self.original_inputs]
        wrapper.writeline(f"{output_name}_inputs = [{','.join(input_names)}]")
        wrapper.writeline(f"{output_name} = [{','.join(x.name for x in self.outputs)}]")

    @classmethod
    def create_output_buffers(cls, inputs, size_cb=None):
        outputs = []
        for input in inputs:
            new_size = input.get_size()
            if size_cb is not None:
                size_cb(new_size)
            # new_size[0] *= group_size

            buff = OutputBuffer(
                layout=FlexibleLayout(
                    device=input.get_device(),
                    dtype=input.get_dtype(),
                    size=new_size,
                ),
            )
            outputs.append(buff)
        return outputs

    @classmethod
    def create_output_nodes(cls, coll, output_buffers):
        return [
            MultiOutputNoSizeAssert(
                out_t.layout,
                coll,
                f"[{i}]",
            )
            for i, out_t in enumerate(output_buffers)
        ]


class InPlaceHint(ExternKernel):
    """
    Helper OP to encode an in/out argument that tries to make it inplace whenever possible.
    Wrap the input of your inplace op to enable this behavior.

    The design is based on two key decisions:
    - this node is responsible for allocating the in/out buffer used by the collective.
        This is controlled by the ``should_allocate`` method that returns True here and
        False for the collective node
    - The scheduler special-case this node and enable it to reuse its input.
    """

    def codegen(self, wrapper):
        input_name = self.inputs[0].codegen_reference()
        output_name = self.get_name()
        if not wrapper.did_reuse(self, self.inputs[0]):
            wrapper.writeline(f"{output_name}.copy_({input_name}) #no reuse")

    def __init__(self, layout, input):
        input = self.realize_input(input)
        super().__init__(None, layout, self.unwrap_storage([input]), ())
        self.name = V.graph.register_buffer(self)

    def should_allocate(self):
        return True


class OutputBuffer(ExternKernel):
    """
    Represent the output buffer used by ops that require multiple of them
    """

    def __init__(self, layout):
        super().__init__(name=None, layout=layout, inputs=[])
        self.name = V.graph.register_buffer(self)

    def should_allocate(self):
        return True

    def codegen(self, wrapper):
        wrapper.writeline(f"# collective out buffer {self.name}")


class MultiOutputNoSizeAssert(MultiOutput):
    """
    Extract partial output from a multi-output OP.
    Works like MultiOutput but doesn't assert size. This must be a property guaranteed by the op emitting this.
    """

    def __init__(self, layout, input, index):
        super().__init__(layout, input, [])
        self.index = index

    def codegen(self, wrapper):
        wrapper.writeline(
            f"{self.get_name()} = {self.inputs[0].get_name()}{self.index}"
        )


class Broadcast(InPlaceCollectiveKernel):
    def __init__(self, layout, inputs, constant_args, src):
        super().__init__(layout, inputs, constant_args)
        self.src = src

    def get_mutation_names(self):
        return [self.inputs[0].get_name()]

    def get_unbacked_symbol_defs(self) -> Set[sympy.Symbol]:
        return set()

    @classmethod
    def create(
        cls, x: "TensorBox", src: int, tag: str, ranks: List[int], group_size: int
    ):
        inplace_inputs = cls.wrap_inputs_as_inplace([x])
        packed = Broadcast(
            layout=NoneLayout(inplace_inputs[0].get_device()),  # type: ignore[arg-type]
            inputs=inplace_inputs,
            constant_args=[tag, ranks, group_size],
            src=src,
        )
        mark_node_as_mutating(packed, inplace_inputs[0])
        return inplace_inputs[0]

    def codegen_collective(self, wrapper, output_name, input_names):
        wrapper.writeline(
            f"{output_name}_work = dist.broadcast("
            f"{output_name}, async_op=True, group={output_name}_pg, src={self.src})"
        )


class AllReduceCoalesced(InPlaceCollectiveKernel):
    def __init__(self, layout, inputs, constant_args, reduce_op):
        super().__init__(layout, inputs, constant_args)
        self.reduce_op = reduce_op

    def should_allocate(self):
        return False

    def get_mutation_names(self):
        return [self.inputs[0].get_name()]

    def get_unbacked_symbol_defs(self) -> Set[sympy.Symbol]:
        return set()

    @classmethod
    def create(
        cls,
        inputs: List["TensorBox"],
        reduce_op: str,
        tag: str,
        ranks: List[int],
        group_size: int,
    ):
        inplace_inputs = cls.wrap_inputs_as_inplace(inputs)
        packed = AllReduceCoalesced(
            layout=NoneLayout(inplace_inputs[0].get_device()),  # type: ignore[arg-type]
            inputs=inplace_inputs,
            constant_args=[tag, ranks, group_size],
            reduce_op=reduce_op,
        )
        mark_node_as_mutating(packed, inplace_inputs[0])
        return inplace_inputs

    def codegen_collective(self, wrapper, output_name, input_names):
        wrapper.writeline(
            f"{output_name}_work = dist.all_reduce_coalesced("
            f"{output_name}, "
            f"op=fun_col_impl._str_to_reduce_op('{str(self.reduce_op)}'), "
            f"group={output_name}_pg, "
            "async_op=True)"
        )


class AllReduce(InPlaceCollectiveKernel):
    def __init__(self, layout, inputs, constant_args, reduce_op):
        super().__init__(layout, inputs, constant_args)
        self.reduce_op = reduce_op

    def get_mutation_names(self):
        return [self.inputs[0].get_name()]

    def get_unbacked_symbol_defs(self) -> Set[sympy.Symbol]:
        return set()

    @classmethod
    def create(
        cls, x: "TensorBox", reduce_op: str, tag: str, ranks: List[int], group_size: int
    ):
        inplace_inputs = cls.wrap_inputs_as_inplace([x])

        packed = AllReduce(
            layout=NoneLayout(inplace_inputs[0].get_device()),  # type: ignore[arg-type]
            inputs=inplace_inputs,
            constant_args=[tag, ranks, group_size],
            reduce_op=reduce_op,
        )
        mark_node_as_mutating(packed, inplace_inputs[0])
        return inplace_inputs[0]

    def codegen_collective(self, wrapper, output_name, input_names):
        wrapper.writeline(
            f"{output_name}_work = dist.all_reduce("
            f"{output_name}, async_op=True, group={output_name}_pg, op=fun_col_impl._str_to_reduce_op('{str(self.reduce_op)}'))"
        )


class AllGatherIntoTensor(OutOfPlaceCollectiveKernel):
    def __init__(self, layout, inputs, outputs, constant_args):
        super().__init__(layout, inputs, outputs, constant_args)

    @classmethod
    def create(cls, x: "TensorBox", tag: str, ranks: List[int], group_size: int):
        inputs = [cls.realize_input(x)]

        def compute_size(new_size):
            new_size[0] *= group_size

        outputs = cls.create_output_buffers(inputs, compute_size)

        layout = MultiOutputLayout(inputs[0].get_device())

        packed = AllGatherIntoTensor(
            layout=layout,
            inputs=inputs,
            outputs=outputs,
            constant_args=[tag, ranks, group_size],
        )
        return cls.create_output_nodes(packed, outputs)[0]

    def codegen_collective(self, wrapper, output_name, input_names):
        wrapper.writeline(
            f"{output_name}_work = dist.all_gather_into_tensor("
            f"{output_name}[0], {output_name}_inputs[0], async_op=True, group={output_name}_pg)"
        )


class ReduceScatterTensor(OutOfPlaceCollectiveKernel):
    def __init__(self, layout, inputs, outputs, constant_args, reduce_op):
        super().__init__(layout, inputs, outputs, constant_args)
        self.reduce_op = reduce_op

    @classmethod
    def create(
        cls,
        x: "TensorBox",
        reduce_op: str,
        tag: str,
        ranks: List[int],
        group_size: int,
    ):
        inputs = [cls.realize_input(x)]

        def compute_size(new_size):
            new_size[0] //= group_size

        outputs = cls.create_output_buffers(inputs, compute_size)

        layout = MultiOutputLayout(inputs[0].get_device())

        packed = ReduceScatterTensor(
            layout=layout,
            inputs=inputs,
            outputs=outputs,
            constant_args=[tag, ranks, group_size],
            reduce_op=reduce_op,
        )
        return cls.create_output_nodes(packed, outputs)[0]

    def codegen_collective(self, wrapper, output_name, input_names):
        wrapper.writeline(
            f"{output_name}_work = dist.reduce_scatter_tensor("
            f"{output_name}[0], {output_name}_inputs[0], "
            f"async_op=True, group={output_name}_pg, op=fun_col_impl._str_to_reduce_op('{str(self.reduce_op)}'))"
        )


class AllGatherIntoTensorCoalesced(OutOfPlaceCollectiveKernel):
    def __init__(self, layout, inputs, outputs, constant_args):
        super().__init__(layout, inputs, outputs, constant_args)

    @classmethod
    def create(
        cls,
        inputs: List["TensorBox"],
        tag: str,
        ranks: List[int],
        group_size: int,
    ):
        inputs = [cls.realize_input(x) for x in inputs]

        def compute_size(new_size):
            new_size[0] *= group_size

        outputs = cls.create_output_buffers(inputs, compute_size)

        layout = MultiOutputLayout(inputs[0].get_device())

        packed = AllGatherIntoTensorCoalesced(
            layout=layout,
            inputs=inputs,
            outputs=outputs,
            constant_args=[tag, ranks, group_size],
        )

        return outputs
        # return cls.create_output_nodes(packed, outputs)

    def codegen_collective(self, wrapper, output_name, input_names):
        wrapper.writeline(
            f"{output_name}_work = fun_col_impl._all_gather_into_tensor_coalesced_fallback("
            f"output_tensors={output_name}, "
            f"input_tensors={output_name}_inputs, "
            f"group={output_name}_pg, "
            "async_op=True)"
        )


class ReduceScatterTensorCoalesced(OutOfPlaceCollectiveKernel):
    def __init__(self, layout, inputs, outputs, constant_args, reduce_op):
        super().__init__(layout, inputs, outputs, constant_args)
        self.reduce_op = reduce_op

    @classmethod
    def create(
        cls,
        inputs: List["TensorBox"],
        reduce_op: str,
        tag: str,
        ranks: List[int],
        group_size: int,
    ):
        inputs = [cls.realize_input(x) for x in inputs]

        def compute_size(new_size):
            new_size[0] //= group_size

        outputs = cls.create_output_buffers(inputs, compute_size)

        layout = MultiOutputLayout(inputs[0].get_device())

        _ = ReduceScatterTensorCoalesced(
            layout=layout,
            inputs=inputs,
            outputs=outputs,
            constant_args=[tag, ranks, group_size],
            reduce_op=reduce_op,
        )

        return outputs

    def codegen_collective(self, wrapper, output_name, input_names):
        wrapper.writeline(
            f"{output_name}_work = fun_col_impl._reduce_scatter_tensor_coalesced_fallback("
            f"output_tensors={output_name}, "
            f"input_tensors={output_name}_inputs, "
            f"op=fun_col_impl._str_to_reduce_op('{str(self.reduce_op)}'), "
            f"group={output_name}_pg, "
            "async_op=True)"
        )


# TODO(yifu): replace the CollectiveKernel IR hierarchy with _CollectiveKernel.
class _CollectiveKernel(FallbackKernel):
    def should_allocate(self):
        return False

    def has_side_effects(self):
        return True

    # This is identical to FallbackKernel.set_cpp_kernel(), minus the
    # part that checks against input aliasing and mutation.
    def set_cpp_kernel(self, kernel):
        from .codegen.wrapper import get_cpp_op_schema

        self.cpp_kernel_name = kernel._schema.name
        self.cpp_kernel_overload_name = kernel._schema.overload_name
        self.cpp_kernel_key = f"{self.cpp_kernel_name.replace('::', '_')}_{self.cpp_kernel_overload_name}"  # type: ignore[union-attr]

        self.cpp_op_schema = get_cpp_op_schema(kernel)
        self.ordered_kwargs_for_cpp_kernel = [
            x.name for x in kernel._schema.arguments if x.kwarg_only
        ]

    # NOTE: [In-Place Collective Safety]
    # Between the initiation and completion of an in-place collective, the
    # input buffers are subject to both volatile reads and volatile writes.
    # They must not be read, written to or reused by another kernel. To ensure
    # the constraints, we model collective -> wait_tensor as as two-step
    # mutation of the input buffers.
    @classmethod
    def create_inplace(
        cls, kernel, inputs: Union[TensorBox, List[TensorBox]], *args, **kwargs
    ) -> None:
        cpp_kernel_name = kernel._name
        python_kernel_name = cpp_kernel_name.replace("::", ".")
        with V.graph.fake_mode:
            (
                example_output,
                tensor_args,
                non_tensor_args,
                unflatten_args,
            ) = cls.process_kernel(kernel, inputs, *args, **kwargs)
        for tensor_arg in tensor_args:
            tensor_arg.realize()

        packed = cls(
            NoneLayout(tensor_args[0].get_device()),
            kernel,
            tensor_args,
            non_tensor_args,
            unflatten_args,
        )
        packed.cpp_kernel_name = cpp_kernel_name
        packed.python_kernel_name = python_kernel_name

        def mark_mutation(x):
            if isinstance(x.data, BaseView):
                x = x.data.unwrap_view()
            MutationOutput(x.layout, x, packed)

        pytree.tree_map(lambda inp: mark_mutation(inp), inputs)

    # NOTE: [Out-of-Place Collective Safety]
    # Between the initiation and completion of an out-of-place collective:
    #
    # Input buffers:
    # - Are subject to volatile reads
    # - Can be read by another kernel
    # - Must not be written to or reused by another kernel
    #
    # Output buffers:
    # - Are subject to volatile writes
    # - Must not be read, written to or reused by another kernel
    #
    # To ensure the safety of input buffers without sacrificing read
    # availability, we add input buffers as read deps of wait_tensor kernels.
    #
    # To ensure the safety of output buffers, we model wait_tensor as a
    # mutation to the output buffer. Note we also assumes the user program being
    # correct and the output buffer is not consumed by kernels other than
    # wait_tensor.
    #
    # TODO(yifu): add a pre-grad pass to validate the correctness of collective
    # usage in the user program.
    @classmethod
    def create_out_of_place(
        cls, kernel, inputs: Union[TensorBox, List[TensorBox]], *args, **kwargs
    ):
        cpp_kernel_name = kernel._name
        python_kernel_name = cpp_kernel_name.replace("::", ".")
        with V.graph.fake_mode:
            (
                example_output,
                tensor_args,
                non_tensor_args,
                unflatten_args,
            ) = cls.process_kernel(kernel, inputs, *args, **kwargs)
        for tensor_arg in tensor_args:
            tensor_arg.realize()

        if isinstance(example_output, list):
            device = cls.find_device(tensor_args, example_output)
            packed = cls(
                MultiOutputLayout(device),
                kernel,
                tensor_args,
                non_tensor_args,
                unflatten_args,
            )
            packed.cpp_kernel_name = cpp_kernel_name
            packed.python_kernel_name = python_kernel_name
            packed.outputs = [
                MultiOutput(
                    cls.tensor_to_layout(tensor),
                    packed,
                    [(list, i)],
                )
                for i, tensor in enumerate(example_output)
            ]
            return packed.outputs
        else:
            packed = cls(
                cls.tensor_to_layout(example_output),
                kernel,
                tensor_args,
                non_tensor_args,
                unflatten_args,
            )
            packed.cpp_kernel_name = cpp_kernel_name
            packed.python_kernel_name = python_kernel_name
            packed.outputs = [packed]
            return packed


class _WaitKernel(_CollectiveKernel):
    def get_volatile_reads(self):
        inp = self.inputs[0]
        if isinstance(inp, _CollectiveKernel):
            # Out-of-place single-output
            return [inp.inputs[0]]
        elif isinstance(inp, MultiOutput):
            # This can be two things:
            # 1. Out-of-place multi-output coll
            # 2. In-place coll with inputs coming from another MultiOutput
            coll = inp.inputs[0]
            # Case 1
            if isinstance(coll, _CollectiveKernel):
                _, idx = inp.indices[0]
                return [coll.inputs[idx]]
            # Case 2
            return []
        else:
            # In-place requires no additional deps handling for volatile
            # reads since the inputs are mutated.
            return []

    @classmethod
    def create_wait(cls, kernel, inp: TensorBox) -> None:
        with V.graph.fake_mode:
            (
                example_output,
                tensor_args,
                non_tensor_args,
                unflatten_args,
            ) = cls.process_kernel(kernel, inp)
        packed = cls(
            NoneLayout(inp.get_device()),
            kernel,
            tensor_args,
            non_tensor_args,
            unflatten_args,
        )
        if isinstance(inp.data, BaseView):
            inp = inp.data.unwrap_view()
        MutationOutput(inp.layout, inp, packed)

    def get_read_writes(self):
        read_writes = super().get_read_writes()
        # See [Out-of-Place Collective Safety].
        volatile_reads = self.get_volatile_reads()
        for vr in volatile_reads:
            read_writes.reads.add(dependencies.StarDep(vr.get_name()))
        return read_writes


# NB: recursive structure here reflects val_to_arg_str, avoid
# calling free_unbacked_symbols on "exotic" types that don't get pexpr
# treatment
def maybe_free_unbacked_symbols(s):
    if isinstance(s, (SymTypes, sympy.Expr)):
        # This branch should be impossible in return position
        return free_unbacked_symbols(s)
    elif isinstance(s, (tuple, list)):
        r = set()
        for t in s:
            r |= maybe_free_unbacked_symbols(t)
        return r
    elif isinstance(s, torch.Tensor):
        # This branch is impossible in constant-args position
        return free_unbacked_symbols(s)
    else:
        return set()


class AllToAllSingle(OutOfPlaceCollectiveKernel):
    def __init__(
        self,
        layout,
        inputs,
        outputs,
        constant_args,
        output_split_sizes,
        input_split_sizes,
    ):
        super().__init__(layout, inputs, outputs, constant_args)
        self.output_split_sizes = output_split_sizes
        self.input_split_sizes = input_split_sizes

    def get_unbacked_symbol_uses(self) -> Set[sympy.Symbol]:
        r = set()
        if self.output_split_sizes is not None:
            r |= free_unbacked_symbols(self.output_split_sizes)
        if self.input_split_sizes is not None:
            r |= free_unbacked_symbols(self.input_split_sizes)
        return r

    @classmethod
    def create(
        cls,
        x: "TensorBox",
        output_split_sizes: Optional[List[Expr]],
        input_split_sizes: Optional[List[Expr]],
        tag: str,
        ranks: List[int],
        group_size: int,
    ):
        inputs = [cls.realize_input(x)]

        def compute_size(new_size):
            if output_split_sizes is not None:
                new_size[0] = sum(output_split_sizes)

        outputs = cls.create_output_buffers(inputs, compute_size)

        layout = MultiOutputLayout(inputs[0].get_device())

        packed = AllToAllSingle(
            layout=layout,
            inputs=inputs,
            outputs=outputs,
            constant_args=[tag, ranks, group_size],
            output_split_sizes=output_split_sizes,
            input_split_sizes=input_split_sizes,
        )
        return cls.create_output_nodes(packed, outputs)[0]

    def codegen_collective(self, wrapper, output_name, input_names):
        tag, ranks, group_size = self.constant_args

        # TODO: might be necessary to do some pretty printing on
        # split sizes
        wrapper.writeline(
            f"{output_name}_work = dist.all_to_all_single("
            f"{output_name}[0], {output_name}_inputs[0], "
            f"output_split_sizes={self.output_split_sizes}, "
            f"input_split_sizes={self.input_split_sizes}, "
            f"group={output_name}_pg, async_op=True)"
        )<|MERGE_RESOLUTION|>--- conflicted
+++ resolved
@@ -7173,7 +7173,115 @@
 
 
 @dataclasses.dataclass
-<<<<<<< HEAD
+class WhileLoop(ExternKernel):
+    operands: Optional[List[TensorBox]] = None
+    cond_subgraph: Optional[Subgraph] = None
+    body_subgraph: Optional[Subgraph] = None
+    outputs: Optional[List[MultiOutput]] = None
+
+    def __init__(
+        self,
+        operands: List[TensorBox],
+        cond_subgraph: Subgraph,
+        body_subgraph: Subgraph,
+        layout: MultiOutputLayout,
+    ):
+        self.operands = operands
+        self.cond_subgraph = cond_subgraph
+        self.body_subgraph = body_subgraph
+
+        super().__init__(
+            name=None,
+            layout=layout,  # type: ignore[arg-type]
+            inputs=operands,  # type: ignore[list-item]
+        )
+
+        self.name = V.graph.register_buffer(self)
+
+    @classmethod
+    def create(
+        cls,
+        cond_fn: Subgraph,
+        body_fn: Subgraph,
+        operands: List[TensorBox],
+    ):
+        operands = [cls.realize_input(x) for x in operands]
+
+        fx_operands = V.graph.current_node.args[-1]
+        fake_operands = [x.meta["val"] for x in fx_operands]  # type: ignore[union-attr]
+
+        for subgraph in (cond_fn, body_fn):
+            if subgraph.graph is None:
+                # create and lower subgraphs
+                subgraph.graph = V.graph.make_subgraph(
+                    gm=subgraph.graph_module,
+                    example_inputs=fake_operands,
+                    subgraph_name=subgraph.name,
+                )
+                with V.set_graph_handler(subgraph.graph):
+                    subgraph.graph.run(*fake_operands)
+
+        cond_outputs = cond_fn.graph.graph_outputs  # type: ignore[union-attr]
+        body_outputs = body_fn.graph.graph_outputs  # type: ignore[union-attr]
+
+        if _has_aliased_buffers(body_outputs):
+            raise AssertionError(
+                "Output aliasing is currently not supported in compiled torch.while_loop. "
+                f"The outputs of the body_fn subgraph of torch.while_loop are aliased: {body_outputs}"
+            )
+
+        # make sure cond_fn returns a boolean scalar Tensor
+        assert len(cond_outputs) == 1, cond_outputs
+        assert cond_outputs[0].get_dtype() == torch.bool, cond_outputs
+        assert len(cond_outputs[0].get_size()) == 0, cond_outputs
+
+        assert (
+            len(operands) > 0
+        ), "torch.while_loop is assumed to have at least one operand."
+
+        device = operands[0].get_device()
+
+        # make sure operands and body outputs are structurally equivalent
+        assert len(operands) == len(body_outputs), (operands, body_outputs)
+        for i, (op, bo) in enumerate(zip(operands, body_outputs)):
+            assert op.get_size() == bo.get_size(), (i, op, bo)
+            assert op.get_stride() == bo.get_stride(), (i, op, bo)
+            # assume all operands and outputs are on the same device
+            # as the MultiOutputLayout below requires single device
+            assert op.get_device() == bo.get_device() == device, (i, op, bo, device)
+            assert op.get_dtype() == bo.get_dtype(), (i, op, bo)
+            assert op.get_layout().offset == bo.get_layout().offset, (i, op, bo)
+
+        while_loop = WhileLoop(
+            operands=operands,
+            cond_subgraph=cond_fn,
+            body_subgraph=body_fn,
+            # asserted above that there is at least one operand
+            layout=MultiOutputLayout(device),
+        )
+
+        outputs = [
+            MultiOutput(
+                FixedLayout(
+                    device=output.get_device(),
+                    dtype=output.get_dtype(),
+                    size=output.get_size(),
+                    stride=output.get_stride(),
+                    offset=output.get_layout().offset,
+                ),
+                while_loop,
+                [(list, i)],
+            )
+            for i, output in enumerate(body_outputs)
+        ]
+
+        while_loop.outputs = outputs
+        return outputs
+
+    def codegen(self, wrapper):
+        wrapper.codegen_while_loop(self)
+
+
 class EffectfulKernel(FallbackKernel):
     def __init__(
         self,
@@ -7213,115 +7321,6 @@
 
     def has_side_effects(self):
         return True
-=======
-class WhileLoop(ExternKernel):
-    operands: Optional[List[TensorBox]] = None
-    cond_subgraph: Optional[Subgraph] = None
-    body_subgraph: Optional[Subgraph] = None
-    outputs: Optional[List[MultiOutput]] = None
-
-    def __init__(
-        self,
-        operands: List[TensorBox],
-        cond_subgraph: Subgraph,
-        body_subgraph: Subgraph,
-        layout: MultiOutputLayout,
-    ):
-        self.operands = operands
-        self.cond_subgraph = cond_subgraph
-        self.body_subgraph = body_subgraph
-
-        super().__init__(
-            name=None,
-            layout=layout,  # type: ignore[arg-type]
-            inputs=operands,  # type: ignore[list-item]
-        )
-
-        self.name = V.graph.register_buffer(self)
-
-    @classmethod
-    def create(
-        cls,
-        cond_fn: Subgraph,
-        body_fn: Subgraph,
-        operands: List[TensorBox],
-    ):
-        operands = [cls.realize_input(x) for x in operands]
-
-        fx_operands = V.graph.current_node.args[-1]
-        fake_operands = [x.meta["val"] for x in fx_operands]  # type: ignore[union-attr]
-
-        for subgraph in (cond_fn, body_fn):
-            if subgraph.graph is None:
-                # create and lower subgraphs
-                subgraph.graph = V.graph.make_subgraph(
-                    gm=subgraph.graph_module,
-                    example_inputs=fake_operands,
-                    subgraph_name=subgraph.name,
-                )
-                with V.set_graph_handler(subgraph.graph):
-                    subgraph.graph.run(*fake_operands)
-
-        cond_outputs = cond_fn.graph.graph_outputs  # type: ignore[union-attr]
-        body_outputs = body_fn.graph.graph_outputs  # type: ignore[union-attr]
-
-        if _has_aliased_buffers(body_outputs):
-            raise AssertionError(
-                "Output aliasing is currently not supported in compiled torch.while_loop. "
-                f"The outputs of the body_fn subgraph of torch.while_loop are aliased: {body_outputs}"
-            )
-
-        # make sure cond_fn returns a boolean scalar Tensor
-        assert len(cond_outputs) == 1, cond_outputs
-        assert cond_outputs[0].get_dtype() == torch.bool, cond_outputs
-        assert len(cond_outputs[0].get_size()) == 0, cond_outputs
-
-        assert (
-            len(operands) > 0
-        ), "torch.while_loop is assumed to have at least one operand."
-
-        device = operands[0].get_device()
-
-        # make sure operands and body outputs are structurally equivalent
-        assert len(operands) == len(body_outputs), (operands, body_outputs)
-        for i, (op, bo) in enumerate(zip(operands, body_outputs)):
-            assert op.get_size() == bo.get_size(), (i, op, bo)
-            assert op.get_stride() == bo.get_stride(), (i, op, bo)
-            # assume all operands and outputs are on the same device
-            # as the MultiOutputLayout below requires single device
-            assert op.get_device() == bo.get_device() == device, (i, op, bo, device)
-            assert op.get_dtype() == bo.get_dtype(), (i, op, bo)
-            assert op.get_layout().offset == bo.get_layout().offset, (i, op, bo)
-
-        while_loop = WhileLoop(
-            operands=operands,
-            cond_subgraph=cond_fn,
-            body_subgraph=body_fn,
-            # asserted above that there is at least one operand
-            layout=MultiOutputLayout(device),
-        )
-
-        outputs = [
-            MultiOutput(
-                FixedLayout(
-                    device=output.get_device(),
-                    dtype=output.get_dtype(),
-                    size=output.get_size(),
-                    stride=output.get_stride(),
-                    offset=output.get_layout().offset,
-                ),
-                while_loop,
-                [(list, i)],
-            )
-            for i, output in enumerate(body_outputs)
-        ]
-
-        while_loop.outputs = outputs
-        return outputs
-
-    def codegen(self, wrapper):
-        wrapper.codegen_while_loop(self)
->>>>>>> c288fcce
 
 
 class InterpreterShim(torch.fx.Interpreter):
