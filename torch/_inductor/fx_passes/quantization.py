--- conflicted
+++ resolved
@@ -596,12 +596,9 @@
     from .mkldnn_fusion import (
         _gelu_fusion_1 as _gelu_fusion_erf,
         _gelu_fusion_2 as _gelu_fusion_tanh,
-<<<<<<< HEAD
-=======
         _hardswish_fusion,
         _hardtanh_fusion,
         _silu_fusion,
->>>>>>> 8cfbdc04
     )
 
     class UnaryAttr:
@@ -703,8 +700,6 @@
                 original_pattern_output_dtype=original_pattern_output_dtype,
             )
 
-        is_bf16 = True if original_pattern_output_dtype == torch.bfloat16 else False
-
         # QLinear
         for x_scale_zp_are_tensors in (False, True):
             qlinear_pattern = get_qlinear_pt2e_pattern(x_scale_zp_are_tensors)
@@ -740,28 +735,6 @@
                     ),
                     has_to_fp32_before_quant=False,
                 ),
-                UnaryAttr("gelu", [], "none"): generate_pattern_with_output_quant(
-                    _unary_fusion_pattern(
-                        _gelu_fusion_erf,
-                        get_qlinear_pt2e_pattern(
-                            x_scale_zp_are_tensors, 1 if is_bf16 else 2
-                        ),
-                        2,
-                        is_bf16,
-                    ),
-                    dtype=torch.float32,
-                ),
-                UnaryAttr("gelu", [], "tanh"): generate_pattern_with_output_quant(
-                    _unary_fusion_pattern(
-                        _gelu_fusion_tanh,
-                        get_qlinear_pt2e_pattern(
-                            x_scale_zp_are_tensors, 1 if is_bf16 else 2
-                        ),
-                        4,
-                        is_bf16,
-                    ),
-                    dtype=torch.float32,
-                ),
             }
 
             for unary_attr, patterns in linear_unary_replace_patterns.items():
