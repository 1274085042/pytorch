import operator
from collections import defaultdict
from dataclasses import dataclass
from typing import Any, Callable, Dict, List, Tuple

import torch
from torch._higher_order_ops.triton_kernel_wrap import triton_kernel_wrapper_functional
from torch._inductor import inductor_prims
from torch._inductor.fx_utils import get_node_storage, is_node_realized
from torch._inductor.lowering import (
    inplaceable_foreach_ops as inplaceable_foreach_ops_lowerings,
)
from torch._inductor.virtualized import V
from torch.fx.immutable_collections import immutable_dict
from torch.fx.passes.reinplace import _is_view_op
from torch.utils import _pytree as pytree

aten = torch.ops.aten


@dataclass(frozen=True)
class InplaceableOp:
    inplace_op: Callable[..., Any]
    mutated_arg: int
    extra_check: Callable[[torch.fx.Node], bool] = lambda node: True


_SCATTER_OP_TO_VIEW = {
    torch.ops.aten.diagonal_scatter.default: torch.ops.aten.diagonal.default,
    torch.ops.aten.select_scatter.default: torch.ops.aten.select.int,
    torch.ops.aten.slice_scatter.default: torch.ops.aten.slice.Tensor,
    torch.ops.aten.as_strided_scatter.default: torch.ops.aten.as_strided.default,
}
_VIEW_OP_TO_SCATTER = {v: k for k, v in _SCATTER_OP_TO_VIEW.items()}


def graph_call_function(graph: torch.fx.Graph, fn, *args, **kwargs):
    fake_args, fake_kwargs = pytree.tree_map(
        lambda node: node.meta["val"] if isinstance(node, torch.fx.Node) else node,
        (args, kwargs),
    )
    with V.fake_mode:
        fake_result = fn(*fake_args, **fake_kwargs)

    node = graph.call_function(fn, args, kwargs)
    node.meta["val"] = fake_result
    return node


@dataclass
class ViewOp:
    target: torch._ops.OpOverload
    args: Tuple[Any, ...]
    kwargs: Dict[str, Any]


def _inplace_generalized_scatter(
    inp: torch.Tensor, src: torch.Tensor, view_ops: List[ViewOp]
) -> torch.Tensor:
    tmp = inp
    for view in view_ops:
        fake_args, fake_kwargs = pytree.tree_map(
            lambda node: node.meta["val"] if isinstance(node, torch.fx.Node) else node,
            (view.args, view.kwargs),
        )
        tmp = view.target(tmp, *fake_args, **fake_kwargs)
    tmp.copy_(src)
    return inp


def _generalized_scatter(
    inp: torch.Tensor, src: torch.Tensor, view_ops: List[ViewOp]
) -> torch.Tensor:
    out = inp.clone()
    return _inplace_generalized_scatter(out, src, view_ops)


def _decompose_scatter_functional_helper(
    graph: torch.fx.Graph,
    inp: torch.Tensor,
    src: torch.Tensor,
    view_ops: List[ViewOp],
) -> torch.fx.Node:
    view_op, view_ops_tail = view_ops[0], view_ops[1:]

    if view_ops_tail:
        view = graph_call_function(
            graph, view_op.target, inp, *view_op.args, **view_op.kwargs
        )
        src = _decompose_scatter_functional_helper(graph, view, src, view_ops[1:])  # type: ignore[assignment]

    return graph_call_function(
        graph,
        _VIEW_OP_TO_SCATTER[view_op.target],
        inp,
        src,
        *view_op.args,
        **view_op.kwargs,
    )


def _decompose_scatter_functional(
    graph: torch.fx.Graph, node: torch.fx.Node
) -> torch.fx.Node:
    """Decompose _generalized_scatter to a sequence of view_scatter operations

    e.g. _generalized_scatter(inp, src, [(aten.slice, 0, 0, 10), (aten.slice, 1, 10, -10)])

    will become

    view = aten.slice(inp, 0, 0, 10)
    view_updated = aten.slice_scatter(view, src, 1, 10, -10)
    inp_updated = aten.slice_scatter(inp, view_updated, 0, 0, 10)
    """
    assert node.target is _generalized_scatter
    inp, src, view_ops = node.args
    return _decompose_scatter_functional_helper(graph, *node.args)  # type: ignore[arg-type]


def _decompose_scatter_mutating(
    graph: torch.fx.Graph, node: torch.fx.Node
) -> torch.fx.Node:
    """Decompose _generalized_scatter using mutations

    e.g. _generalized_scatter(inp, src, [(aten.slice, 0, 0, 10), (aten.slice, 1, 10, -10)])

    will become

    inp_updated = aten.clone(inp)
    slice1 = aten.slice(inp_updated, 0, 0, 10)
    slice2 = aten.slice(slice1, 1, 10, -10)
    slice2.copy_(src)

    """
    assert node.target in (_generalized_scatter, _inplace_generalized_scatter)
    inp, src, view_ops = node.args
    assert not node.kwargs

    if node.target is _generalized_scatter:
        inp = graph_call_function(graph, aten.clone, inp)

    tmp = inp
    for view in view_ops:  # type: ignore[union-attr]
        tmp = graph_call_function(graph, view.target, tmp, *view.args, **view.kwargs)  # type: ignore[union-attr]

    graph_call_function(graph, aten.copy_.default, tmp, src)
    return inp  # type: ignore[return-value]


# View ops whose view_scatter op is lowered into mutations anyway,
# so is never a pessimisation to decompose.
_ALWAYS_MUTATING_SCATTER_OPS = {
    aten.as_strided.default,
    aten.diagonal.default,
}


def scatter_always_uses_mutation(node: torch.fx.Node) -> bool:
    _, _, view_ops = node.args
    return any(view.target in _ALWAYS_MUTATING_SCATTER_OPS for view in view_ops)  # type: ignore[union-attr]


def should_reinplace_scatter(node: torch.fx.Node) -> bool:
    """Choose between mutating and functional scatter decompositions

    Reinplacing view scatter ops can be pessimising as it blocks fusion with the
    input or output tensor computations. However, it is still profitable if the
    input and output would have been realized anyway.

    """
    inp, src, view_ops = node.args

    # Mutating scatter ops unconditionally realize input and output
    if scatter_always_uses_mutation(node):
        return True

    if is_node_realized(inp) and is_node_realized(node):  # type: ignore[arg-type]
        return True

    # If the output is copied back into the input, this forces both to be
    # realized as the output is a user of the input
    if inp.op == "placeholder" and any(  # type: ignore[union-attr]
        user.target is aten.copy_.default and user.args[0] is inp for user in node.users
    ):
        return True

    # Otherwise, assume fusions will make functional variants profitable
    return False


def decompose_generalized_scatter(graph: torch.fx.Graph) -> None:
    """Replace _generalized_scatter with normal aten ops"""
    for node in graph.nodes:
        if node.target not in (_generalized_scatter, _inplace_generalized_scatter):
            continue

        use_mutation = (
            node.target is _inplace_generalized_scatter
            or scatter_always_uses_mutation(node)
        )

        with graph.inserting_before(node):
            if use_mutation:
                new_node = _decompose_scatter_mutating(graph, node)
            else:
                new_node = _decompose_scatter_functional(graph, node)

        node.replace_all_uses_with(new_node)
        graph.erase_node(node)


def canonicalize_view_scatter_ops(graph: torch.fx.Graph) -> None:
    """
    This canonicalizes view scatter ops into a generalized form, defined as:
      def scatter(inp, src, views):
        tmp = inp.clone()
        for view in views:
          tmp = view(tmp)
        tmp.copy_(src)

    We also fuse consecutive view scatter ops of the form
        a = scatter(view2(self), src, [view1])
        b = scatter(self, a, [view2])
    which can be rewritten as
        b = scatter(self, src, [view2, view1])
        a = view2(b)

    This is both more efficient as we only do a single scatter, and also
    easier to reinplace since there is only one use of `self`
    """

    node_to_view_base: Dict[torch.fx.Node, torch.fx.Node] = {}
    node_to_view_op: Dict[torch.fx.Node, List[ViewOp]] = defaultdict(list)

    def handle_views(node: torch.fx.Node):
        inp = node.args[0]
        node_to_view_base[node] = node_to_view_base.get(inp, inp)  # type: ignore[arg-type]
        node_to_view_op[node] = [
            *node_to_view_op[inp],  # type: ignore[index]
            ViewOp(
                node.target,  # type: ignore[arg-type]
                args=node.args[1:],
                kwargs=node.kwargs,
            ),
        ]

    def handle_view_scatter(node: torch.fx.Node):
        assert len(node.args) >= 2
        inp, src = node.args[:2]

        scatter_view_op = ViewOp(
            _SCATTER_OP_TO_VIEW[node.target],
            args=node.args[2:],
            kwargs=node.kwargs,
        )

        def can_fuse():
            if src.target is not _generalized_scatter:  # type: ignore[union-attr]
                return False
            src_inp, src_src, src_scatter_view_op = src.args  # type: ignore[union-attr]

            inp_base = node_to_view_base.get(inp, inp)  # type: ignore[arg-type]
            src_base = node_to_view_base.get(src_inp, src_inp)  # type: ignore[arg-type]
            return inp_base is src_base and node_to_view_op[src_inp] == [  # type: ignore[index]
                *node_to_view_op[inp],  # type: ignore[index]
                scatter_view_op,
            ]

        if not can_fuse():
            with graph.inserting_before(node):
                new_node = graph_call_function(
                    graph,
                    _generalized_scatter,
                    inp,
                    src,
                    [scatter_view_op],
                )
            node.replace_all_uses_with(new_node)
            graph.erase_node(node)
            return

        src_inp, src_src, src_scatter_view_op = src.args  # type: ignore[union-attr]
        with graph.inserting_before(src):
            new_node = graph_call_function(
                graph,
                _generalized_scatter,
                inp,
                src_src,
                [scatter_view_op, *src_scatter_view_op],  # type: ignore[misc]
            )
            node.replace_all_uses_with(new_node)
            graph.erase_node(node)

            if src.users:  # type: ignore[union-attr]
                new_src = graph_call_function(
                    graph,
                    _SCATTER_OP_TO_VIEW[node.target],
                    new_node,
                    *node.args[2:],
                    **node.kwargs,
                )

                handle_views(new_src)
                src.replace_all_uses_with(new_src)  # type: ignore[union-attr]

            graph.erase_node(src)

    for node in graph.nodes:
        if _is_view_op(node.target):
            handle_views(node)
        elif node.target in _SCATTER_OP_TO_VIEW:
            handle_view_scatter(node)


inplaceable_ops = {
    aten.index_put.default: InplaceableOp(aten.index_put_.default, 0),
    aten._unsafe_index_put.default: InplaceableOp(inductor_prims._unsafe_index_put_, 0),
    _generalized_scatter: InplaceableOp(
        _inplace_generalized_scatter,
        0,
        extra_check=should_reinplace_scatter,
    ),
}

try:
    c10d_functional = torch.ops._c10d_functional
    inplaceable_collective_ops = {
        c10d_functional.all_reduce.default: InplaceableOp(
            c10d_functional.all_reduce_.default, 0
        ),
        c10d_functional.all_reduce_coalesced.default: InplaceableOp(
            c10d_functional.all_reduce_coalesced_.default, 0
        ),
    }
    inplaceable_ops.update(inplaceable_collective_ops)
except AttributeError:
    # _c10d_functional ops are only available when torch
    # is built with USE_DISTRIBUTED=1.
    pass

inplaceable_foreach_ops: Dict[torch._ops.OpOverload, InplaceableOp] = {}
for outplace_op, inplace_op in inplaceable_foreach_ops_lowerings.items():
    inplaceable_foreach_ops[outplace_op] = InplaceableOp(inplace_op, 0)


inplaceable_triton_ops = {triton_kernel_wrapper_functional}


# Operators that don't depend on the tensor data
META_ONLY_OPS = {
    aten.sym_size.int,
    aten.sym_stride.int,
    aten.sym_numel.default,
    aten.sym_storage_offset.default,
}


def reinplace_inplaceable_ops_core(graph: torch.fx.Graph) -> None:
    """
    Reinplaces in-placeable operations.
    If there are no uses of a view of the mutated arg after the current node,
    it is possible to inplace the op.
    This above algorithm could be justified by observing side effects. While
    we traverse the graph in forwards direction, only latter nodes could view
    side effects of the current node. If the current node is not used later as
    well as no view of this node is used later in the graph, then it is safe to
    inplace as there would be no way to observe the side effects.
    This condition is slightly different for graph inputs where they can only
    be inplaced if the above condition is true and there's a copy_ in the
    epilogue that signals that the caller wants to observe the mutation.
    """

    copy_args_to_copy_nodes = {}
    mutated_inputs = set()
    storage_to_nodes = defaultdict(list)
    node_order: Dict[Any, int] = {}
    for i, node in enumerate(reversed(graph.nodes)):
        node_order[node] = len(graph.nodes) - i - 1
        storage_to_nodes[get_node_storage(node)].append(node)
        if node.target == aten.copy_.default and node.args[0].op == "placeholder":
            dst = node.args[0]
            src = node.args[1]
            # If the target is a getitem and it indexes a possible clone,
            # then skip over it
            if src.target == operator.getitem and (
                (
                    src.args[0].target == triton_kernel_wrapper_functional
                    and src.args[0].kwargs["kwargs"][src.args[1]] == node.args[0]
                )
                or (src.args[0].target in inplaceable_foreach_ops)
                or (src.args[0].target == torch.ops.higher_order.auto_functionalized)
            ):
                src = src.args[0]

            copy_args_to_copy_nodes[(dst, src)] = node

            mutated_inputs.add(node.args[0])

    def any_use_of_views_after_node(node, shared_view_nodes, *, copy_node):
        node_loc = node_order[node]
        copy_node_loc = node_order[copy_node] if copy_node is not None else None

        def is_meta_only_user(node):
            if _is_view_op(node.target):
                return all(is_meta_only_user(u) for u in node.users)
            return node.target in META_ONLY_OPS

        for view in shared_view_nodes:
            for user in view.users:
                user_loc = node_order[user]
                # Skip all users before node
                if user_loc <= node_loc:
                    continue
                # Ignore uses after the copy_ epilogue node, where the input
                # has already been mutated anyway
                if copy_node_loc is not None and copy_node_loc <= user_loc:
                    continue
                # Reinplacing does not change shape metadata
                if is_meta_only_user(user):
                    continue
                return True
        return False

    def can_inplace(node, mutated_arg):
        if isinstance(mutated_arg, (list, tuple)):
            return all(can_inplace(node, arg) for arg in mutated_arg)

        if get_node_storage(mutated_arg) is None:
            return False
        shared_view_nodes = storage_to_nodes[get_node_storage(mutated_arg)]
        if mutated_arg.op == "placeholder":
            if not (
                copy_node := copy_args_to_copy_nodes.get((mutated_arg, node), False)
            ):
                return False

            if any_use_of_views_after_node(
                node, shared_view_nodes, copy_node=copy_node
            ):
                return False

            return True
        elif any(view.op == "placeholder" for view in shared_view_nodes):
            # If mutated arg is view of any of the inputs of the graph,
            # do not allow for inplacing.
            # This would require more sophisticated algorithm to handle
            return False
        else:
            return not any_use_of_views_after_node(
                node, shared_view_nodes, copy_node=None
            )

    replace_dict: Dict[torch.fx.Node, torch.fx.Node] = {}

    def reinplace_and_refine_tensors_to_clone(old_tensors_to_clone, kwargs):
        tensors_to_clone: List[str] = []
        for arg in old_tensors_to_clone:
            assert arg in kwargs
            mutated_arg = kwargs[arg]
            if can_inplace(node, mutated_arg):
                copy_node = copy_args_to_copy_nodes.get((mutated_arg, node))
                if copy_node is not None:
<<<<<<< HEAD
                    graph.erase_node(copy_node)
=======
                    replace_dict[copy_node] = copy_node.args[0]
>>>>>>> 5b900745
                for user in node.users:
                    if user.target == operator.getitem and user.args[1] == arg:
                        replace_dict[user] = mutated_arg
            else:
                tensors_to_clone.append(arg)
        return tensors_to_clone

    for node in graph.nodes:
        if (inplaceable_op := inplaceable_ops.get(node.target, None)) is not None:
            mutated_arg = node.args[inplaceable_op.mutated_arg]
            if can_inplace(node, mutated_arg) and inplaceable_op.extra_check(node):
                # TODO(yifu): this doesn't properly remove copy epilogues for
                # ops that mutate multiple inputs. Need to revise the copy
                # node tracking logic to support the case.
                copy_node = copy_args_to_copy_nodes.get((mutated_arg, node))
                if copy_node is not None:
                    replace_dict[copy_node] = copy_node.args[0]
                node.target = inplaceable_op.inplace_op
        elif node.target == torch.ops.higher_order.auto_functionalized:
            _mutable_op = node.args[0]
            from torch._higher_order_ops.auto_functionalize import get_mutable_arg_names

            tensors_to_clone = get_mutable_arg_names(_mutable_op)
            # Don't try to reinplace Optional[Tensor] args that are None.
            tensors_to_clone = [
                t for t in tensors_to_clone if node.kwargs[t] is not None
            ]
            tensors_to_clone = reinplace_and_refine_tensors_to_clone(
                tensors_to_clone, node.kwargs
            )

            # Stash the metadata. There is a pass later on where we decompose
            # auto_functionalized into clones + a mutable op; this metadata
            # tells the decomp to only clone the following inputs
            node.meta["only_clone_these_tensors"] = tensors_to_clone
        elif node.target in inplaceable_triton_ops:
            # inplaceable_triton_ops take an additional argument called
            # tensors_to_clone which contain a list of tensors to clone
            # This pass iterates over them and sees which ones are safe
            # to eliminate (i.e. no longer need the clones)
            tensors_to_clone = reinplace_and_refine_tensors_to_clone(
                node.kwargs["tensors_to_clone"], node.kwargs["kwargs"]
            )

            kwargs = dict(node.kwargs)
            kwargs["tensors_to_clone"] = tensors_to_clone
            node.kwargs = immutable_dict(kwargs)
        elif (
            inplaceable_op := inplaceable_foreach_ops.get(node.target, None)
        ) is not None:
            mutated_args = node.args[inplaceable_op.mutated_arg]

            if not all((arg, node) in copy_args_to_copy_nodes for arg in mutated_args):
                continue

            if can_inplace(node, mutated_args):
                for arg in mutated_args:
                    copy_node = copy_args_to_copy_nodes[(arg, node)]
                    replace_dict[copy_node] = copy_node.args[0]

                node.target = inplaceable_op.inplace_op
    for node, replacement in replace_dict.items():
        while replacement in replace_dict:
            replacement = replace_dict[replacement]
        replace_dict[node] = replacement

        node.replace_all_uses_with(replacement)
        graph.erase_node(node)


def reinplace_inplaceable_ops(graph: torch.fx.Graph) -> None:
    canonicalize_view_scatter_ops(graph)
    reinplace_inplaceable_ops_core(graph)
    decompose_generalized_scatter(graph)<|MERGE_RESOLUTION|>--- conflicted
+++ resolved
@@ -460,11 +460,7 @@
             if can_inplace(node, mutated_arg):
                 copy_node = copy_args_to_copy_nodes.get((mutated_arg, node))
                 if copy_node is not None:
-<<<<<<< HEAD
-                    graph.erase_node(copy_node)
-=======
                     replace_dict[copy_node] = copy_node.args[0]
->>>>>>> 5b900745
                 for user in node.users:
                     if user.target == operator.getitem and user.args[1] == arg:
                         replace_dict[user] = mutated_arg
