import contextlib

from typing import Any, cast, Dict, List, NamedTuple, Optional, Set, Tuple

import torch
import torch.distributed as dist
import torch.nn as nn

from torch.autograd.graph import Node
from torch.distributed.fsdp._common_utils import _named_parameters_with_duplicates
from torch.utils._pytree import tree_flatten, tree_unflatten
from torch.utils.hooks import RemovableHandle
from ._fsdp_api import MixedPrecisionPolicy
from ._fsdp_collectives import (
    AllGatherResult,
    foreach_all_gather,
    foreach_all_gather_copy_out,
    foreach_reduce_scatter,
)
from ._fsdp_common import FSDPMeshInfo, HSDPMeshInfo, TrainingState
from ._fsdp_param import FSDPParam, ParamModuleInfo, ShardedState

_ModuleToHandleDict = Dict[nn.Module, RemovableHandle]  # for state dict


"""
[Note: Overlapping all-gather copy-in and all-gather]
For implicit forward prefetching, we want to overlap the next copy-in with the
current all-gather. We do so using a separate copy-in stream. However, since
we have the all-gather input as a view into the output, we must make sure to
copy into different memory from the current all-gather's output. Thus, we keep
a reference to the current all-gather's output and have the next FSDP parameter
group free it after its copy-in. Finally, we have the last FSDP state flush the
reference to avoid holding onto memory after forward.
"""


class FSDPCommContext:
    """This has the communication state shared across FSDP states/parameter groups."""

    def init(self):
        # Setting the all-gather/reduce-scatter streams to be higher priority
        # can help avoid some issues where their copies in/out are delayed and
        # block computation
        high_priority = -1
        # All-gather state and copy-in stream allow overlapping the next
        # copy-in with the current all-gather in forward; copy-in overlaps with
        # reduce-scatter in backward without the separate copy-in stream
        self.all_gather_copy_in_stream = torch.cuda.Stream(priority=high_priority)
        self.all_gather_state: Optional[AllGatherState] = None
        # All-gather stream allows overlapping next all-gather with current
        # forward compute
        self.all_gather_stream = torch.cuda.Stream(priority=high_priority)
        # Reduce-scatter stream gives separate execution "thread" for post-
        # backward logic like pre/post-gradient division and reduce-scatter
        self.reduce_scatter_stream = torch.cuda.Stream(priority=high_priority)
        # Post-forward order for explicit backward prefetching
        self.post_forward_order: List[FSDPParamGroup] = []  # will cause ref cycles

    def get_all_gather_streams(
        self, training_state: TrainingState
    ) -> Tuple[torch.cuda.Stream, torch.cuda.Stream]:
        if training_state in (TrainingState.FORWARD, TrainingState.PRE_BACKWARD):
            # Use separate streams for implicit prefetching
            return self.all_gather_copy_in_stream, self.all_gather_stream
        current_stream = torch.cuda.current_stream()
        return current_stream, current_stream


# See [Note: Overlapping all-gather copy-in and all-gather]
class AllGatherState(NamedTuple):
    all_gather_result: AllGatherResult
    event: torch.cuda.Event  # all-gather copy-out


class FSDPParamGroup:
    """This class represents a parameter group to communicate together."""

    _orig_dtype: torch.dtype
    _reduce_dtype: Optional[torch.dtype]

    def __init__(
        self,
        params: List[nn.Parameter],
        module: nn.Module,
        mesh_info: FSDPMeshInfo,
        post_forward_mesh_info: Optional[FSDPMeshInfo],
        device: torch.device,
        mp_policy: MixedPrecisionPolicy,
    ):
        self.module = module  # permit ref cycle because 1:1 lifetime
        param_module_infos = _get_param_module_infos(params, module)
        self.fsdp_params = [
            FSDPParam(
                param, module_info, mesh_info, post_forward_mesh_info, device, mp_policy
            )
            for param, module_info in zip(params, param_module_infos)
        ]
        self.mesh_info = mesh_info
        self.post_forward_mesh_info = post_forward_mesh_info
        self.device = device
        self.mp_policy = mp_policy
        self._training_state = TrainingState.IDLE
        # Group's sharded state always matches its parameters' sharded states
        self._sharded_state = ShardedState.SHARDED
        self._module_fqn: Optional[str] = None  # prefixed from root module

        # - Hook state
        self._module_to_pre_save_state_dict_hook_handle: _ModuleToHandleDict = {}
        self._module_to_pre_load_state_dict_hook_handle: _ModuleToHandleDict = {}

        # - Communication and communication/computation overlap
        self.comm_ctx = FSDPCommContext()
        # Group's indices in the shared post-forward order
        self._post_forward_indices: List[int] = []
        # Used to avoid mistargeted backward prefetches when the module is used
        # in forward but not in backward: for each forward, we record a tuple
        # of the output's grad fns and later query the autograd engine whether
        # any grad fn will execute in the current backward to know to prefetch.
        self.all_forward_output_grad_fns: Set[Tuple[Node, ...]] = set()
        # Whether to reduce-scatter or all-reduce gradients, respectively
        # (can be set to false to save communication during gradient
        # accumulation); all-reducing without reduce-scatter is disallowed
        self.reduce_scatter_grads: bool = True
        self.all_reduce_grads: bool = True

        # - CUDA events for stream synchronization
        # Holds the all-gather output buffer, sync objects, and metadata
        self._all_gather_result: Optional[AllGatherResult] = None
        # Holds the reduce-scatter view-out CUDA event that marks the end of
        # the group's post-backward (e.g. reduce-scatter and div), which should
        # be waited on at the end of backward
        self._reduce_scatter_view_out_event: Optional[torch.cuda.Event] = None
        # Holds the reshard-after-forward CUDA event when resharding to a
        # different world size, which should be waited on in the next unshard
        self._reshard_after_forward_event: Optional[torch.cuda.Event] = None

    # Initialization #
    def _init_mp_dtypes(self) -> None:
        for fsdp_param in self.fsdp_params:
            fsdp_param.init_dtype_attrs(self.mp_policy)
        orig_dtypes = {fsdp_param.orig_dtype for fsdp_param in self.fsdp_params}
        if len(orig_dtypes) != 1:
            # This can be relaxed if we copy-out for the reduce-scatter
            raise AssertionError(
                f"FSDP expects uniform original parameter dtype but got {orig_dtypes}"
            )
        self._orig_dtype = next(iter(orig_dtypes))
        reduce_dtypes = {fsdp_param.reduce_dtype for fsdp_param in self.fsdp_params}
        if len(reduce_dtypes) != 1:
            # This can be relaxed if we issue one reduce-scatter per reduce
            # dtype (but we would need a way for users to specify multiple
            # reduce dtypes)
            raise AssertionError(
                f"FSDP expects uniform reduce dtype but got {reduce_dtypes}"
            )
        self._reduce_dtype = next(iter(reduce_dtypes))

    def _init_grad_divide_factors(self):
        data_parallel_world_size = 1
        data_parallel_world_size *= self.mesh_info.shard_mesh_size
        if isinstance(self.mesh_info, HSDPMeshInfo):
            data_parallel_world_size *= self.mesh_info.replicate_mesh_size
        if self._reduce_dtype == torch.float32:
            # Use NCCL's AVG op to divide after reduction since it is more
            # performant and fp32 has sufficient precision
            self._grad_divide_factors: Optional[Tuple[float, float]] = None
            return
        # For N data parallel workers, each worker computes g_i, and they
        # collectively reduce (g_1 + ... + g_N) / N. To avoid overflow and
        # underflow, we divide by ~sqrt(N) before and after the reduction.
        factor: int = 1
        while (
            data_parallel_world_size % factor == 0
            and data_parallel_world_size / factor > factor
        ):
            factor *= 2
        factor = float(factor)
        self._grad_divide_factors = (factor, data_parallel_world_size / factor)

    def lazy_init(self):
<<<<<<< HEAD
        param_names_on_meta = [
            fsdp_param._param_fqn
            for fsdp_param in self.fsdp_params
            if fsdp_param.sharded_param.device.type == "meta"
        ]
        if param_names_on_meta:
            raise RuntimeError(
                "FSDP parameters should be materialized from meta device before training, "
                f"but the following were still on meta device: {param_names_on_meta}\n"
                "For example, call module.to_empty(device) to materialize to device and "
                "call module.reset_parameters() on each module to initialize values."
            )
        # Initialize mixed precision attributes lazily in case the user changes
        # the parameter dtypes after construction time but before forward
        self._init_mp_dtypes()
=======
        self._init_grad_divide_factors()
>>>>>>> 6566b3db
        self._register_state_dict_hooks()

    # Runtime #
    def unshard(self, async_op: bool = False):
        if self._all_gather_result is not None:  # already called, pending wait
            return
        if self.is_unsharded:
            return  # no-op
        if self._reshard_after_forward_event is not None:
            # Resharded parameter data is allocated in the default stream and
            # used in the all-gather streams
            self._wait_all_gather_streams_on_event(self._reshard_after_forward_event)
            self._reshard_after_forward_event = None
        self._all_gather_result = foreach_all_gather(
            self.fsdp_params,
            self._all_gather_process_group,
            async_op,
            *self.comm_ctx.get_all_gather_streams(self._training_state),
            self.device,
        )

    def wait_for_unshard(self):
        """
        1. In forward with implict prefetching, to overlap the current copy-out
        with the next all-gather, we save a reference to the current all-gather
        result to free after the next copy-out.
        2. Otherwise (explicit prefetching or in backward), we free the
        all-gather result immediately after the current copy-out since we can
        already overlap the current copy-out with the previous reduce-scatter.
        """
        if not self._all_gather_result:
            return  # no preceding unshard
        if self._training_state == TrainingState.FORWARD:  # implicit prefetch
            if prev_all_gather_state := self.comm_ctx.all_gather_state:
                self._wait_all_gather_streams_on_event(prev_all_gather_state.event)
                self.comm_ctx.all_gather_state = None  # free the all-gather result
        foreach_all_gather_copy_out(
            self._all_gather_result, self.fsdp_params, self._all_gather_process_group
        )
        for fsdp_param in self.fsdp_params:
            fsdp_param.init_unsharded_param()  # no-op after 1st call
        self._to_unsharded()
        all_gather_copy_out_event = torch.cuda.Event()
        all_gather_copy_out_event.record()
        if self._training_state == TrainingState.FORWARD:
            self.comm_ctx.all_gather_state = AllGatherState(
                self._all_gather_result, all_gather_copy_out_event
            )
        else:
            self._wait_all_gather_streams_on_event(all_gather_copy_out_event)
        self._all_gather_result = None  # free unless saved in `all_gather_state`

    def _wait_all_gather_streams_on_event(self, event: torch.cuda.Event):
        self.comm_ctx.all_gather_copy_in_stream.wait_event(event)
        self.comm_ctx.all_gather_stream.wait_event(event)

    def reshard(self):
        if self._training_state == TrainingState.FORWARD:
            if not self._reshard_after_forward:
                return
            if self._use_post_forward_mesh:
                self._to_sharded_post_forward()
                self._reshard_after_forward_event = torch.cuda.Event()
                self._reshard_after_forward_event.record()
                return
        self._to_sharded()

    def pre_forward(
        self, module: nn.Module, args: Tuple[Any, ...], kwargs: Dict[str, Any]
    ) -> Tuple[Tuple[Any, ...], Dict[str, Any]]:
        with torch.profiler.record_function("FSDP::pre_forward"):
            self._training_state = TrainingState.FORWARD
            self.unshard()
            self.wait_for_unshard()
            args, kwargs = self._register_post_backward_hook(args, kwargs)
            return args, kwargs

    def post_forward(self, module: nn.Module, input: Any, output: Any):
        with torch.profiler.record_function("FSDP::post_forward"):
            self.reshard()
            self._record_post_forward()
            self._training_state = TrainingState.IDLE
            return output

    def _record_post_forward(self) -> None:
        # Since a group has one pre-backward unshard for each forward call
        # before the backward, we record each usage (with multiplicity)
        post_forward_index = len(self.comm_ctx.post_forward_order)
        self.comm_ctx.post_forward_order.append(self)
        self._post_forward_indices.append(post_forward_index)

    def pre_backward(self, forward_grad_fns: Tuple[Any, ...], *unused: Any):
        with torch.profiler.record_function("FSDP::pre_backward"):
            self._training_state = TrainingState.PRE_BACKWARD
            self.unshard()  # no-op if prefetched
            self.wait_for_unshard()
            # Can be already removed if running multiple `backward`s
            self.all_forward_output_grad_fns.discard(forward_grad_fns)
            self._prefetch_unshard()

    def post_backward(self, *unused: Any):
        self._training_state = TrainingState.POST_BACKWARD
        with torch.profiler.record_function("FSDP::post_backward_reshard"):
            if not self.reduce_scatter_grads:
                self.reshard()
                return
            # Save the autograd-computed gradients before resharding to only
            # access the unsharded parameters when their data is present
            fsdp_params_with_grad: List[FSDPParam] = []
            unsharded_grads: List[torch.Tensor] = []
            for fsdp_param in self.fsdp_params:
                if fsdp_param.unsharded_param.grad is not None:
                    fsdp_params_with_grad.append(fsdp_param)
                    unsharded_grads.append(fsdp_param.unsharded_grad_data)
                    fsdp_param.unsharded_param.grad = None
            self.reshard()
        if len(fsdp_params_with_grad) == 0:
            return
        with torch.profiler.record_function("FSDP::post_backward_reduce"):
            self._reduce_scatter_view_out_event = foreach_reduce_scatter(
                fsdp_params_with_grad,
                unsharded_grads,
                self._reduce_scatter_process_group,
                self.comm_ctx.reduce_scatter_stream,
                self._orig_dtype,
                self._reduce_dtype,
                self.device,
                self._grad_divide_factors,
            )

    def finalize_backward(self):
        if self._reduce_scatter_view_out_event is not None:
            torch.cuda.current_stream().wait_event(self._reduce_scatter_view_out_event)
            self._reduce_scatter_view_out_event = None
        self._training_state = TrainingState.IDLE
        self._post_forward_indices.clear()
        self.all_forward_output_grad_fns.clear()

    def _prefetch_unshard(self):
        if self._training_state == TrainingState.PRE_BACKWARD:
            if not self._post_forward_indices:
                # Can be cleared if running multiple `backward`s
                return
            curr_index = self._post_forward_indices.pop()
            if (target_index := curr_index - 1) < 0:
                return
            target_fsdp_param_group = self.comm_ctx.post_forward_order[target_index]
            if any(
                torch._C._will_engine_execute_node(grad_fn)  # type: ignore[attr-defined]
                for grad_fns in target_fsdp_param_group.all_forward_output_grad_fns
                for grad_fn in grad_fns
            ):
                with torch.profiler.record_function(
                    "FSDP::backward_prefetch"
                ), target_fsdp_param_group.use_training_state(
                    TrainingState.PRE_BACKWARD
                ):
                    target_fsdp_param_group.unshard()

    # Utilities #
    def _to_sharded(self):
        if not self.is_sharded:
            for fsdp_param in self.fsdp_params:
                fsdp_param.to_sharded()
            self._sharded_state = ShardedState.SHARDED

    def _to_sharded_post_forward(self):
        if not self.is_sharded_post_forward:
            for fsdp_param in self.fsdp_params:
                fsdp_param.to_sharded_post_forward()
            self._sharded_state = ShardedState.SHARDED_POST_FORWARD

    def _to_unsharded(self):
        if not self.is_unsharded:
            for fsdp_param in self.fsdp_params:
                fsdp_param.to_unsharded()
            self._sharded_state = ShardedState.UNSHARDED

    @property
    def is_sharded(self) -> bool:
        return self._sharded_state == ShardedState.SHARDED

    @property
    def is_sharded_post_forward(self) -> bool:
        return self._sharded_state == ShardedState.SHARDED_POST_FORWARD

    @property
    def is_unsharded(self) -> bool:
        return self._sharded_state == ShardedState.UNSHARDED

    @contextlib.contextmanager
    def use_training_state(self, training_state: TrainingState):
        old_training_state = self._training_state
        self._training_state = training_state
        try:
            yield
        finally:
            self._training_state = old_training_state

    # Hook Registration #
    def _register_post_backward_hook(
        self, args: Tuple[Any, ...], kwargs: Dict[str, Any]
    ) -> Tuple[Tuple[Any, ...], Dict[str, Any]]:
        if not torch.is_grad_enabled():
            return args, kwargs
        args_list, args_spec = tree_flatten(args)
        kwargs_list, kwargs_spec = tree_flatten(kwargs)
        args_kwargs_list = list(args_list) + list(kwargs_list)
        inp_tensor_indices: List[int] = []
        inp_tensors: List[torch.Tensor] = []
        for i, obj in enumerate(args_kwargs_list):
            if torch.is_tensor(obj) and obj.requires_grad:
                inp_tensor_indices.append(i)
                inp_tensors.append(obj)
        if len(inp_tensors) == 0:
            return args, kwargs  # no tensors that require gradients
        inp_tensors = RegisterPostBackwardFunction.apply(self, *inp_tensors)
        for inp_tensor_idx, inp_tensor in zip(inp_tensor_indices, inp_tensors):
            args_kwargs_list[inp_tensor_idx] = inp_tensor
        args_list = args_kwargs_list[: len(args_list)]
        kwargs_list = args_kwargs_list[len(args_list) :]
        args = tree_unflatten(args_list, args_spec)
        kwargs = tree_unflatten(kwargs_list, kwargs_spec)
        return args, kwargs

    def _register_state_dict_hooks(self) -> None:
        assert len(self._module_to_pre_save_state_dict_hook_handle) == 0
        assert len(self._module_to_pre_load_state_dict_hook_handle) == 0
        modules_with_fsdp_params: Set[nn.Module] = {
            fsdp_param._module_info.module for fsdp_param in self.fsdp_params
        }

        def to_sharded_hook(*args: Any, **kwargs: Any) -> None:
            self._to_sharded()

        for module in modules_with_fsdp_params:
            self._module_to_pre_save_state_dict_hook_handle[
                module
            ] = module.register_state_dict_pre_hook(to_sharded_hook)
            self._module_to_pre_load_state_dict_hook_handle[
                module
            ] = module._register_load_state_dict_pre_hook(to_sharded_hook)

    # Properties #
    @property
    def _reshard_after_forward(self) -> bool:
        return self.post_forward_mesh_info is not None

    @property
    def _use_post_forward_mesh(self) -> bool:
        return (
            self._reshard_after_forward
            and self.mesh_info != self.post_forward_mesh_info
        )

    @property
    def _all_gather_process_group(self) -> dist.ProcessGroup:
        mesh_info = (
            cast(FSDPMeshInfo, self.post_forward_mesh_info)
            if self.is_sharded_post_forward
            else self.mesh_info
        )
        assert isinstance(mesh_info, FSDPMeshInfo)
        return mesh_info.shard_process_group

    @property
    def _reduce_scatter_process_group(self) -> dist.ProcessGroup:
        mesh_info = self.mesh_info
        assert isinstance(mesh_info, FSDPMeshInfo)
        return mesh_info.shard_process_group


def _get_param_module_infos(
    params: List[nn.Parameter], module: nn.Module
) -> List[ParamModuleInfo]:
    """
    Shared parameter: lin1.weight = lin2.weight
    Shared module: mlp.lin1 = mlp.lin2
    We do not remove duplicates when traversing both modules and parameters to
    find shared modules' parameters and shared parameters within a module.
    """
    params_set = set(params)
    param_to_module_info: Dict[nn.Parameter, ParamModuleInfo] = {}
    for _, submodule in module.named_modules(remove_duplicate=False):
        for param_name, param in _named_parameters_with_duplicates(
            submodule, recurse=False
        ):
            if param in params_set:
                if param not in param_to_module_info:
                    param_to_module_info[param] = ParamModuleInfo(submodule, param_name)
                else:
                    param_to_module_info[param].shared_modules.append(submodule)
                    param_to_module_info[param].shared_param_names.append(param_name)
    if len(param_to_module_info) != len(params):
        raise AssertionError(f"Some parameters are not in the module tree of {module}")
    return [param_to_module_info[param] for param in params]


class RegisterPostBackwardFunction(torch.autograd.Function):
    @staticmethod
    def forward(ctx, param_group: FSDPParamGroup, *inputs: torch.Tensor):
        # All tensors in `inputs` should require gradient
        ctx.param_group = param_group
        return inputs

    @staticmethod
    def backward(ctx, *grads: torch.Tensor):
        ctx.param_group.post_backward()
        return (None,) + grads<|MERGE_RESOLUTION|>--- conflicted
+++ resolved
@@ -179,7 +179,6 @@
         self._grad_divide_factors = (factor, data_parallel_world_size / factor)
 
     def lazy_init(self):
-<<<<<<< HEAD
         param_names_on_meta = [
             fsdp_param._param_fqn
             for fsdp_param in self.fsdp_params
@@ -195,9 +194,7 @@
         # Initialize mixed precision attributes lazily in case the user changes
         # the parameter dtypes after construction time but before forward
         self._init_mp_dtypes()
-=======
         self._init_grad_divide_factors()
->>>>>>> 6566b3db
         self._register_state_dict_hooks()
 
     # Runtime #
