# Copyright (c) Meta Platforms, Inc. and affiliates
import os
import warnings
from typing import List, Optional, Sequence, TypeVar, Union

import torch
from torch.distributed.distributed_c10d import (
    _get_default_group,
    all_gather,
    all_to_all,
    broadcast,
    get_global_rank,
    get_rank,
    get_world_size,
    GroupMember,
    init_process_group,
    is_initialized,
    new_group,
    ProcessGroup,
    reduce_scatter,
    ReduceOp,
    scatter,
    Work,
)

import torch.distributed.distributed_c10d as c10d
import torch.distributed._functional_collectives as funcol

_global_device_mesh: Optional["DeviceMesh"] = None


def get_global_device_mesh() -> "DeviceMesh":
    global _global_device_mesh
    assert _global_device_mesh is not None, "Could not get a default device mesh!"
    return _global_device_mesh


def set_global_device_mesh(mesh: Optional["DeviceMesh"]) -> None:
    global _global_device_mesh
    _global_device_mesh = mesh


# We want a type for "can be passed to torch.as_tensor()";
# this is a recursive sequence type, which isn't fully supported
# yet in python. This construct simulates that up to depth 7.
T = TypeVar("T")
_L = Union[T, Sequence[T]]
NDIntList = _L[_L[_L[_L[_L[_L[_L[int]]]]]]]

MeshExprT = Union[
    torch.Tensor,
    NDIntList,
]


class DeviceMesh:
    """
    DeviceMesh represents a mesh of devices, where layout of devices could be
    represented as a n-d dimension array, and each value of the n-d dimensional
    array is the global id of the default process group ranks.

    DeviceMesh could be used to describe the layout of devices across the cluster,
    and serves as a proxy for communication among the device lists within the cluster.

    We use the default ProcessGroup in this DeviceMesh class to implement proper
    communications. Note that we also add collective wrappers in this class. This is
    used to decouple detailed communication backend with the underlying
    DTensor implementation.

    DeviceMesh can be used as a context manager.
    Args:
        device_type (str): device type of the mesh. Currently supports: cpu, cuda.
        mesh (ndarray): could be a multi-dimension array or an integer tensor that
            describes the layout of devices, the ids are global ids of the
            default process group.
        dim_groups (List[ProcessGroup], optional): The ProcessGroup used per mesh
            dimension.

    Returns:
        A :class:`DeviceMesh` object

    Example (2 host with 4 GPUs each):
        ```
        # The following program runs on each process/rank in SPMD manner.
        # initialized default world
        torch.distributed.init_process_group(backend="nccl", world_size=8)
        # initialize device mesh as (2, 4) to represent the topology
        # of cross-host(dim 0), and within-host (dim 1)
        mesh = DeviceMesh(device_type="cuda",
                          mesh=[
                            [0, 1, 2, 3],
                            [4, 5, 6, 7]
                          ])
        ```
        A reduction over the first dimension of mesh will reduce across
        columns (0, 4), .. and (3, 7), a reduction over the second dimension
        of mesh reduces across rows (0, 1, 2, 3) and (4, 5, 6, 7)

    """

    device_type: str
    mesh: torch.Tensor
    _backend: str

    def __init__(
        self,
        device_type: str,
        mesh: MeshExprT,
        dim_groups: Optional[List[ProcessGroup]] = None,
    ) -> None:
        self.device_type = device_type
        self.mesh = (
            mesh.detach()
            if isinstance(mesh, torch.Tensor)
            else torch.tensor(mesh, dtype=torch.int)
        )
        default_pg = self._get_or_create_default_group()
        self._backend = default_pg._get_backend_name()
        # TODO: if user want to pass pg_options, offer a way to do it
        # check default pg backend, should support device_type
        if device_type == "cpu":
            assert (
                self._backend == "gloo" or self._backend == "threaded"
            ), f"ProcessGroup backend: {self._backend} not supporting CPU!"
        elif device_type == "cuda":
            if self._backend == "gloo":
                warnings.warn(
                    "We recommend using nccl backend for cuda device type, gloo backend might only have partial support!"
                )
<<<<<<< HEAD
            assert self._backend == "gloo" or self._backend == "nccl" or self._backend == "threaded"
=======
            assert (
                world_backend in cuda_backends
            ), f"Default PG backend: {world_backend} not supporting CUDA!"
            if not default_initialized:
                # automatically set the current cuda device base on num of gpu devices available in each host
                # NOTE: This device selection would only work for homogeneous hardware.
                torch.cuda.set_device(get_rank() % torch.cuda.device_count())
            # TODO (xilunwu): to perform DTensor random ops, we need to ensure all ranks in mesh is initialized
            # with the same random seed. The seed to use will be the current seed on rank 0. We store this seed
            # as an attribute of device mesh for future use. However, the detail is still TBD how we gonna use
            # this attribute, so we will implement this logic once we figure out the answer.
            self._seed = torch.cuda.initial_seed()
>>>>>>> 28621208
        else:
            raise RuntimeError(
                f"DeviceMesh only support cpu or cuda device type, but got {device_type}"
            )

        world_size = get_world_size()
        if self.mesh.numel() > world_size:
            raise RuntimeError(
                f"Mesh should not be bigger than default world size, but found {self.mesh.numel()} ranks!"
            )

        unique_mesh_values = self.mesh.unique(sorted=True)
        if unique_mesh_values.numel() != self.mesh.numel():
            raise RuntimeError(
                f"DeviceMesh cannot have duplicate values, but found {self.mesh.tolist()}"
            )

        # coordinates of this rank on the mesh
        rank_coords = (self.mesh == get_rank()).nonzero()
        assert rank_coords.size(0) in (0, 1)
        self._coordinate_on_dim: Optional[List[int]] = (
            rank_coords[0].tolist() if rank_coords.size(0) > 0 else None
        )

        # groups created by dimension, each dimension should have exact
        # one valid process group per rank
        self._dim_groups: List[ProcessGroup] = []
        if dim_groups is not None:
            # if user hand creating dimension based groups
            # we just take it and use it for communication
            if not isinstance(dim_groups, list):
                raise RuntimeError(
                    "dim_groups expected to be Optional[List[ProcessGroup]]"
                )

            for group in dim_groups:
                if not isinstance(group, ProcessGroup):
                    raise RuntimeError(
                        f"found object in dim_groups that is not a ProcessGroup: {group}"
                    )

            if self.get_rank() in self.mesh:
                if len(dim_groups) != self.mesh.ndim:
                    raise RuntimeError(
                        f"length of dim_groups ({len(dim_groups)}) expected to be equal to mesh.ndim ({self.mesh.ndim})"
                    )
            else:
                if len(dim_groups) != 0:
                    raise RuntimeError(
                        f"length of dim_groups ({len(dim_groups)}) expected to be equal to 0 on rank {self.get_rank()} "
                        f"for mesh {self.mesh}"
                    )

            self._dim_groups = dim_groups
            return

        if self.mesh.ndim == 1 and unique_mesh_values[-1] == world_size - 1:
            # if the mesh is the same as world_pg, we just append the default
            # pg to the first dim goups, as new_group cannot have the exact
            # same ranks as world
            self._dim_groups.append(default_pg)
        else:
            # create sub pgs base on the mesh argument specified
            # handle multi-dim mesh, create subgroups by
            # looping over the pg_ranks_by_dim for each dim
            for dim in range(self.mesh.ndim):
                # swap the current dim to the last dim
                # then reshape to flatten out other dims
                pg_ranks_by_dim = self.mesh.swapdims(-1, dim).reshape(
                    -1, self.mesh.size(dim)
                )

                # multi-dim mesh, create subgroups by
                # looping over the pg_ranks for each dim
                # and append the groups
                for dim_mesh in pg_ranks_by_dim:
                    subgroup_ranks = dim_mesh.tolist()
                    # call new_group regardless of the current rank in the
                    # pg or not, it's required that all ranks participate
                    # in subgroup construction
                    new_subgroup = new_group(
                        ranks=subgroup_ranks, backend=self._backend
                    )
                    # only add to dim_groups if the current rank in the subgroup
                    if self.get_rank() in subgroup_ranks:
                        if len(self._dim_groups) > dim:
                            raise RuntimeError(
                                f"Each device mesh dimension should get only one process group, but got {self.get_rank} "
                                f"in {subgroup_ranks}!"
                            )
                        self._dim_groups.append(new_subgroup)

    def _get_or_create_default_group(self):
        if not is_initialized():
            # TODO: we will support mesh on a subset of WORLD in future
            world_size = int(os.getenv("WORLD_SIZE", 1))
            if self.mesh.numel() < world_size:
                raise RuntimeError(
                    "DeviceMesh must include every process in WORLD, "
                    f"but WORLD_SIZE({world_size}) != mesh size({self.mesh.numel()})"
                )

            unique_mesh_values = self.mesh.unique(sorted=True)
            if unique_mesh_values.numel() != self.mesh.numel():
                raise RuntimeError(
                    f"DeviceMesh cannot have duplicate values, but found {self.mesh.tolist()}"
                )

            # ranks in mesh must start from 0
            if unique_mesh_values[0] != 0:
                raise RuntimeError(
                    "DeviceMesh ranks must start from 0, "
                    f"but found min rank = {unique_mesh_values[0]}"
                )

            # mesh must be contiguous (i.e. from 0 to N-1)
            if 2 * unique_mesh_values.sum().item() != world_size * (world_size - 1):
                raise RuntimeError(
                    f"DeviceMesh should have all ranks of WORLD, but found {self.mesh.tolist()}"
                )

            _backend = "gloo" if self.device_type == "cpu" else "nccl"
            init_process_group(backend=_backend)
        return _get_default_group()

    def __enter__(self) -> "DeviceMesh":
        # set global device_mesh to this instance
        set_global_device_mesh(self)
        return self

    # pyre-fixme[2]: Parameter must be annotated.
    def __exit__(self, exc_type, exc_value, exc_traceback) -> None:
        # unset global device mesh
        set_global_device_mesh(None)

    def __repr__(self) -> str:
        return f"DeviceMesh:({self.mesh.tolist()})"

    def __hash__(self):
        return hash((self.mesh, id(self)))

    def __eq__(self, other: object) -> bool:
        if not isinstance(other, DeviceMesh):
            return False
        if id(self) == id(other):
            return True
        return self.mesh.equal(other.mesh)

    def get_dim_groups(self) -> List[ProcessGroup]:
        return self._dim_groups

    # pyre-fixme[3]: Return type must be annotated.
    def size(self, dim: int = 0):
        return self.mesh.size(dim)

    @property
    def ndim(self) -> int:
        return self.mesh.ndim

    def backend(self) -> str:
        return self._backend

    def get_rank(self) -> int:
        return get_rank()

    def get_coordinate(self) -> Optional[List[int]]:
        """
        Return the relative indices of this rank relative to all
        dimensions of the mesh. If this rank is not part of the mesh, return None.
        """
        return self._coordinate_on_dim if self._coordinate_on_dim else None

    def scatter(
        self,
        output: torch.Tensor,
        scatter_list: List[torch.Tensor],
        mesh_dim: int = 0,
        async_op: bool = False,
    ) -> Optional[Work]:
        """
        scatter a list of tensors to a device mesh dimension. We by default
        use the first rank of the mesh dimension as the source of truth, i.e
        for a 2d mesh [[0, 1], [2, 3]], if we scatter on mesh_dim = 1, we will
        scatter the tensor list on rank 0 to rank 0/1, and tensor list on rank
        2 to rank 2/3.

        Args:
            output (torch.Tensor): the tensor to receive the scattered list.
            scatter_list (List[torch.Tensor]): the tensor list to be scattered.
            mesh_dim (int, optional): indicate which mesh dimension we want
                to scatter on, we by default choose the first rank on the
                mesh dimension as source of truth.

        Returns:
            A :class:`Work` object
        """
        # TODO: Ideally we should use the meta tensor way
        # (to register a meta kernel for the collective op)
        # so that it would avoid the communication. Need to
        # remove the check below once that is done.
        if output.is_meta:
            return None
        dim_group = self._dim_groups[mesh_dim]
        # src need to be global rank
        src_for_dim = 0
        if dim_group is not GroupMember.WORLD:
            src_for_dim = get_global_rank(dim_group, 0)

        if src_for_dim == get_rank():
            fut = scatter(
                output,
                scatter_list=scatter_list,
                src=src_for_dim,
                group=dim_group,
                async_op=async_op,
            )
        else:
            fut = scatter(
                output,
                scatter_list=None,
                src=src_for_dim,
                group=dim_group,
                async_op=async_op,
            )

        return fut

    def broadcast(
        self,
        tensor: torch.Tensor,
        mesh_dim: int = 0,
        async_op: bool = False,
    ) -> Optional[Work]:
        """
        broadcast the tensor to a device mesh dimension. We by default
        use the first rank of the mesh dimension as the source of truth, i.e
        for a 2d mesh [[0, 1], [2, 3]], if we broadcast on mesh_dim = 1, we will
        broadcast the tensor on rank 0 to rank 0/1, and tensor on rank 2
        to rank 2/3.

        Args:
            tensor (torch.Tensor): tensor to broadcast.
            mesh_dim (int, optional): indicate which mesh dimension we want
                to scatter on, we by default choose the first rank on the
                mesh dimension as source of truth.

        Returns:
            A :class:`Work` object
        """
        # TODO: Ideally we should use the meta tensor way
        # (to register a meta kernel for the collective op)
        # so that it would avoid the communication. Need to
        # remove the check below once that is done.
        if tensor.is_meta:
            return None
        dim_group = self._dim_groups[mesh_dim]
        # src need to be global rank
        src_for_dim = 0
        if dim_group is not GroupMember.WORLD:
            src_for_dim = get_global_rank(dim_group, 0)

        return broadcast(tensor, src=src_for_dim, group=dim_group, async_op=async_op)

    def all_gather(
        self,
        tensor_list: List[torch.Tensor],
        tensor: torch.Tensor,
        mesh_dim: int = 0,
        async_op: bool = False,
    ) -> Optional[Work]:
        """
        all_gather the tensor on each rank to the tensor_list on a
        device mesh dimension.

        Args:
            tensor_list (List[torch.Tensor]): The gathered tensor list.
            tensor (torch.Tensor): tensor to be gathered on each rank.
            mesh_dim (int, optional): indicate which mesh dimension we want
                to scatter on, we by default choose the first rank on the
                mesh dimension as source of truth.

        Returns:
            A :class:`Work` object
        """
        dim_group = self._dim_groups[mesh_dim]
        return all_gather(tensor_list, tensor, group=dim_group, async_op=async_op)

    def all_reduce(
        self,
        tensor: torch.Tensor,
        op: ReduceOp = ReduceOp.SUM,  # type: ignore[assignment]
        mesh_dim: int = 0,
        async_op: bool = False,
    ) -> torch.Tensor:
        """
        all_reduce the tensor on each rank on a device mesh dimension, and
        return an output tensor on each rank after all_reduce.

        Args:
            tensor (torch.Tensor): tensor to be all_reduced on each rank.
            op (:class:`torch.distributed.distributed_c10d.ReduceOp, optional):
                the reduction op of all_reduce (i.e. ReduceOp.SUM)
            mesh_dim (int, optional): indicate which mesh dimension we want
                to reduce on.

        Returns:
            A :class:`torch.Tensor` object
        """
        dim_group = self._dim_groups[mesh_dim]
        op_name: str = op.name  # type: ignore[attr-defined]
        return funcol.all_reduce(tensor, reduceOp=op_name, group=(self, mesh_dim,))

    def reduce_scatter(
        self,
        output: torch.Tensor,
        input_list: List[torch.Tensor],
        op: ReduceOp = ReduceOp.SUM,  # type: ignore[assignment]
        mesh_dim: int = 0,
        async_op: bool = False,
    ) -> Optional[Work]:
        """
        reduce the input_list on each rank on a device mesh dimension, and scatter
        the results to the output tensor on each rank.

        Args:
            output (torch.Tensor): tensor to receive the scattered result.
            input_list (List[torch.Tensor]): tensor list to be reduced and scattered
                and scattered on each rank.
            op (:class:`torch.distributed.distributed_c10d.ReduceOp, optional):
                the reduction op of reduce_scatter (i.e. ReduceOp.SUM)
            mesh_dim (int, optional): indicate which mesh dimension we want
                to scatter on.

        Returns:
            A :class:`Work` object
        """
        if self._backend == "nccl":
            dim_group = self._dim_groups[mesh_dim]
            fut = reduce_scatter(
                output, input_list, op=op, group=dim_group, async_op=async_op
            )

        elif self._backend == "gloo":
            # it's gloo, which does not have reduce_scatter
            # we have to do all_reduce + scatter
            warnings.warn(
                "ProcessGroupGloo does not support reduce_scatter, falling back with all reduce!"
            )
            my_coordinate = self.get_coordinate()
            # TODO: what should happen if rank is not in the mesh?
            # see issue https://github.com/pytorch/tau/pull/492
            assert (
                my_coordinate is not None
            ), "Rank if not part of mesh"  # TODO: figure out behavior here
            fut = None
            flattened_list = []
            offset_list = []

            offset = 0
            for input in input_list:
                offset_list.append(offset)
                offset += input.numel()
                flattened_list.append(input.flatten())

            # all reduce since gloo does not support reduce_scatter
            flat_tensor = torch.cat(flattened_list).clone(
                memory_format=torch.contiguous_format
            )
            dim_group = self._dim_groups[mesh_dim]
            fut = c10d.all_reduce(flat_tensor, op=op, group=dim_group, async_op=async_op)

            # scatter the tensor
            output_offset = offset_list[my_coordinate[mesh_dim]]
            output.copy_(
                flat_tensor[output_offset : output_offset + output.numel()].view(
                    output.shape
                )
            )
        else:
            raise RuntimeError(
                f"backend {self._backend} does not support reduce_scatter!"
            )
        return fut

    # TODO: test uneven split on GLOO and NCCL
    def all_to_all(
        self,
        output_tensor_list: List[torch.Tensor],
        input_tensor_list: List[torch.Tensor],
        mesh_dim: int = 0,
        async_op: bool = False,
    ) -> Optional[Work]:
        dim_group = self._dim_groups[mesh_dim]

        work = None
        # no direct dist.all_to_all support on 'gloo' so we manually do scatters
        if self.backend() == "gloo":
            # TODO: pull the handle of uneven case in #492
            dim_group_size = get_world_size(dim_group)
            for i in range(dim_group_size):
                # src need to be global rank
                src_for_dim = i
                if dim_group is not GroupMember.WORLD:
                    src_for_dim = get_global_rank(dim_group, i)

                work = scatter(
                    output_tensor_list[i],
                    input_tensor_list if self.get_rank() == src_for_dim else [],
                    group=dim_group,
                    src=src_for_dim,
                    async_op=async_op,
                )

        elif self.backend() == "nccl":
            work = all_to_all(
                output_tensor_list,
                input_tensor_list,
                dim_group,
                async_op=async_op,
            )
        else:
            raise RuntimeError(
                f"DeviceMesh does not support all-to-all collective operations on {self.backend()} backend."
            )
        return work<|MERGE_RESOLUTION|>--- conflicted
+++ resolved
@@ -1,14 +1,16 @@
 # Copyright (c) Meta Platforms, Inc. and affiliates
-import os
 import warnings
-from typing import List, Optional, Sequence, TypeVar, Union
+from typing import List, Optional, TYPE_CHECKING, Union
 
 import torch
+import torch.distributed._functional_collectives as funcol
+
 from torch.distributed.distributed_c10d import (
     _get_default_group,
-    all_gather,
     all_to_all,
+    Backend,
     broadcast,
+    get_backend,
     get_global_rank,
     get_rank,
     get_world_size,
@@ -17,14 +19,20 @@
     is_initialized,
     new_group,
     ProcessGroup,
-    reduce_scatter,
     ReduceOp,
     scatter,
     Work,
 )
 
-import torch.distributed.distributed_c10d as c10d
-import torch.distributed._functional_collectives as funcol
+# only import numpy typing when type checking
+if TYPE_CHECKING:
+    try:
+        from numpy.typing import ArrayLike
+    except ImportError:
+        warnings.warn(
+            "DeviceMesh requires numpy >= 1.21 to be installed for type checking"
+        )
+
 
 _global_device_mesh: Optional["DeviceMesh"] = None
 
@@ -40,20 +48,7 @@
     _global_device_mesh = mesh
 
 
-# We want a type for "can be passed to torch.as_tensor()";
-# this is a recursive sequence type, which isn't fully supported
-# yet in python. This construct simulates that up to depth 7.
-T = TypeVar("T")
-_L = Union[T, Sequence[T]]
-NDIntList = _L[_L[_L[_L[_L[_L[_L[int]]]]]]]
-
-MeshExprT = Union[
-    torch.Tensor,
-    NDIntList,
-]
-
-
-class DeviceMesh:
+class DeviceMesh(object):
     """
     DeviceMesh represents a mesh of devices, where layout of devices could be
     represented as a n-d dimension array, and each value of the n-d dimensional
@@ -100,13 +95,13 @@
 
     device_type: str
     mesh: torch.Tensor
-    _backend: str
 
     def __init__(
         self,
         device_type: str,
-        mesh: MeshExprT,
-        dim_groups: Optional[List[ProcessGroup]] = None,
+        mesh: Union[torch.Tensor, "ArrayLike"],
+        *,
+        _init_process_groups: bool = True,
     ) -> None:
         self.device_type = device_type
         self.mesh = (
@@ -114,22 +109,39 @@
             if isinstance(mesh, torch.Tensor)
             else torch.tensor(mesh, dtype=torch.int)
         )
-        default_pg = self._get_or_create_default_group()
-        self._backend = default_pg._get_backend_name()
+        # always try to create default (world) pg, even if it is not initialized
+        # already. The world pg is used for device mesh identity (rank) on each
+        # process (we need to know if the current global rank is in the mesh or not)
+        self._get_or_create_default_group()
+        if _init_process_groups:
+            self._dim_groups = self._init_process_groups()
+
+    def _get_or_create_default_group(self):
+        self._backend = Backend.GLOO if self.device_type == "cpu" else Backend.NCCL
+        default_initialized = is_initialized()
+        if not default_initialized:
+            init_process_group(backend=self._backend)
+
+        world_size = get_world_size()
+        if self.mesh.numel() > world_size:
+            raise RuntimeError(
+                f"Mesh should not be bigger than default world size, but found {self.mesh.numel()} ranks!"
+            )
+
+        # TODO: we should do allgather the mesh tensor to ensure every rank have the same mesh value
         # TODO: if user want to pass pg_options, offer a way to do it
-        # check default pg backend, should support device_type
-        if device_type == "cpu":
+        world_backend = get_backend()
+        if self.device_type == "cpu":
+            cpu_backends = ["gloo", "threaded"]
             assert (
-                self._backend == "gloo" or self._backend == "threaded"
-            ), f"ProcessGroup backend: {self._backend} not supporting CPU!"
-        elif device_type == "cuda":
-            if self._backend == "gloo":
+                world_backend in cpu_backends
+            ), f"Default PG backend: {world_backend} not supporting CPU!"
+        elif self.device_type == "cuda":
+            cuda_backends = ["nccl", "gloo", "threaded"]
+            if world_backend == "gloo":
                 warnings.warn(
                     "We recommend using nccl backend for cuda device type, gloo backend might only have partial support!"
                 )
-<<<<<<< HEAD
-            assert self._backend == "gloo" or self._backend == "nccl" or self._backend == "threaded"
-=======
             assert (
                 world_backend in cuda_backends
             ), f"Default PG backend: {world_backend} not supporting CUDA!"
@@ -142,68 +154,36 @@
             # as an attribute of device mesh for future use. However, the detail is still TBD how we gonna use
             # this attribute, so we will implement this logic once we figure out the answer.
             self._seed = torch.cuda.initial_seed()
->>>>>>> 28621208
         else:
             raise RuntimeError(
-                f"DeviceMesh only support cpu or cuda device type, but got {device_type}"
-            )
-
-        world_size = get_world_size()
-        if self.mesh.numel() > world_size:
-            raise RuntimeError(
-                f"Mesh should not be bigger than default world size, but found {self.mesh.numel()} ranks!"
-            )
-
-        unique_mesh_values = self.mesh.unique(sorted=True)
-        if unique_mesh_values.numel() != self.mesh.numel():
-            raise RuntimeError(
-                f"DeviceMesh cannot have duplicate values, but found {self.mesh.tolist()}"
-            )
-
-        # coordinates of this rank on the mesh
+                f"DeviceMesh only support cpu or cuda device type for now, but got {self.device_type}"
+            )
+
+        # calculate the coordinates of the current global rank on the mesh
         rank_coords = (self.mesh == get_rank()).nonzero()
         assert rank_coords.size(0) in (0, 1)
         self._coordinate_on_dim: Optional[List[int]] = (
             rank_coords[0].tolist() if rank_coords.size(0) > 0 else None
         )
+        return _get_default_group()
+
+    def _init_process_groups(self):
+        default_pg = _get_default_group()
+        unique_mesh_values = self.mesh.unique(sorted=True)
+        if unique_mesh_values.numel() != self.mesh.numel():
+            raise RuntimeError(
+                f"DeviceMesh cannot have duplicate values, but found {self.mesh.tolist()}"
+            )
 
         # groups created by dimension, each dimension should have exact
         # one valid process group per rank
-        self._dim_groups: List[ProcessGroup] = []
-        if dim_groups is not None:
-            # if user hand creating dimension based groups
-            # we just take it and use it for communication
-            if not isinstance(dim_groups, list):
-                raise RuntimeError(
-                    "dim_groups expected to be Optional[List[ProcessGroup]]"
-                )
-
-            for group in dim_groups:
-                if not isinstance(group, ProcessGroup):
-                    raise RuntimeError(
-                        f"found object in dim_groups that is not a ProcessGroup: {group}"
-                    )
-
-            if self.get_rank() in self.mesh:
-                if len(dim_groups) != self.mesh.ndim:
-                    raise RuntimeError(
-                        f"length of dim_groups ({len(dim_groups)}) expected to be equal to mesh.ndim ({self.mesh.ndim})"
-                    )
-            else:
-                if len(dim_groups) != 0:
-                    raise RuntimeError(
-                        f"length of dim_groups ({len(dim_groups)}) expected to be equal to 0 on rank {self.get_rank()} "
-                        f"for mesh {self.mesh}"
-                    )
-
-            self._dim_groups = dim_groups
-            return
-
-        if self.mesh.ndim == 1 and unique_mesh_values[-1] == world_size - 1:
+        dim_groups: List[ProcessGroup] = []
+
+        if self.mesh.ndim == 1 and len(unique_mesh_values) == get_world_size():
             # if the mesh is the same as world_pg, we just append the default
-            # pg to the first dim goups, as new_group cannot have the exact
+            # pg to the first dim groups, as new_group cannot have the exact
             # same ranks as world
-            self._dim_groups.append(default_pg)
+            dim_groups.append(default_pg)
         else:
             # create sub pgs base on the mesh argument specified
             # handle multi-dim mesh, create subgroups by
@@ -214,7 +194,6 @@
                 pg_ranks_by_dim = self.mesh.swapdims(-1, dim).reshape(
                     -1, self.mesh.size(dim)
                 )
-
                 # multi-dim mesh, create subgroups by
                 # looping over the pg_ranks for each dim
                 # and append the groups
@@ -223,50 +202,16 @@
                     # call new_group regardless of the current rank in the
                     # pg or not, it's required that all ranks participate
                     # in subgroup construction
-                    new_subgroup = new_group(
-                        ranks=subgroup_ranks, backend=self._backend
-                    )
+                    new_subgroup = new_group(ranks=subgroup_ranks)
                     # only add to dim_groups if the current rank in the subgroup
                     if self.get_rank() in subgroup_ranks:
-                        if len(self._dim_groups) > dim:
+                        if len(dim_groups) > dim:
                             raise RuntimeError(
                                 f"Each device mesh dimension should get only one process group, but got {self.get_rank} "
                                 f"in {subgroup_ranks}!"
                             )
-                        self._dim_groups.append(new_subgroup)
-
-    def _get_or_create_default_group(self):
-        if not is_initialized():
-            # TODO: we will support mesh on a subset of WORLD in future
-            world_size = int(os.getenv("WORLD_SIZE", 1))
-            if self.mesh.numel() < world_size:
-                raise RuntimeError(
-                    "DeviceMesh must include every process in WORLD, "
-                    f"but WORLD_SIZE({world_size}) != mesh size({self.mesh.numel()})"
-                )
-
-            unique_mesh_values = self.mesh.unique(sorted=True)
-            if unique_mesh_values.numel() != self.mesh.numel():
-                raise RuntimeError(
-                    f"DeviceMesh cannot have duplicate values, but found {self.mesh.tolist()}"
-                )
-
-            # ranks in mesh must start from 0
-            if unique_mesh_values[0] != 0:
-                raise RuntimeError(
-                    "DeviceMesh ranks must start from 0, "
-                    f"but found min rank = {unique_mesh_values[0]}"
-                )
-
-            # mesh must be contiguous (i.e. from 0 to N-1)
-            if 2 * unique_mesh_values.sum().item() != world_size * (world_size - 1):
-                raise RuntimeError(
-                    f"DeviceMesh should have all ranks of WORLD, but found {self.mesh.tolist()}"
-                )
-
-            _backend = "gloo" if self.device_type == "cpu" else "nccl"
-            init_process_group(backend=_backend)
-        return _get_default_group()
+                        dim_groups.append(new_subgroup)
+        return dim_groups
 
     def __enter__(self) -> "DeviceMesh":
         # set global device_mesh to this instance
@@ -292,18 +237,16 @@
         return self.mesh.equal(other.mesh)
 
     def get_dim_groups(self) -> List[ProcessGroup]:
+        if not hasattr(self, "_dim_groups"):
+            raise RuntimeError("DeviceMesh process groups not initialized!")
         return self._dim_groups
 
-    # pyre-fixme[3]: Return type must be annotated.
-    def size(self, dim: int = 0):
-        return self.mesh.size(dim)
+    def size(self, dim: Optional[int] = None) -> int:
+        return self.mesh.numel() if dim is None else self.mesh.size(dim)
 
     @property
     def ndim(self) -> int:
         return self.mesh.ndim
-
-    def backend(self) -> str:
-        return self._backend
 
     def get_rank(self) -> int:
         return get_rank()
@@ -408,11 +351,10 @@
 
     def all_gather(
         self,
-        tensor_list: List[torch.Tensor],
         tensor: torch.Tensor,
         mesh_dim: int = 0,
-        async_op: bool = False,
-    ) -> Optional[Work]:
+        gather_dim: int = 0,
+    ) -> torch.Tensor:
         """
         all_gather the tensor on each rank to the tensor_list on a
         device mesh dimension.
@@ -423,12 +365,14 @@
             mesh_dim (int, optional): indicate which mesh dimension we want
                 to scatter on, we by default choose the first rank on the
                 mesh dimension as source of truth.
-
+            gather_dim (int, optional): Dimension to concatenate the resulting tensor.
+
+            This suppport up to 1 elem of padding on gather_dim.
         Returns:
-            A :class:`Work` object
+            A :class:`torch.Tensor` object
         """
         dim_group = self._dim_groups[mesh_dim]
-        return all_gather(tensor_list, tensor, group=dim_group, async_op=async_op)
+        return funcol.all_gather_tensor(tensor, gather_dim=gather_dim, group=dim_group)
 
     def all_reduce(
         self,
@@ -453,23 +397,28 @@
         """
         dim_group = self._dim_groups[mesh_dim]
         op_name: str = op.name  # type: ignore[attr-defined]
-        return funcol.all_reduce(tensor, reduceOp=op_name, group=(self, mesh_dim,))
+        return funcol.all_reduce(
+            tensor,
+            reduceOp=op_name,
+            group=(
+                self,
+                mesh_dim,
+            ),
+        )
 
     def reduce_scatter(
         self,
-        output: torch.Tensor,
-        input_list: List[torch.Tensor],
+        input: torch.Tensor,
         op: ReduceOp = ReduceOp.SUM,  # type: ignore[assignment]
         mesh_dim: int = 0,
-        async_op: bool = False,
-    ) -> Optional[Work]:
-        """
-        reduce the input_list on each rank on a device mesh dimension, and scatter
+        scatter_dim: int = 0,
+    ) -> torch.Tensor:
+        """
+        reduce the input on each rank on a device mesh dimension, and scatter
         the results to the output tensor on each rank.
 
         Args:
-            output (torch.Tensor): tensor to receive the scattered result.
-            input_list (List[torch.Tensor]): tensor list to be reduced and scattered
+            input (torch.Tensor): tensor to be reduced and scattered
                 and scattered on each rank.
             op (:class:`torch.distributed.distributed_c10d.ReduceOp, optional):
                 the reduction op of reduce_scatter (i.e. ReduceOp.SUM)
@@ -477,12 +426,13 @@
                 to scatter on.
 
         Returns:
-            A :class:`Work` object
-        """
-        if self._backend == "nccl":
+            A :class:`torch.Tensor` object
+        """
+        op_name: str = op.name  # type: ignore[attr-defined]
+        if self._backend == "nccl" or self._backend == "threaded":
             dim_group = self._dim_groups[mesh_dim]
-            fut = reduce_scatter(
-                output, input_list, op=op, group=dim_group, async_op=async_op
+            scatter_tensor = funcol.reduce_scatter_tensor(
+                input, reduceOp=op_name, scatter_dim=scatter_dim, group=dim_group
             )
 
         elif self._backend == "gloo":
@@ -491,41 +441,22 @@
             warnings.warn(
                 "ProcessGroupGloo does not support reduce_scatter, falling back with all reduce!"
             )
-            my_coordinate = self.get_coordinate()
-            # TODO: what should happen if rank is not in the mesh?
-            # see issue https://github.com/pytorch/tau/pull/492
-            assert (
-                my_coordinate is not None
-            ), "Rank if not part of mesh"  # TODO: figure out behavior here
-            fut = None
-            flattened_list = []
-            offset_list = []
-
-            offset = 0
-            for input in input_list:
-                offset_list.append(offset)
-                offset += input.numel()
-                flattened_list.append(input.flatten())
-
-            # all reduce since gloo does not support reduce_scatter
-            flat_tensor = torch.cat(flattened_list).clone(
-                memory_format=torch.contiguous_format
-            )
             dim_group = self._dim_groups[mesh_dim]
-            fut = c10d.all_reduce(flat_tensor, op=op, group=dim_group, async_op=async_op)
-
-            # scatter the tensor
-            output_offset = offset_list[my_coordinate[mesh_dim]]
-            output.copy_(
-                flat_tensor[output_offset : output_offset + output.numel()].view(
-                    output.shape
-                )
-            )
+            group_size = get_world_size(dim_group)
+            group_rank = get_rank(dim_group)
+            if scatter_dim != 0:
+                tensor_list = torch.chunk(input, group_size, dim=scatter_dim)
+                input = torch.cat(tensor_list)
+
+            flat_tensor = funcol.all_reduce(input, reduceOp=op_name, group=dim_group)
+            chunks = flat_tensor.chunk(group_size, dim=0)
+            scatter_tensor = chunks[group_rank]
         else:
             raise RuntimeError(
                 f"backend {self._backend} does not support reduce_scatter!"
             )
-        return fut
+
+        return scatter_tensor
 
     # TODO: test uneven split on GLOO and NCCL
     def all_to_all(
@@ -539,7 +470,7 @@
 
         work = None
         # no direct dist.all_to_all support on 'gloo' so we manually do scatters
-        if self.backend() == "gloo":
+        if self._backend == "gloo":
             # TODO: pull the handle of uneven case in #492
             dim_group_size = get_world_size(dim_group)
             for i in range(dim_group_size):
@@ -556,7 +487,7 @@
                     async_op=async_op,
                 )
 
-        elif self.backend() == "nccl":
+        elif self._backend == "nccl":
             work = all_to_all(
                 output_tensor_list,
                 input_tensor_list,
@@ -565,6 +496,6 @@
             )
         else:
             raise RuntimeError(
-                f"DeviceMesh does not support all-to-all collective operations on {self.backend()} backend."
+                f"DeviceMesh does not support all-to-all collective operations on {self._backend} backend."
             )
         return work