--- conflicted
+++ resolved
@@ -1466,33 +1466,12 @@
     return _root;
   }
 
-<<<<<<< HEAD
-  virtual void add_leaf_guard(std::shared_ptr<LeafGuard> leaf_guard) {
-    // TODO(anijain2305) - Currently we can have redundant guards in the guard
-    // manager. For example, one can have two EQUAL_MATCH guard from two
-    // different lines of python code but for the same object. We might need a
-    // small optimization here to skip adding specific type of guards if they
-    // are already present (like EQUALS_MATCH, ID_MATCH etc).
-    // One such example is this
-    // TORCH_LOGS="guards,recompiles" PYTORCH_TEST_WITH_DYNAMO=1 python
-    // test/test_torch.py -k test_grad_scaling_penalty_cpu
-    _leaf_guards.emplace_back(std::move(leaf_guard));
-  }
-
-  virtual GuardManager* get_key_manager(py::handle example_value) {
-    throw std::runtime_error("Not implemented");
-  }
-
-  virtual GuardManager* get_value_manager(py::handle example_value) {
-    throw std::runtime_error("Not implemented");
-=======
   std::string get_source() {
     return _source;
   }
 
   virtual void add_leaf_guard(std::shared_ptr<LeafGuard> leaf_guard) {
     _leaf_guards.emplace_back(std::move(leaf_guard));
->>>>>>> c66d68ba
   }
 
   /**
@@ -1841,113 +1820,6 @@
   std::mutex _lock;
 };
 
-<<<<<<< HEAD
-/**
- * DictGuardManager is composed of a vector of KeyValueDictGuardManager
- * managers. KeyValueDictGuardManager has GuardManager for a key value pair of
- * the parent DictGuardManager.
- */
-class KeyValueDictGuardManager : public GuardManager {
- public:
-  KeyValueDictGuardManager(RootGuardManager* root)
-      : GuardManager(root), _key_manager(nullptr), _value_manager(nullptr) {}
-
-  virtual GuardManager* get_key_manager(py::handle example_value) override {
-    if (!_key_manager) {
-      _key_manager = make_guard_manager(this->get_root(), example_value);
-    }
-    return _key_manager.get();
-  }
-
-  virtual GuardManager* get_value_manager(py::handle example_value) override {
-    if (!_value_manager) {
-      _value_manager = make_guard_manager(this->get_root(), example_value);
-    }
-    return _value_manager.get();
-  }
-
-  bool check_nopybind(PyObject* obj) override {
-    throw std::runtime_error("Should use check_nopybind_key_value instead");
-  }
-
-  // NB: These are not override of the usual check_nopybind functions. The
-  // signature is different. This is ok because we will call this only from
-  // DictGuardManager.
-  bool check_nopybind_key_value(
-      PyObject* key,
-      PyObject* value) { // borrowed ref
-    // We get the key, value pair from the DictGuardManager here. Check the
-    // key guard manager and then value guard manager. There is no need to do
-    // any shuffling here.
-    if (_key_manager) {
-      if (!_key_manager->check_nopybind(key)) {
-        _fail_count += 1;
-        return false;
-      }
-    }
-    if (_value_manager) {
-      if (!_value_manager->check_nopybind(value)) {
-        _fail_count += 1;
-        return false;
-      }
-    }
-    return true;
-  }
-
-  GuardDebugInfo check_verbose_nopybind(PyObject* value) override {
-    throw std::runtime_error("Should use check_verbose_nopybind_key_value");
-  }
-
-  // NB: These are not override of the virtual functions. The signature is
-  // different. This is ok because we will call this only from DictGuardManager.
-  GuardDebugInfo check_verbose_nopybind_key_value(
-      PyObject* key,
-      PyObject* value) { // borrowed ref
-    // We get the key, value pair from the DictGuardManager here. Check the
-    // key guard manager and then value guard manager.
-    int num_guards_executed = 0;
-    if (_key_manager) {
-      GuardDebugInfo debug_info = _key_manager->check_verbose_nopybind(key);
-      if (!debug_info.result) {
-        return debug_info;
-      }
-      num_guards_executed += debug_info.num_guards_executed;
-    }
-
-    if (_value_manager) {
-      GuardDebugInfo debug_info = _value_manager->check_verbose_nopybind(value);
-      if (!debug_info.result) {
-        return debug_info;
-      }
-      num_guards_executed += debug_info.num_guards_executed;
-    }
-    return GuardDebugInfo(true, num_guards_executed);
-  }
-
-  void add_leaf_guard(std::shared_ptr<LeafGuard> leaf_guard) override {
-    // If you are calling this, you probably want to go through a key, value
-    // child manager and then add a leaf guard on them. DictGuardManager already
-    // has TYPE_MATCH and LENGTH_CHECK built in.
-    throw std::runtime_error(
-        "KeyValueDictGuardManager does not support a leaf_guard");
-  }
-
-  // Debug helper - Returning raw pointers because we can't return unique_ptr
-  // and pybind does not accept a unique_ptr reference return type.
-  std::vector<GuardManager*> get_key_value_managers() {
-    std::vector<GuardManager*> ret;
-    ret.push_back(_key_manager.get());
-    ret.push_back(_value_manager.get());
-    return ret;
-  }
-
- private:
-  std::unique_ptr<GuardManager> _key_manager;
-  std::unique_ptr<GuardManager> _value_manager;
-};
-
-=======
->>>>>>> c66d68ba
 /*
  * Dicts are common in python code. Therefore, we handle guards for dicts
  * differently and use PyDict_* APIs which are faster than PyObject_* APIs
@@ -1960,31 +1832,6 @@
     KeyValueManager;
 class DictGuardManager : public GuardManager {
  public:
-<<<<<<< HEAD
-  DictGuardManager(RootGuardManager* root, py::handle example_value)
-      : GuardManager(root),
-        _size(PyDict_Size(example_value.ptr())),
-        _expected_type(Py_TYPE(example_value.ptr())),
-        _is_exact_dict_type(PyDict_CheckExact(example_value.ptr())) {}
-
-  /**
-   * Adds a new KeyDictGuardAccessor. If the accessor is already present, we
-   * just return the guard manager.
-   */
-  GuardManager* get_index_manager(const py::object& accessor_key) {
-    // Check if the accessor is already present.
-    Py_ssize_t index = py::cast<Py_ssize_t>(accessor_key);
-    auto it = _key_value_managers.find(index);
-    if (it != _key_value_managers.end()) {
-      return it->second.get();
-    }
-    _indices.push_back(index);
-    // Always keep the _indices array sorted
-    std::sort(_indices.begin(), _indices.end());
-    _key_value_managers[index] =
-        std::make_unique<KeyValueDictGuardManager>(this->get_root());
-    return _key_value_managers[index].get();
-=======
   DictGuardManager(
       RootGuardManager* root,
       std::string source,
@@ -2016,7 +1863,6 @@
           make_guard_manager(this->get_root(), source, example_value);
     };
     return key_value_manager.second.get();
->>>>>>> c66d68ba
   }
 
   virtual bool check_nopybind(PyObject* obj) override { // borrowed ref
@@ -2077,29 +1923,12 @@
   virtual GuardDebugInfo check_verbose_nopybind(
       PyObject* obj) override { // borrowed ref
     if (Py_TYPE(obj) != _expected_type) {
-<<<<<<< HEAD
-      return GuardDebugInfo(false, "TYPE_MISMATCH(DictGuardManager)", 0);
-=======
       return GuardDebugInfo(false, "TYPE_MISMATCH(" + get_source() + ")", 0);
->>>>>>> c66d68ba
     }
 
     if (PyDict_Size(obj) != _size) {
       return GuardDebugInfo(
           false, "len(" + get_source() + ") != " + std::to_string(_size), 0);
-    }
-
-    // Invokes the base class's check_nopybind method. We permit a limited set
-    // of leaf guards and accessors within the DictGuardManager framework.
-    // Integrating certain guards or accessors directly within the
-    // DictGuardManager can be challenging. For instance, `type(dict_object)` as
-    // an accessor is permissible, which otherwise would be hard to integrate
-    // directly into DictGuardManager.  Similarly, incorporating guards such as
-    // DICT_CONTAINS and DICT_VERSION as leaf guards offers a simpler solution
-    // than embedding these functionalities within the DictGuardManager itself.
-    GuardDebugInfo debug_info = GuardManager::check_verbose_nopybind(obj);
-    if (!debug_info.result) {
-      return debug_info;
     }
 
     // Invokes the base class's check_nopybind method. We permit a limited set
@@ -2164,14 +1993,10 @@
     // skip adding guards. This makes the python side easy.
   }
 
-<<<<<<< HEAD
-  void fail_on_get_child_manager(py::object a, py::object b) {
-=======
   void fail_on_get_child_manager(
       py::object a,
       std::string source,
       py::object b) {
->>>>>>> c66d68ba
     throw std::runtime_error("Can not add an accessor to DictGuardManager");
   }
 
@@ -2189,14 +2014,9 @@
 
   // Debug helper - Returning raw pointers because we can't return unique_ptr
   // and pybind does not accept a unique_ptr reference return type.
-<<<<<<< HEAD
-  std::vector<GuardManager*> get_index_managers() {
-    std::vector<GuardManager*> ret;
-=======
   std::unordered_map<Py_ssize_t, std::pair<GuardManager*, GuardManager*>>
   get_key_value_managers() {
     std::unordered_map<Py_ssize_t, std::pair<GuardManager*, GuardManager*>> ret;
->>>>>>> c66d68ba
     for (auto index : _indices) {
       ret[index] = std::make_pair(
           _key_value_managers[index].first.get(),
@@ -2207,8 +2027,6 @@
 
   bool is_exact_dict_type() {
     return _is_exact_dict_type;
-<<<<<<< HEAD
-=======
   }
 
  private:
@@ -2228,7 +2046,6 @@
     std::sort(_indices.begin(), _indices.end());
     _key_value_managers[index] = std::make_pair(nullptr, nullptr);
     return _key_value_managers[index];
->>>>>>> c66d68ba
   }
 
  private:
@@ -2444,15 +2261,10 @@
   DictGetItemGuardAccessor(
       RootGuardManager* root,
       py::str name,
-<<<<<<< HEAD
-      py::handle example_value)
-      : GuardAccessor(root, name, example_value), _attr_name(name.ptr()) {}
-=======
       std::string source,
       py::handle example_value)
       : GuardAccessor(root, name, source, example_value),
         _attr_name(name.ptr()) {}
->>>>>>> c66d68ba
 
   // NB: Intentional duplication between check_nopybind and
   // check_verbose_nopybind.
@@ -2471,12 +2283,8 @@
     PyObject* x = PyDict_GetItem(obj, _attr_name); // borrowed ref
     if (x == nullptr) {
       PyErr_Clear();
-<<<<<<< HEAD
-      return GuardDebugInfo(false, std::string("KeyError ") + repr(), 0);
-=======
       return GuardDebugInfo(
           false, std::string("KeyError on ") + get_source(), 0);
->>>>>>> c66d68ba
     }
     GuardDebugInfo result = _guard_manager->check_verbose_nopybind(x);
     return result;
@@ -2686,14 +2494,9 @@
   PythonLambdaGuardAccessor(
       RootGuardManager* root,
       py::function accessor_fn,
-<<<<<<< HEAD
-      py::handle example_value)
-      : GuardAccessor(root, accessor_fn, example_value),
-=======
       std::string source,
       py::handle example_value)
       : GuardAccessor(root, accessor_fn, source, example_value),
->>>>>>> c66d68ba
         _accessor_fn(accessor_fn) {}
 
   // NB: Intentional duplication between check_nopybind and
@@ -3120,28 +2923,8 @@
       // return by reference because GuardManager has the ownership of accessors
       // and guard managers
       .def(
-<<<<<<< HEAD
-          "get_key_manager",
-          &GuardManager::get_key_manager,
-          py::return_value_policy::reference)
-      // return by reference because GuardManager has the ownership of accessors
-      // and guard managers
-      .def(
-          "get_value_manager",
-          &GuardManager::get_value_manager,
-=======
           "getitem_manager",
           &GuardManager::get_child_manager<GetItemGuardAccessor>,
-          py::arg("key"),
-          py::arg("source"),
-          py::arg("example_value"),
->>>>>>> c66d68ba
-          py::return_value_policy::reference)
-      // return by reference because GuardManager has the ownership of accessors
-      // and guard managers
-      .def(
-          "dict_getitem_manager",
-          &GuardManager::get_child_manager<DictGetItemGuardAccessor>,
           py::arg("key"),
           py::arg("source"),
           py::arg("example_value"),
@@ -3151,6 +2934,9 @@
       .def(
           "dict_getitem_manager",
           &GuardManager::get_child_manager<DictGetItemGuardAccessor>,
+          py::arg("key"),
+          py::arg("source"),
+          py::arg("example_value"),
           py::return_value_policy::reference)
       // return by reference because GuardManager has the ownership of accessors
       // and guard managers
@@ -3203,12 +2989,6 @@
           py::arg("source"),
           py::arg("example_value"),
           py::return_value_policy::reference)
-      // return by reference because GuardManager has the ownership of accessors
-      // and guard managers
-      .def(
-          "lambda_manager",
-          &GuardManager::get_child_manager<PythonLambdaGuardAccessor>,
-          py::return_value_policy::reference)
       // return by reference because C++ GuardManager has the ownership of
       // accessors and guard managers
       .def(
@@ -3243,71 +3023,8 @@
   // Dict Guard Manager
   py::class_<DictGuardManager, GuardManager, std::unique_ptr<DictGuardManager>>(
       py_m, "DictGuardManager")
-<<<<<<< HEAD
-      // return by reference because GuardManager has the ownership of leaf
-      // guards
-      .def(
-          "get_index_manager",
-          &DictGuardManager::get_index_manager,
-          py::return_value_policy::reference)
-      // return by reference because GuardManager has the ownership of leaf
-      // guards
-      .def(
-          "get_index_managers",
-          &DictGuardManager::get_index_managers,
-          py::return_value_policy::reference)
-      // Skipped leaf guards
-      .def("add_type_match_guard", &DictGuardManager::skip_adding_guard)
-      .def("add_length_check_guard", &DictGuardManager::skip_adding_guard)
-      // Permitted leaf guards
-      .def(
-          "add_dict_contains_guard",
-          [](DictGuardManager& self,
-             bool contains,
-             py::object key,
-             py::object verbose_code_parts) -> void {
-            self.add_permitted_leaf_guard(std::make_shared<DICT_CONTAINS>(
-                contains, key, verbose_code_parts));
-          })
-      // Not permitted accesssors
-      .def("lambda_manager", &DictGuardManager::fail_on_get_child_manager)
-      .def("getitem_manager", &DictGuardManager::fail_on_get_child_manager)
-      .def("dict_getitem_manager", &DictGuardManager::fail_on_get_child_manager)
-      .def("globals_dict_manager", &DictGuardManager::fail_on_get_child_manager)
-      .def(
-          "tuple_iterator_getitem_manager",
-          &DictGuardManager::fail_on_get_child_manager)
-      .def(
-          "global_weakref_manager",
-          &DictGuardManager::fail_on_get_child_manager)
-      .def("lambda_manager", &DictGuardManager::fail_on_get_child_manager)
-      // Permitted accessors (and also type_manager)
       // return by reference because GuardManager has the ownership of accessors
       // and guard managers
-      .def(
-          "getattr_manager",
-          [](DictGuardManager& self,
-             py::object attr_name,
-             py::handle example_value) -> GuardManager* {
-            if (self.is_exact_dict_type()) {
-              std::runtime_error(
-                  "getattr_manager on a DictGuardManager is supported only for dict subclasses");
-            }
-            return self.get_child_manager<GetAttrGuardAccessor>(
-                attr_name, example_value);
-          },
-          py::return_value_policy::reference);
-
-  // Dict key value guard Manager
-  py::class_<
-      KeyValueDictGuardManager,
-      GuardManager,
-      std::unique_ptr<KeyValueDictGuardManager>>(
-      py_m, "KeyValueDictGuardManager")
-=======
-      // return by reference because GuardManager has the ownership of accessors
-      // and guard managers
->>>>>>> c66d68ba
       .def(
           "get_key_manager",
           [](DictGuardManager& self,
@@ -3324,13 +3041,6 @@
       // and guard managers
       .def(
           "get_value_manager",
-<<<<<<< HEAD
-          &KeyValueDictGuardManager::get_value_manager,
-          py::return_value_policy::reference)
-      .def(
-          "get_key_value_managers",
-          &KeyValueDictGuardManager::get_key_value_managers,
-=======
           [](DictGuardManager& self,
              py::object index,
              std::string source,
@@ -3391,7 +3101,6 @@
           py::arg("attr"),
           py::arg("source"),
           py::arg("example_value"),
->>>>>>> c66d68ba
           py::return_value_policy::reference);
 
   py_m.def("install_tensor_aliasing_guard", install_tensor_aliasing_guard);
