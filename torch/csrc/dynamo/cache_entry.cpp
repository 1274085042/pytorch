--- conflicted
+++ resolved
@@ -7,10 +7,7 @@
 CacheEntry::CacheEntry(const py::handle& guarded_code, PyObject* backend) {
   this->check_fn = guarded_code.attr("check_fn");
   this->code = guarded_code.attr("code");
-<<<<<<< HEAD
-=======
   this->backend = backend;
->>>>>>> eb5381da
   // TODO - clean this up when enable_cpp_guard_manager is True by default
   if (py::hasattr(this->check_fn, "root")) {
     this->root_mgr = convert_to_root_guard_manager(this->check_fn.attr("root"));
