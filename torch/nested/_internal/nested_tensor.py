--- conflicted
+++ resolved
@@ -97,14 +97,11 @@
             return
 
         # Query cache for the symint associated with offsets or lengths
+        # offsets always exists, though sometimes lengths also exists
         # (create a new one if needed).
         ragged_source = offsets if lengths is None else lengths
-<<<<<<< HEAD
         ragged_size = get_tensor_symint(ragged_source, coeff=1, sum_offsets=values.shape[0])
-=======
-        ragged_size = get_tensor_symint(ragged_source, coeff=1)
         self._ragged_idx = kwargs.get("_ragged_idx", 1)
->>>>>>> d78fe039
         B = offsets.shape[0] - 1
         Ds = values.shape[: self._ragged_idx - 1] + values.shape[self._ragged_idx :]
 
@@ -122,10 +119,6 @@
                 "NestedTensor values cannot require grad, please "
                 "detach before passing to NestedTensor constructor"
             )
-
-        # collapsed ragged dim must always be dynamic
-        torch._dynamo.mark_dynamic(self, self._ragged_idx)
-        torch._dynamo.mark_dynamic(self._values, self._ragged_idx - 1)
 
         # SDPA metadata
         def get_sdpa_extreme_seqlen(func, tensor):
@@ -186,12 +179,9 @@
     def __tensor_flatten__(self):
         ctx = {
             "requires_grad": self.requires_grad,
-<<<<<<< HEAD
-=======
             "max_seqlen": self._max_seqlen,
             "min_seqlen": self._min_seqlen,
             "ragged_idx": self._ragged_idx,
->>>>>>> d78fe039
         }
         inner_tensors = ["_values", "_offsets"]
         if self._lengths is not None:
@@ -199,11 +189,7 @@
         return inner_tensors, ctx
 
     @staticmethod
-<<<<<<< HEAD
-    def __tensor_unflatten__(inner_tensors: Dict, meta, outer_size):
-=======
     def __tensor_unflatten__(inner_tensors: Dict, meta, outer_size, outer_stride):
->>>>>>> d78fe039
         assert len(inner_tensors) >= 2 and len(inner_tensors) <= 3
         values = inner_tensors["_values"]
         offsets = inner_tensors["_offsets"]
@@ -217,18 +203,24 @@
         if has_free_symbols(ragged_source) or has_free_symbols(values):
             # Associate offsets or lengths (possibly fake, possibly functionalized)
             # with the ragged_size.
-<<<<<<< HEAD
-            # TODO: Utilize ragged_idx
-            ragged_size = outer_size[1]
+            ragged_size = outer_size[ragged_idx]
             # Ordinarily, the ragged int is created the first time get_tensor_symint
             # is called with its corresponding tensor, which enforces that the
             # ragged int has all the extra metadata. We must replicate that here.
-            ragged_size.node._singleton_values = offsets
+            #
+            # Some notes on what happens later:
+            # - Multiplication with scalar is the only operation that produces
+            #   a singleton from singleton. If I multiply, in theory I need to
+            #   propagate all the attributes, but since singleton that result
+            #   from multply are only used for striding, and we never use those
+            #   with factory functions, so we can get away with not propagating.
+            # - We don't guard explicitly even as we enter code paths that
+            #   rely on this being the case. We assume that specializing on the
+            #   Subclass-ness of the inputs and the fact that ragged_idx is
+            #   constant are enough.
+            ragged_size.node._singleton_data = offsets
             ragged_size.node._singleton_dummy = get_nt_dummy()
             ragged_size.node._singleton_sum_offsets = values.shape[0]
-=======
-            ragged_size = outer_size[ragged_idx]
->>>>>>> d78fe039
             _tensor_symint_registry[ragged_source] = ragged_size
 
         return NestedTensor(
