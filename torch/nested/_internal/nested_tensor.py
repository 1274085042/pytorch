from typing import Tuple

import torch
from torch._C import DispatchKey, DispatchKeySet
from torch._prims_common import is_expandable_to
from torch.fx.experimental.symbolic_shapes import has_free_symbols
from torch.utils.weak import WeakTensorKeyDictionary
from typing import *  # noqa: F403

_tensor_id_counter = 0
_tensor_symint_registry = WeakTensorKeyDictionary()


def get_tensor_symint(tensor, *, coeff=1):
    global _tensor_id_counter
    if tensor not in _tensor_symint_registry:
        _tensor_symint_registry[tensor] = torch._C._get_singleton_int(
            _tensor_id_counter, coeff
        )
        _tensor_id_counter += 1
    return _tensor_symint_registry[tensor]


class NestedTensor(torch.Tensor):
    _values: torch.Tensor  # type: ignore[assignment]
    _offsets: torch.Tensor
    _lengths: Optional[torch.Tensor]
    # NOTE [ Singleton ints for ragged sizes and strides ]
    #
    # Jagged layout tensors are tensors that represent a n-dim tensor with a
    # ragged dimension, but are backed by an (n-1)-dim tensor underneath, e.g.,
    # a jagged tensor with outer shape [B, x, D] is represented internally by a
    # tensor with shape [sum(x), D] where we introduce what we call a singleton
    # (or skolem) denoted as "x" here (but sometimes denoted with "*" to
    # represent the ragged dimension, and sum(x) represents the dim of the inner
    # tensor or equivalently the sum of all the sizes of the constituent
    # tensors' varying lengths.
    #
    # We also use singleton ints to represent the strides of this tensor.
    # For example, a jagged tensor with shape [B, x, D] can be strided in two
    # ways: [xD, D, 1] and [x, 1, sum(x)], where xD represents x multiplied by D
    _size: Tuple[int, ...]
    _stride: Tuple[int, ...]
    # Indicates that the nth dimension is ragged
    _ragged_idx: int
    # SDPA Metadata
    _max_seqlen: int
    _min_seqlen: int

    @staticmethod
    def __new__(
        cls,
        values,
        offsets,
        *,
        lengths=None,
        **kwargs,
    ):
        ks = DispatchKeySet(DispatchKey.NestedTensor)
        ks = ks.add(DispatchKey.AutogradNestedTensor)
        r = torch.Tensor._make_wrapper_subclass(  # type: ignore[attr-defined]
            cls,
            (0,),
            (0,),
            0,
            torch.contiguous_format,
            values.dtype,
            torch.jagged,
            values.device,
            False,
            kwargs.get("requires_grad", False),
            "sizes",
            False,
            True,  # dispatch_layout
            ks,
        )
        return r

    def __init__(self, values, offsets, *, lengths=None, **kwargs):
        super().__init__()
        # Only support jagged for now.
        assert offsets is not None
        assert offsets.ndim == 1
        assert not isinstance(values, NestedTensor)

        # Query cache for the symint associated with offsets or lengths
        # (create a new one if needed).
        ragged_source = offsets if lengths is None else lengths
        ragged_size = get_tensor_symint(ragged_source, coeff=1)
        self._ragged_idx = kwargs.get("_ragged_idx", 1)
        B = offsets.shape[0] - 1
<<<<<<< HEAD
        if lengths is not None:
            assert B == lengths.shape[0]
        Ds = values.shape[1:]
        self._size = (B, ragged_size, *Ds)
        stride = values.stride()
        self._strides = (ragged_size * stride[0], *stride)
        self._ragged_idx = 1
=======
        Ds = values.shape[: self._ragged_idx - 1] + values.shape[self._ragged_idx :]

        nested_size = [B]
        nested_size.extend(Ds[: self._ragged_idx - 1])
        nested_size.append(ragged_size)
        nested_size.extend(Ds[self._ragged_idx - 1 :])
        self._size = tuple(nested_size)

        stride = values.stride()
        self._strides = (ragged_size * stride[self._ragged_idx - 1], *stride)

        if values.requires_grad:
            raise ValueError(
                "NestedTensor values cannot require grad, please "
                "detach before passing to NestedTensor constructor"
            )
>>>>>>> aa2eca78
        self._values = values
        self._offsets = offsets
        self._lengths = lengths

        # SDPA metadata
        def get_sdpa_extreme_seqlen(func, tensor):
            return int(func(tensor).item())

        # Note: Not using kwargs.get to avoid execution of get_sdpa_extreme_seqlen
        # unless it is really needed
        self._max_seqlen = (
            kwargs["_max_seqlen"]
            if "_max_seqlen" in kwargs
            else get_sdpa_extreme_seqlen(
                torch.max, offsets.diff() if lengths is None else lengths
            )
        )
        self._min_seqlen = (
            kwargs["_min_seqlen"]
            if "_min_seqlen" in kwargs
            else get_sdpa_extreme_seqlen(
                torch.min, offsets.diff() if lengths is None else lengths
            )
        )

        # collapsed ragged dim must always be dynamic
        torch._dynamo.mark_dynamic(self, self._ragged_idx)
        torch._dynamo.mark_dynamic(self._values, self._ragged_idx - 1)

    def values(self):
        return DifferentiableValues.apply(self)

    def offsets(self):
        return self._offsets

    def lengths(self):
        return self._lengths

    def __repr__(self):
        # We should implement this in torch/_tensor_str.py instead
        grad_fn_str = (
            f", requires_grad={self.requires_grad}" if self.requires_grad else ""
        )
        if self.grad_fn:
            grad_fn_str = f", grad_fn={self.grad_fn}"
        return f"NestedTensor(size={self._size}, offsets={self._offsets}{grad_fn_str}, contiguous={self._lengths is None})"

    def __reduce_ex__(self, proto):
        state = torch._utils._get_obj_state(self)

        # SymNodes are not serializable
        assert "_size" in state and "_strides" in state
        state = dict(state)
        del state["_size"]
        del state["_strides"]

        func = NestedTensor
        args = (self._values, self._offsets)
        return (torch._tensor._rebuild_from_type_v2, (func, type(self), args, state))

    def __tensor_flatten__(self):
        ctx = {
            "requires_grad": self.requires_grad,
            "max_seqlen": self._max_seqlen,
            "min_seqlen": self._min_seqlen,
            "ragged_idx": self._ragged_idx,
        }
        inner_tensors = ["_values", "_offsets"]
        if self._lengths is not None:
            inner_tensors.append("_lengths")
        return inner_tensors, ctx

    @staticmethod
    def __tensor_unflatten__(inner_tensors: Dict, meta, outer_size, outer_stride):
        # inner tensors: _values, _offsets, [_lengths], [_base]
        assert len(inner_tensors) >= 2 and len(inner_tensors) <= 4
        values = inner_tensors["_values"]
        offsets = inner_tensors["_offsets"]
        lengths = inner_tensors.get("_lengths", None)
<<<<<<< HEAD
        base = inner_tensors.get("_base", None)
=======
        ragged_idx = meta["ragged_idx"]
>>>>>>> aa2eca78

        # Note that we cannot simply check if is_fake(values) because
        # during aot autograd, FunctionalTensors are not fake but hold
        # symbolic sizes.
        ragged_source = offsets if lengths is None else lengths
        if has_free_symbols(ragged_source) or has_free_symbols(values):
            # Associate offsets or lengths (possibly fake, possibly functionalized)
            # with the ragged_size.
            ragged_size = outer_size[ragged_idx]
            _tensor_symint_registry[ragged_source] = ragged_size

<<<<<<< HEAD
        if base is None:
            return NestedTensor(
                values,
                offsets=offsets,
                lengths=lengths,
                requires_grad=meta["requires_grad"],
            )

        # return a view
        values = base.as_strided(values.shape, values.stride(), values.storage_offset())
        if lengths is None:
            # Typical dense -> NT view case
            return nested_view_from_values_offsets(values, offsets)
        else:
            # base is a dense tensor that is the result of narrow()
            return nested_view_from_values_offsets_lengths(values, offsets, lengths)
=======
        return NestedTensor(
            values,
            offsets=offsets,
            lengths=lengths,
            requires_grad=meta["requires_grad"],
            _max_seqlen=meta["max_seqlen"],
            _min_seqlen=meta["min_seqlen"],
            _ragged_idx=ragged_idx,
        )
>>>>>>> aa2eca78

    @classmethod
    def __torch_dispatch__(cls, func, types, args=(), kwargs=None):
        kwargs = {} if kwargs is None else kwargs

        # Lazy import to avoid circular dependency
        from .ops import lookup_jagged

        fn = lookup_jagged(func, *args, **kwargs)
        if fn is not None:
            return fn(*args, **kwargs)

        raise NotImplementedError(func)

    @classmethod
    def __torch_function__(cls, func, types, args=(), kwargs=None):
        if kwargs is None:
            kwargs = {}

        from .ops import jagged_torch_function

        try:
            return jagged_torch_function(func, *args, **kwargs)
        except NotImplementedError:
            pass
        with torch._C.DisableTorchFunctionSubclass():
            return func(*args, **kwargs)


# Returns nt.values() in a differentiable way
class DifferentiableValues(torch.autograd.Function):
    @staticmethod
    def forward(ctx, x: NestedTensor):  # type: ignore[override]
        ctx.save_for_backward(x.offsets())
<<<<<<< HEAD
        return x._values
=======
        ctx.max_seqlen = x._max_seqlen
        ctx.min_seqlen = x._min_seqlen
        ctx._ragged_idx = x._ragged_idx
        return x.values()
>>>>>>> aa2eca78

    @staticmethod
    def backward(ctx, gO: torch.Tensor):  # type: ignore[override]
        (offsets,) = ctx.saved_tensors
        return NestedTensor(
            gO,
            offsets=offsets,
            _max_seqlen=ctx.max_seqlen,
            _min_seqlen=ctx.min_seqlen,
            _ragged_idx=ctx._ragged_idx,
        )


<<<<<<< HEAD
=======
# Not actually a view!
class ViewNestedFromBuffer(torch.autograd.Function):
    @staticmethod
    def forward(ctx, values: torch.Tensor, offsets: torch.Tensor, max_seqlen: int, min_seqlen: int):  # type: ignore[override]
        return NestedTensor(
            values.detach(),
            offsets=offsets,
            _max_seqlen=max_seqlen,
            _min_seqlen=min_seqlen,
        )

    @staticmethod
    def backward(ctx, gO: NestedTensor):  # type: ignore[override]
        return gO.values(), None, None, None


# Not actually a view!
# NOTE: @jbschlosser is working on making it a view
class ViewNonContiguousNestedFromBuffer(torch.autograd.Function):
    @staticmethod
    def forward(ctx, values: torch.Tensor, offsets: torch.Tensor, lengths: torch.Tensor, max_seqlen: int, min_seqlen: int):  # type: ignore[override]
        return NestedTensor(
            values.detach(),
            offsets=offsets,
            lengths=lengths,
            _max_seqlen=max_seqlen,
            _min_seqlen=min_seqlen,
        )

    @staticmethod
    def backward(ctx, gO: NestedTensor):  # type: ignore[override]
        return gO.values(), None, None, None, None


>>>>>>> aa2eca78
# Need to make it obvious that users should be passing in offsets
def jagged_from_list(
    tensors: List[torch.Tensor],
    offsets: Optional[torch.Tensor],
    dtype=None,
    device=None,
) -> Tuple[NestedTensor, torch.Tensor]:
    """Constructs a NestedTensor backed by jagged layout from a list of tensors"""

    if not len(set(t.dtype for t in tensors)) == 1:  # noqa: C401
        raise RuntimeError(
            "When constructing a nested tensor, all tensors in list must have the same dtype"
        )
    if not len(set(t.device for t in tensors)) == 1:  # noqa: C401
        raise RuntimeError(
            "When constructing a nested tensor, all tensors in list must be on the same device"
        )

    # Check that the NT is representable by the jagged layout.
    # Jagged layout represents (B, *, D_0, D_1, ..., D_N), where the only
    # raggedness allowed is for the single dim immediately adjacent to the batch dim.
    sizes = [t.shape for t in tensors]
    non_first_sizes = [s[1:] for s in sizes]
    at_most_first_ragged = all(s == non_first_sizes[0] for s in non_first_sizes)
    if not at_most_first_ragged:
        raise RuntimeError(
            "Cannot represent given tensor list as a nested tensor with the jagged layout. "
            "Note that the jagged layout only represents shapes of the form "
            "(B, *, D_0, D_1, ..., D_N), with only * allowed to be ragged."
        )

    # Set properties appropriately.
    values = torch.cat(tensors, dim=0)
    to_kwargs = {}
    if device is not None:
        to_kwargs["device"] = device
    if dtype is not None:
        to_kwargs["dtype"] = dtype
    values = values.to(**to_kwargs)

    # Calculate jagged offsets if not provided.
    if offsets is None:
        # Jagged layout specifies that offsets are stored as int64 on the same device as values.
        offsets = torch.cat(
            [
                torch.zeros(1, dtype=torch.int64, device=values.device),
                torch.tensor([s[0] for s in sizes], device=values.device).cumsum(dim=0),
            ]
        )

<<<<<<< HEAD
    return (
        nested_view_from_values_offsets(values, offsets),
        offsets,
    )  # type: ignore[return-value]
=======
    max_seqlen = max([t.shape[0] for t in tensors])
    min_seqlen = min([t.shape[0] for t in tensors])

    return ViewNestedFromBuffer.apply(values, offsets, max_seqlen, min_seqlen), offsets  # type: ignore[call-overload]
>>>>>>> aa2eca78


def jagged_from_tensor_and_lengths(
    tensor: torch.Tensor, starts: torch.Tensor, lengths: torch.Tensor
) -> Tuple[NestedTensor, torch.Tensor, Optional[torch.Tensor]]:
    """Constructs a NestedTensor backed by jagged layout from a tensor, starts of sequences, and sequence lengths"""
    batch_size = tensor.shape[0]
    if is_expandable_to(starts.shape, (batch_size,)) and is_expandable_to(
        lengths.shape, (batch_size,)
    ):
        start_list = starts.expand(batch_size)
        length_list = lengths.expand(batch_size)
    else:
        raise RuntimeError(
            "When constructing a jagged nested tensor using narrow(), "
            "your start and length must be Tensors that broadcast to input.shape[0]"
        )

    # Calculate jagged offsets
    assert (
        len(tensor.shape) >= 2
    ), "tensor must at least be 2D for the nested narrow op to work"
    max_seq_len = tensor.shape[1]
    offset_lengths = max_seq_len * torch.arange(
        0, batch_size, dtype=torch.int64, device=tensor.device
    )
    # Jagged layout specifies that offsets are stored as int64 on the same device as values.
    offsets = torch.cat(
        [
            start_list + offset_lengths,
            (start_list[-1] + offset_lengths[-1] + length_list[-1]).unsqueeze(0),
        ]
    )

    # Reshape buffer to flatten the 1st and 2nd dimension (view used to enforce non-copy)
    if len(tensor.shape) > 2:
        values = tensor.view(-1, *tensor.shape[2:])
    else:
        values = tensor.view(-1)

    # Check if offsets and lengths make it possibly contiguous and return a regular NT
    is_contiguous = True
    orig_dim = tensor.shape[1]
    if torch.any(length_list[1:-1].ne(orig_dim)):
        is_contiguous = False
    if torch.any(offsets[1:-2].diff().ne(orig_dim)):
        is_contiguous = False
    if offsets[0] + length_list[0] != orig_dim:
        is_contiguous = False

    actual_max_seqlen = int(torch.max(lengths).item())
    min_seqlen = int(torch.min(lengths).item())

    if is_contiguous:
        return (
<<<<<<< HEAD
            nested_view_from_values_offsets(
                values[offsets[0] : offsets[-1]], offsets - offsets[0]
=======
            ViewNestedFromBuffer.apply(
                values[offsets[0] : offsets[-1]],
                offsets - offsets[0],
                actual_max_seqlen,
                min_seqlen,
>>>>>>> aa2eca78
            ),
            offsets,
            None,
        )

    return (
<<<<<<< HEAD
        nested_view_from_values_offsets_lengths(values, offsets, length_list),
        offsets,
        length_list,
    )


# NB: A dummy arg is required so that NestedTensor.__torch_dispatch__() is invoked
# for _nested_view_from_values_offsets(). Sizes don't matter here, so they're kept simple.
# This arg is otherwise unused.
_nt_view_dummy = NestedTensor(
    values=torch.randn(1, 1, device="meta"), offsets=torch.randn(1, device="meta")
)


def nested_view_from_values_offsets(values, offsets):
    return torch._nested_view_from_values_offsets(values, offsets, _nt_view_dummy)
=======
        ViewNonContiguousNestedFromBuffer.apply(
            values, offsets, length_list, actual_max_seqlen, min_seqlen
        ),
        offsets,
        length_list,
    )  # type: ignore[call-overload]
>>>>>>> aa2eca78


def nested_view_from_values_offsets_lengths(values, offsets, lengths):
    return torch._nested_view_from_values_offsets_lengths(
        values, offsets, lengths, _nt_view_dummy
    )<|MERGE_RESOLUTION|>--- conflicted
+++ resolved
@@ -89,15 +89,8 @@
         ragged_size = get_tensor_symint(ragged_source, coeff=1)
         self._ragged_idx = kwargs.get("_ragged_idx", 1)
         B = offsets.shape[0] - 1
-<<<<<<< HEAD
         if lengths is not None:
             assert B == lengths.shape[0]
-        Ds = values.shape[1:]
-        self._size = (B, ragged_size, *Ds)
-        stride = values.stride()
-        self._strides = (ragged_size * stride[0], *stride)
-        self._ragged_idx = 1
-=======
         Ds = values.shape[: self._ragged_idx - 1] + values.shape[self._ragged_idx :]
 
         nested_size = [B]
@@ -109,12 +102,6 @@
         stride = values.stride()
         self._strides = (ragged_size * stride[self._ragged_idx - 1], *stride)
 
-        if values.requires_grad:
-            raise ValueError(
-                "NestedTensor values cannot require grad, please "
-                "detach before passing to NestedTensor constructor"
-            )
->>>>>>> aa2eca78
         self._values = values
         self._offsets = offsets
         self._lengths = lengths
@@ -194,11 +181,8 @@
         values = inner_tensors["_values"]
         offsets = inner_tensors["_offsets"]
         lengths = inner_tensors.get("_lengths", None)
-<<<<<<< HEAD
         base = inner_tensors.get("_base", None)
-=======
         ragged_idx = meta["ragged_idx"]
->>>>>>> aa2eca78
 
         # Note that we cannot simply check if is_fake(values) because
         # during aot autograd, FunctionalTensors are not fake but hold
@@ -210,15 +194,18 @@
             ragged_size = outer_size[ragged_idx]
             _tensor_symint_registry[ragged_source] = ragged_size
 
-<<<<<<< HEAD
         if base is None:
             return NestedTensor(
                 values,
                 offsets=offsets,
                 lengths=lengths,
                 requires_grad=meta["requires_grad"],
+                _max_seqlen=meta["max_seqlen"],
+                _min_seqlen=meta["min_seqlen"],
+                _ragged_idx=ragged_idx,
             )
 
+        # TODO: Transfer other metadata
         # return a view
         values = base.as_strided(values.shape, values.stride(), values.storage_offset())
         if lengths is None:
@@ -227,17 +214,6 @@
         else:
             # base is a dense tensor that is the result of narrow()
             return nested_view_from_values_offsets_lengths(values, offsets, lengths)
-=======
-        return NestedTensor(
-            values,
-            offsets=offsets,
-            lengths=lengths,
-            requires_grad=meta["requires_grad"],
-            _max_seqlen=meta["max_seqlen"],
-            _min_seqlen=meta["min_seqlen"],
-            _ragged_idx=ragged_idx,
-        )
->>>>>>> aa2eca78
 
     @classmethod
     def __torch_dispatch__(cls, func, types, args=(), kwargs=None):
@@ -272,14 +248,10 @@
     @staticmethod
     def forward(ctx, x: NestedTensor):  # type: ignore[override]
         ctx.save_for_backward(x.offsets())
-<<<<<<< HEAD
-        return x._values
-=======
         ctx.max_seqlen = x._max_seqlen
         ctx.min_seqlen = x._min_seqlen
         ctx._ragged_idx = x._ragged_idx
-        return x.values()
->>>>>>> aa2eca78
+        return x._values
 
     @staticmethod
     def backward(ctx, gO: torch.Tensor):  # type: ignore[override]
@@ -293,43 +265,6 @@
         )
 
 
-<<<<<<< HEAD
-=======
-# Not actually a view!
-class ViewNestedFromBuffer(torch.autograd.Function):
-    @staticmethod
-    def forward(ctx, values: torch.Tensor, offsets: torch.Tensor, max_seqlen: int, min_seqlen: int):  # type: ignore[override]
-        return NestedTensor(
-            values.detach(),
-            offsets=offsets,
-            _max_seqlen=max_seqlen,
-            _min_seqlen=min_seqlen,
-        )
-
-    @staticmethod
-    def backward(ctx, gO: NestedTensor):  # type: ignore[override]
-        return gO.values(), None, None, None
-
-
-# Not actually a view!
-# NOTE: @jbschlosser is working on making it a view
-class ViewNonContiguousNestedFromBuffer(torch.autograd.Function):
-    @staticmethod
-    def forward(ctx, values: torch.Tensor, offsets: torch.Tensor, lengths: torch.Tensor, max_seqlen: int, min_seqlen: int):  # type: ignore[override]
-        return NestedTensor(
-            values.detach(),
-            offsets=offsets,
-            lengths=lengths,
-            _max_seqlen=max_seqlen,
-            _min_seqlen=min_seqlen,
-        )
-
-    @staticmethod
-    def backward(ctx, gO: NestedTensor):  # type: ignore[override]
-        return gO.values(), None, None, None, None
-
-
->>>>>>> aa2eca78
 # Need to make it obvious that users should be passing in offsets
 def jagged_from_list(
     tensors: List[torch.Tensor],
@@ -380,17 +315,13 @@
             ]
         )
 
-<<<<<<< HEAD
+    # TODO: Transfer this metadata to the view!
+    max_seqlen = max([t.shape[0] for t in tensors])
+    min_seqlen = min([t.shape[0] for t in tensors])
     return (
         nested_view_from_values_offsets(values, offsets),
         offsets,
     )  # type: ignore[return-value]
-=======
-    max_seqlen = max([t.shape[0] for t in tensors])
-    min_seqlen = min([t.shape[0] for t in tensors])
-
-    return ViewNestedFromBuffer.apply(values, offsets, max_seqlen, min_seqlen), offsets  # type: ignore[call-overload]
->>>>>>> aa2eca78
 
 
 def jagged_from_tensor_and_lengths(
@@ -446,23 +377,16 @@
 
     if is_contiguous:
         return (
-<<<<<<< HEAD
+            # TODO: Transfer the max / min seqlen metadata to the view
             nested_view_from_values_offsets(
                 values[offsets[0] : offsets[-1]], offsets - offsets[0]
-=======
-            ViewNestedFromBuffer.apply(
-                values[offsets[0] : offsets[-1]],
-                offsets - offsets[0],
-                actual_max_seqlen,
-                min_seqlen,
->>>>>>> aa2eca78
             ),
             offsets,
             None,
         )
 
     return (
-<<<<<<< HEAD
+        # TODO: Transfer the max / min seqlen metadata to the view
         nested_view_from_values_offsets_lengths(values, offsets, length_list),
         offsets,
         length_list,
@@ -479,14 +403,6 @@
 
 def nested_view_from_values_offsets(values, offsets):
     return torch._nested_view_from_values_offsets(values, offsets, _nt_view_dummy)
-=======
-        ViewNonContiguousNestedFromBuffer.apply(
-            values, offsets, length_list, actual_max_seqlen, min_seqlen
-        ),
-        offsets,
-        length_list,
-    )  # type: ignore[call-overload]
->>>>>>> aa2eca78
 
 
 def nested_view_from_values_offsets_lengths(values, offsets, lengths):
