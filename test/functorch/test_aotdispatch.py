# Owner(s): ["module: functorch"]

# Copyright (c) Facebook, Inc. and its affiliates.
# All rights reserved.
#
# This source code is licensed under the BSD-style license found in the
# LICENSE file in the root directory of this source tree.

from unittest.mock import patch
from torch.testing._internal.common_utils import TestCase, run_tests, IS_ARM64, IS_WINDOWS
import os
import torch
import torch.nn as nn
import torch.utils._pytree as pytree
import unittest
import warnings
import itertools
from functools import partial
from torch.testing._internal.common_device_type import instantiate_device_type_tests
from torch.testing._internal.common_methods_invocations import op_db, wrapper_set_seed
from functorch import (
    grad, vjp, vmap, jacrev,
    make_fx
)
from functorch._src.aot_autograd import aot_module_simplified
from functorch.compile import (
    nnc_jit, compiled_function, compiled_module,
    min_cut_rematerialization_partition, aot_function, aot_module,
    nop, default_partition, default_decompositions,
    memory_efficient_fusion, get_aot_compilation_context
)
from torch._decomp import decomposition_table

from torch.testing._internal.common_device_type import ops
from common_utils import (
    decorate,
    xfail,
    skip,
    skipOps,
)
from torch._subclasses.fake_tensor import DynamicOutputShapeException
from torch.fx.experimental.proxy_tensor import is_sym_node

USE_TORCHVISION = False
try:
    import torchvision
    USE_TORCHVISION = True
except ImportError:
    warnings.warn("Couldn't import torchvision. Some of our tests use it, try "
                  "to install it with commands from pytorch.org, post-fixed with "
                  "`--no-deps` to avoid overwriting the pytorch installation",
                  UserWarning)

USE_NETWORKX = False
try:
    import networkx  # noqa: F401
    USE_NETWORKX = True
except ImportError:
    warnings.warn("Some tests use networkx but it was not installed",
                  UserWarning)

try:
    import sympy  # noqa: F401
    # TODO(jansel): these tests fail on windows
    HAS_SYMPY = not IS_WINDOWS
except ImportError:
    HAS_SYMPY = False
skipIfNoSympy = unittest.skipIf(not HAS_SYMPY, "no sympy")

# NB: numpy is a testing dependency!

class AOTTestCase(TestCase):
    def setUp(self):
        super().setUp()

class TestPythonKey(AOTTestCase):
    def test_make_fx(self, device):
        def f(x):
            return torch.sin(x)
        inp = torch.randn(3)
        fx_f = make_fx(f)(inp)

        new_inp = torch.randn(3)
        self.assertEqual(fx_f(new_inp), f(new_inp))

    def test_make_fx_grad(self, device):
        def f(x):
            return torch.sin(x).sum()
        inp = torch.randn(3)
        f = grad(f)
        fx_f = make_fx(f)(inp)

        new_inp = torch.randn(3)
        self.assertEqual(fx_f(new_inp), f(new_inp))

    def test_scalar_device(self, device):
        def f(a, b):
            return a + b
        inps = [torch.randn(3, device=device), torch.tensor(5)]
        fx_f = make_fx(f)(*inps)
        self.assertEqual(fx_f(*inps), f(*inps))

    def test_make_fx_vmap(self, device):
        def f(x):
            return torch.sin(x)
        inp = torch.randn(5, 3)
        f = vmap(f)
        fx_f = make_fx(f)(inp)
        new_inp = torch.randn(5, 3)
        self.assertEqual(fx_f(new_inp), f(new_inp))

    def test_make_fx_jacrev(self, device):
        def f(x):
            return x.sin().sum()
        inp = torch.randn(3)
        f = jacrev(jacrev(f))
        fx_f = make_fx(f)(inp)
        new_inp = torch.randn(3)
        self.assertEqual(fx_f(new_inp), f(new_inp))

    def test_make_fx_vjp(self, device):
        def f(x):
            return torch.sin(x).sum()

        primals = torch.randn(3)
        _, vjp_fn = vjp(f, primals)
        cotangent = torch.randn(())
        fx_f = make_fx(vjp_fn)(cotangent, True, True)
        new_cotangent = torch.randn(())
        self.assertEqual(fx_f(new_cotangent, True, True), vjp_fn(new_cotangent))

    def test_make_fx_functionalize(self, device):
        from functorch.experimental import functionalize

        def fn(a):
            a = a * 2
            a.relu_()
            return a

        a = torch.randn(3, device=device)
        symbolic_gm = torch.fx.symbolic_trace(fn)
        includes_method_relu_ = any(
            str(n.target) == "relu_" for n in symbolic_gm.graph.nodes
        )
        self.assertTrue(includes_method_relu_)
        # Also verifies fix for https://github.com/pytorch/pytorch/issues/84570
        gm = make_fx(functionalize(symbolic_gm))(a)
        includes_aten_relu = any(
            n.target == torch.ops.aten.relu.default for n in gm.graph.nodes
        )
        self.assertTrue(includes_aten_relu)

    def test_make_fx_no_decompose(self, device):
        # FIXME
        return self.skipTest("error: maximum recursion reached")

        def f(x):
            return torch.tanh(x).sum()

        fx_f = make_fx(grad(f))(torch.randn(5))
        ops = set([i.target for i in fx_f.graph.nodes])

        self.assertEqual(torch.ops.aten.tanh_backward in ops, True)

        fx_f = make_fx(grad(f), decomposition_table)(torch.randn(5))
        ops = set([i.target for i in fx_f.graph.nodes])
        self.assertEqual(torch.ops.aten.tanh_backward in ops, False)

    def test_nnc_jit(self, device):
        def f(x):
            return torch.sin(x)

        jit_f = nnc_jit(f)

        inp = torch.randn(3)
        self.assertEqual(jit_f(inp), f(inp))

    def test_nnc_scalar(self, device):
        def f(x):
            return torch.sin(x)

        jit_f = nnc_jit(f)

        inp = torch.randn(())
        self.assertEqual(jit_f(inp), f(inp))

    def test_nnc_pytrees(self, device):
        def f(x):
            return [torch.sin(x[0])]

        jit_f = nnc_jit(f)

        inp = [torch.randn(3)]
        self.assertEqual(jit_f(inp), f(inp))

    def test_external_calls(self, device):
        def f(a, b):
            return torch.mv(a, b)
        jit_f = nnc_jit(f)
        inp = [torch.randn(3, 3), torch.randn(3)]
        self.assertEqual(jit_f(*inp), f(*inp))

    def test_nnc_passthrough(self, device):
        def f(x, y):
            return x + y, y
        inp = (torch.randn(3), torch.randn(3))
        jit_f = nnc_jit(f)
        self.assertEqual(jit_f(*inp), f(*inp))

        def f(x):
            x['a'] = x['a'] * 2
            return x
        inp = ({'a': torch.randn(3), 'b': torch.randn(3)},)
        jit_f = nnc_jit(f)
        self.assertEqual(jit_f(*inp), f(*inp))

    @unittest.skipIf(not USE_TORCHVISION, "test requires torchvision")
    def test_resnet18_backward_trace(self, device):
        mod = torchvision.models.resnet18()

        def f(x):
            out = mod(x)
            out.sum().backward()
            return [a.grad for a in mod.parameters()]

        inp = torch.randn(3, 3, 250, 250, requires_grad=True)
        grads = f(inp)

        mod.zero_grad()
        mod(inp).sum().backward()
        grads2 = [a.grad for a in mod.parameters()]
        self.assertEqual(grads, grads2)


def _outs_and_grads(fn, inps):
    outs = fn(*inps)
    for out in pytree.tree_flatten(outs)[0]:
        if isinstance(out, torch.Tensor) and out.requires_grad:
            out.sum().backward(retain_graph=True)
    grads = [inp.grad for inp in pytree.tree_flatten(inps)[0]]
    for inp in pytree.tree_flatten(inps)[0]:
        inp.grad = None
    return outs, grads


class TestAOTAutograd(AOTTestCase):
    def verify_aot_autograd(self, f, inp):
        if isinstance(f, nn.Module):
            compiled_f = aot_module(f, nop)
        else:
            compiled_f = aot_function(f, nop)
        ref_out, ref_grad = _outs_and_grads(f, inp)
        test_out, test_grad = _outs_and_grads(compiled_f, inp)
        self.assertEqual(ref_out, test_out)
        self.assertEqual(ref_grad, test_grad)

        if isinstance(ref_out, torch.Tensor):
            self.assertTrue(isinstance(test_out, torch.Tensor))
            ref_out, test_out = [ref_out], [test_out]
        for ref_o, test_o in zip(ref_out, test_out):
            if isinstance(ref_o, torch.Tensor):
                self.assertEqual(ref_o.requires_grad, test_o.requires_grad)

    def test_single_output(self):
        def f(a, b):
            return a + b
        inp = [torch.randn(3, 3, requires_grad=True), torch.randn(3, 3)]
        self.verify_aot_autograd(f, inp)

    def test_multi_output(self):
        def f(a, b):
            return a + b, a - b
        inp = [torch.randn(3, 3, requires_grad=True), torch.randn(3, 3)]
        self.verify_aot_autograd(f, inp)

    def test_multi_output_list(self):
        def f(a, b):
            return [a + b, a - b]
        inp = [torch.randn(3, 3, requires_grad=True), torch.randn(3, 3)]
        self.verify_aot_autograd(f, inp)

    def test_no_grad_input_output(self):
        def f(a, b):
            return a.cos(), b.cos(), a * b

        inp_thunks = [lambda: torch.randn(5, requires_grad=True), lambda: torch.randn(5, requires_grad=False)]
        for inps in itertools.product(inp_thunks, repeat=2):
            inps = [i() for i in inps]
            self.verify_aot_autograd(f, inps)

    def test_some_outputs_dont_require_grad(self):
        def f(a, b):
            return a.detach(), b
        inp = [torch.randn(3, 3, requires_grad=True), torch.randn(3, 3, requires_grad=True)]
        self.verify_aot_autograd(f, inp)

    def test_inner_grad(self):
        def foo(x):
            y = torch.exp(x)
            z = torch.autograd.grad(y, x)
            return z
        inps = [torch.randn((), requires_grad=True)]
        self.verify_aot_autograd(foo, inps)

    def test_grad_context(self):
        def foo(x):
            return x * 2
        inps = [torch.randn((), requires_grad=True)]
        graph_size = None

        def get_graph_size(fx_g, _):
            nonlocal graph_size
            graph_size = len(fx_g.graph.nodes)
            return fx_g

        f = aot_function(foo, nop, get_graph_size)
        with torch.set_grad_enabled(False):
            f(*inps)
        self.assertIsNone(graph_size)

        f = aot_function(foo, nop, get_graph_size)
        with torch.set_grad_enabled(True):
            out = f(*inps)
            self.assertIsNone(graph_size)
            out.sum().backward()
            self.assertTrue(graph_size > 2)

    def test_output_dict(self):
        def f(x):
            return {'a': x, 'b': x}
        inp = [torch.randn(3, 3, requires_grad=True)]
        self.verify_aot_autograd(f, inp)

        def f(x, y):
            return {'a': x, 'b': y + x}
        inp = [torch.randn(3, requires_grad=True), torch.randn(3)]
        self.verify_aot_autograd(f, inp)

        def f(x):
            new_d = {}
            for k in x:
                new_d[k] = x[k] * 2
            return new_d
        inp = [{'a': torch.randn(3, requires_grad=True), 'b': torch.randn(3, requires_grad=True)}]
        self.verify_aot_autograd(f, inp)

    def test_module(self):
        mod = nn.Sequential(nn.Linear(32, 32), nn.ReLU())
        compiled_mod = compiled_module(mod, nop, nop)
        inp = torch.randn(32, 32)
        ref_out = mod(inp)
        ref_out.sum().backward()
        ref_grads = sorted([(name, p.grad) for name, p in mod.named_parameters()])
        out = compiled_mod(inp)
        out.sum().backward()
        grads = sorted([(name, p.grad) for name, p in mod.named_parameters()])
        self.assertEqual((out, grads), (ref_out, ref_grads))

    def test_batchnorm(self):
        mod = compiled_module(nn.BatchNorm2d(4), nop, nop)
        x = torch.ones(1, 4, 2, 2)
        mod(x).sum().backward()

    def test_list_codegen(self):
        def list_nop(f, _):
            def g(inps):
                return f(*inps)
            g._boxed_call = True
            return g

        def f(a, b, c):
            return a.sin() * b.cos() * c.sin()
        f = aot_function(f, list_nop)
        inp = [torch.randn(5, requires_grad=True) for _ in range(3)]
        f(*inp).sum().backward()

    def test_compilation_context(self):
        def f(x):
            return x.sin().sin()
        count = []

        def compiler(fx_g, _):
            context = get_aot_compilation_context()
            count.append((context[0], len(fx_g.graph.nodes)))
            return fx_g

        f = aot_function(f, compiler)
        out = f(torch.randn(5, requires_grad=True))
        f = aot_function(f, compiler)
        f(torch.randn(5))
        out.sum().backward()
        self.assertEqual(count, [(['forward'], 4), (['inference'], 4), (['backward'], 8)])

    def test_dupe_arg(self):
        def f(x, y):
            return x + y

        x = torch.randn(3, 3, requires_grad=True)
        self.verify_aot_autograd(f, [x, x])

    def test_resize_input(self):
        def f(x, y):
            y.resize_(4)
            y.zero_()
            self.assertEqual(x.shape, (4,))
            return y

        # NB: don't use verify_aot_autograd as the inputs get
        # mutated and I don't trust verify to do it right

        compiled_f = aot_function(f, nop)
        ref_x = torch.randn(0)
        ref_out = f(ref_x, ref_x)

        test_x = torch.randn(0)
        test_out = compiled_f(test_x, test_x)

        self.assertEqual(ref_out, test_out)

    def test_custom_autograd(self):
        class CustomFn(torch.autograd.Function):
            @staticmethod
            def forward(ctx, x):
                return x.clone()

            @staticmethod
            def backward(ctx, grad_output):
                return grad_output + 1

        def f(x):
            return CustomFn.apply(x)

        self.verify_aot_autograd(f, [torch.randn(3)])

    @unittest.skipIf(not torch.cuda.is_available(), "CUDA is unavailable")
    def test_autocast_disable_guard(self):
        guard = torch._C._DisableAutocast()
        try:
            x = torch.rand([4, 4]).cuda()
            y = x @ x
            self.assertEqual(y.dtype, torch.float32)
        finally:
            del guard

    @unittest.skipIf(not torch.cuda.is_available(), "CUDA is unavailable")
    def test_nonidempotent_amp(self):
        def f(self_s_emb, add_3):
            einsum_2 = torch.functional.einsum('ah,th->t', self_s_emb, add_3)
            log_softmax_2 = einsum_2.log_softmax(-1)
            return (log_softmax_2,)

        args = [torch.rand((1, 256), dtype=torch.float32, device='cuda'), torch.rand((30, 256), dtype=torch.float16, device='cuda')]
        with torch.cuda.amp.autocast(enabled=True):
            self.verify_aot_autograd(f, args)

        args = [e.requires_grad_(True) for e in args]
        with torch.cuda.amp.autocast(enabled=True):
            self.verify_aot_autograd(f, args)

    @unittest.skipIf(not torch.cuda.is_available(), "CUDA is unavailable")
    def test_batch_norm_amp(self):
        device = "cuda"
        input_dtype = torch.float16
        param_dtype = torch.float32
        weight, bias = [torch.ones(64, device=device, dtype=param_dtype, requires_grad=True) for _ in range(2)]
        running_mean, running_var = [torch.ones(64, device=device, dtype=param_dtype) for _ in range(2)]

        def bn(x):
            return torch.ops.aten.cudnn_batch_norm(
                x,
                weight,
                bias,
                running_mean,
                running_var,
                False,
                0.1,
                1e-05,
            )
        inp = torch.ones(torch.Size([16, 64, 112, 112]), dtype=input_dtype, device=device)

        ref = bn(inp)
        cudnn_batch_norm_decomp = torch._decomp.get_decompositions({torch.ops.aten.cudnn_batch_norm})
        aot_fn = make_fx(bn, decomposition_table=cudnn_batch_norm_decomp)(inp)
        res = aot_fn(inp)
        for a, b in zip(ref, res):
            assert torch.allclose(a, b)

    @patch("functorch.compile.config.use_dynamic_shapes", True)
    @patch("functorch.compile.config.use_fake_tensor", True)
    @skipIfNoSympy
    def test_output_op_depending_on_symint(self):
        """
        It won't be obvious from reading this test what it's testing for.  We should probably make it into a more
        focused unit test.

        An issue with the following program was the expand op would end up depending on a symint whose proxy was
        incorrectly associated with one of the grad tensors rather than input tensors.  It broke partitioner logic
        and the net result was aot_function failed to produce a function and threw an exception instead.
        """
        inp = torch.randn(5, requires_grad=True)

        def f(x):
            return x.expand(x.shape)

        # TODO(whc) make this work (test setup is wrong somehow)
        # joint_forward_backward = create_joint_forward_backward(f)
        # out = f(inp)
        # joint_inputs =  ([inp], [out.detach().contiguous()])
        # fx_g = make_fx(joint_forward_backward)(*joint_inputs)
        # TODO: assert outputs of fwd graph trace to correct symint

        # e2e test that fails without symint clone fix
        af = aot_function(f, nop, partition_fn=partial(min_cut_rematerialization_partition, compiler="inductor"))
        out = af(inp)
        self.assertEqual(out, f(inp))


def extract_graph(fx_g, _, graph_cell):
    graph_cell[0] = fx_g
    return fx_g


def get_ins_outs(fx_g):
    ins = []
    outs = []
    for n in fx_g.graph.nodes:
        if n.op == 'placeholder':
            ins.append(n)
        elif n.op == 'output':
            outs = tuple(n.args[0])
    return ins, outs


def get_num_ins_outs(fx_g):
    return tuple(len(i) for i in get_ins_outs(fx_g))


def get_fw_bw_graph(f, inps, partitioner=min_cut_rematerialization_partition):
    fw_graph_cell = [None]
    bw_graph_cell = [None]
    aot_function(f,
                 fw_compiler=partial(extract_graph, graph_cell=fw_graph_cell),
                 bw_compiler=partial(extract_graph, graph_cell=bw_graph_cell),
                 partition_fn=partitioner,
                 decompositions=default_decompositions)(*inps).sum().backward()
    return (fw_graph_cell[0], bw_graph_cell[0])


class TestPartitioning(AOTTestCase):
    @unittest.skipIf(not USE_NETWORKX, "networkx not available")
    def test_recompute_partitioning(self):
        def fn(a, b):
            return torch.sin(torch.sin(a)) + b

        # Reference calculation
        ref_a = torch.rand(10, 10, requires_grad=True)
        ref_b = torch.rand(10, 10, requires_grad=True)
        ref = fn(ref_a, ref_b)
        ref.sum().backward()

        # Compiled function calculation
        res_a = ref_a.clone().detach().requires_grad_(True)
        res_b = ref_b.clone().detach().requires_grad_(True)

        def compile_fn(x, _):
            return x

        compiled_fn = compiled_function(fn, compile_fn, compile_fn, min_cut_rematerialization_partition)
        res = compiled_fn(res_a, res_b)
        res.sum().backward()
        assert torch.allclose(ref, res, atol=1e-3, rtol=1e-3)
        assert torch.allclose(ref_a.grad, res_a.grad, atol=1e-3, rtol=1e-3)
        assert torch.allclose(ref_b.grad, res_b.grad, atol=1e-3, rtol=1e-3)

    def test_meta_tensor_inplace_op(self):
        # Following module results in inplace ops while tracing. The test checks
        # that the meta tensor information is stored for inplace ops.
        class MockModule(torch.nn.Module):
            def __init__(self):
                super().__init__()
                self.weight = torch.nn.Parameter(torch.randn(3072, 768, requires_grad=True))
                self.bias = torch.nn.Parameter(torch.randn(3072, requires_grad=True))

            def forward(self, add_4):
                linear_4 = torch.nn.functional.linear(add_4, self.weight, bias=self.bias)
                gelu = torch.nn.functional.gelu(linear_4)
                return gelu

        def check_meta_tensor(fx_g, _):
            for node in fx_g.graph.nodes:
                if node.op != 'output':
                    assert 'tensor_meta' in node.meta
            return fx_g

        inp0 = torch.randn(16, 128, 768, requires_grad=True)
        inputs = [inp0, ]
        mod = MockModule().to(device="cpu")
        aot_mod = aot_module(mod, fw_compiler=check_meta_tensor)
        aot_mod(*inputs)

    def test_default_partitioner_getitem(self):
        mod = nn.LayerNorm([10])

        def f(x, mod_weight, mod_bias):
            return torch.nn.functional.layer_norm(x, [10], mod_weight, mod_bias, eps=1e-6)

        fw_graph, bw_graph = get_fw_bw_graph(f, [torch.randn(3, 10, requires_grad=True), mod.weight, mod.bias],
                                             partitioner=default_partition)
        self.assertEqual(get_num_ins_outs(fw_graph), (3, 6))
        self.assertEqual(get_num_ins_outs(bw_graph), (6, 3))

    @patch("functorch.compile.config.use_dynamic_shapes", True)
    @patch("functorch.compile.config.use_fake_tensor", True)
    @unittest.skipIf(not USE_NETWORKX, "networkx not available")
    @skipIfNoSympy
    def test_min_cut_partitioner_save_shape(self):

        def f(x):
            s = x.sum(dim=1)
            return s

        inp = [torch.ones([10, 10], requires_grad=True)]
        fw_graph, bw_graph = get_fw_bw_graph(f, inp)
        _, fw_output = get_ins_outs(fw_graph)
        self.assertEqual(get_num_ins_outs(fw_graph), (1, 3))
        self.assertEqual(get_num_ins_outs(bw_graph), (3, 1))
        self.assertEqual(str(fw_output[0]), "sum_1")
        # make sure we don't do the suboptimal thing of saving the bigger primals input to sum,
        # rather than saving the sizes of the primals input for use in backward expand
        self.assertEqual(str(fw_output[1]), "sym_size")
        self.assertEqual(str(fw_output[2]), "sym_size_1")

        inp = [
            torch.randn(10, requires_grad=True),
            torch.randn((3, 10), requires_grad=True),
            torch.randn((2, 10), requires_grad=True),
        ]

        def f(a, b, c):
            # tried to test what happens if we save a size tuple in the graph;
            # turns out we never will due to how we trace, but this is probably
            # still a good test case for various size manipulations
            sb = torch.ops.aten.sym_size(b)
            sc = c.size()
            x = sb[0] + sc[0]
            a_sz = (x, a.size(0))
            return torch.cat([a.expand(a_sz), b, c])
        fw_graph, bw_graph = get_fw_bw_graph(f, inp)
        self.assertEqual(get_num_ins_outs(fw_graph), (3, 5))
        self.assertEqual(get_num_ins_outs(bw_graph), (5, 3))
        _, outs = get_ins_outs(fw_graph)
        self.assertTrue(all([is_sym_node(n) for n in outs[1:]]))

    @patch("functorch.compile.config.use_dynamic_shapes", True)
    @patch("functorch.compile.config.use_fake_tensor", True)
    @skipIfNoSympy
    def test_default_partitioner_output_tensor_shape_tensor(self):

        inp = [
            torch.randn(10, requires_grad=True),
            torch.randn((3, 10), requires_grad=True),
            torch.randn((2, 10), requires_grad=True),
            torch.randn((10, 1), requires_grad=True),
        ]

        def f(a, b, c, d):
            # Try to force symints intermixed with outputs in the function's returns
            sb = b.size()
            sc = c.size()
            x = sb[0] + sc[0]
            a_sz = (x, a.size(0))
            cat = torch.cat([a.expand(a_sz), b, c])
            mm = torch.mm(cat, d)
            mm2 = torch.mm(mm, a.view(mm.size(1), a.size(0)))  # this saves 4 new ints for backward. why?
            # and what do i have to do to make it save a tensor for backward?
            return cat, sb, c, mm2

        fw_graph_cell = [None]
        bw_graph_cell = [None]
        compiled_outs = aot_function(
            f,
            fw_compiler=partial(extract_graph, graph_cell=fw_graph_cell),
            bw_compiler=partial(extract_graph, graph_cell=bw_graph_cell),
            partition_fn=default_partition,
            decompositions=default_decompositions)(*inp)
        fw_graph = fw_graph_cell[0]
        (compiled_outs[0].sum() + compiled_outs[2].sum()).backward()
        bw_graph = bw_graph_cell[0]

        self.assertEqual(get_num_ins_outs(fw_graph), (4, 13))
        self.assertEqual(get_num_ins_outs(bw_graph), (13, 4))
        _, fw_graph_out_nodes = get_ins_outs(fw_graph)
        self.assertEqual(
            # fw outputs include b.size() which expands to 2 symints,
            #
            # TODO(whc)- are the saved-tensors/saved-symints correct here?
            # i just made the test pass based on what default partition did
            [False, True, True, False, False] + [False] * 5 + [True] * 3,
            [is_sym_node(n) for n in fw_graph_out_nodes]
        )

        real_outs = f(*inp)
        self.assertEqual(compiled_outs, real_outs)
        self.assertTrue(isinstance(real_outs[1], torch.Size))

        # TODO(whc) we should learn to return torch.Sizes
        self.assertFalse(isinstance(compiled_outs[1], torch.Size))

    @patch("functorch.compile.config.use_dynamic_shapes", True)
    @patch("functorch.compile.config.use_fake_tensor", True)
    @unittest.skipIf(not USE_NETWORKX, "networkx not available")
    @skipIfNoSympy
    def test_min_cut_partitioner_output_tensor_shape_tensor(self):

        inp = [
            torch.randn(10, requires_grad=True),
            torch.randn((3, 10), requires_grad=True),
            torch.randn((2, 10), requires_grad=True),
            torch.randn((10, 1), requires_grad=True),
        ]

        def f(a, b, c, d):
            # Try to force symints intermixed with outputs in the function's returns
            sb = b.size()
            sc = c.size()
            x = sb[0] + sc[0]
            a_sz = (x, a.size(0))
            cat = torch.cat([a.expand(a_sz), b, c])
            mm = torch.mm(cat, d)
            mm2 = torch.mm(mm, a.view(mm.size(1), a.size(0)))  # this saves 4 new ints for backward. why?
            # and what do i have to do to make it save a tensor for backward?
            return cat, sb, c, mm2

        fw_graph_cell = [None]
        bw_graph_cell = [None]
        compiled_outs = aot_function(
            f,
            fw_compiler=partial(extract_graph, graph_cell=fw_graph_cell),
            bw_compiler=partial(extract_graph, graph_cell=bw_graph_cell),
            partition_fn=min_cut_rematerialization_partition,
            decompositions=default_decompositions)(*inp)
        fw_graph = fw_graph_cell[0]
        (compiled_outs[0].sum() + compiled_outs[2].sum()).backward()
        bw_graph = bw_graph_cell[0]

        self.assertEqual(get_num_ins_outs(fw_graph), (4, 13))
        self.assertEqual(get_num_ins_outs(bw_graph), (13, 4))
        _, fw_graph_out_nodes = get_ins_outs(fw_graph)
        self.assertEqual(
            # fw outputs include b.size() which expands to 2 symints,
            # then 4 tensors (transposes of matricies used for mm) are saved
            # finally 4 symints are saved
            [False, True, True, False, False] + [False] * 4 + [True] * 4,
            [is_sym_node(n) for n in fw_graph_out_nodes]
        )

        real_outs = f(*inp)
        self.assertEqual(compiled_outs, real_outs)
        self.assertTrue(isinstance(real_outs[1], torch.Size))

        # TODO(whc) we should learn to return torch.Sizes
        self.assertFalse(isinstance(compiled_outs[1], torch.Size))

    @unittest.skipIf(not USE_NETWORKX, "networkx not available")
    def test_min_cut_partitioner(self):
        def f(x):
            return x.cos().cos().cos()

        fw_graph, bw_graph = get_fw_bw_graph(f, [torch.randn(3, requires_grad=True)])
        self.assertEqual(get_num_ins_outs(fw_graph), (1, 2))
        self.assertEqual(get_num_ins_outs(bw_graph), (2, 1))

        def f(a, b, c, d):
            x = a + b + c + d
            return x.cos().cos()

        fw_graph, bw_graph = get_fw_bw_graph(f, [torch.randn(3, requires_grad=True) for _ in range(4)])
        self.assertEqual(get_num_ins_outs(fw_graph), (4, 2))
        self.assertEqual(get_num_ins_outs(bw_graph), (2, 4))

        def f(x):
            return torch.mm(x, torch.ones(x.shape)).tanh().tanh()
        fw_graph, bw_graph = get_fw_bw_graph(f, [torch.randn(5, 5, requires_grad=True)])
        self.assertEqual(get_num_ins_outs(fw_graph), (1, 3))

        ins, outs = get_ins_outs(fw_graph)
        self.assertEqual(outs[1].target, torch.ops.aten.mm.default)

    @unittest.skipIf(not USE_NETWORKX, "networkx not available")
    def test_min_cut_partitioner_recomputable_ops(self):
        def f(x):
            return x * x * x

        recomputable_ops = []
        partition_fn = partial(min_cut_rematerialization_partition, recomputable_ops=recomputable_ops)

        fw_graph, bw_graph = get_fw_bw_graph(f, [torch.randn(3, requires_grad=True)], partition_fn)
        # Expected forward graph:
        # opcode         name       target           args                        kwargs
        # -------------  ---------  ---------------  --------------------------  --------
        # placeholder    primals_1  primals_1        ()                          {}
        # call_function  mul        aten.mul.Tensor  (primals_1, primals_1)      {}
        # call_function  mul_1      aten.mul.Tensor  (mul, primals_1)            {}
        # output         output     output           ([mul_1, primals_1, mul],)  {}
        self.assertEqual(get_num_ins_outs(fw_graph), (1, 3))
        # Expected backward graph:
        # opcode         name        target           args                     kwargs
        # -------------  ----------  ---------------  -----------------------  --------
        # placeholder    primals_1   primals_1        ()                       {}
        # placeholder    mul         mul              ()                       {}
        # placeholder    tangents_1  tangents_1       ()                       {}
        # call_function  mul_2       aten.mul.Tensor  (tangents_1, mul)        {}
        # call_function  mul_3       aten.mul.Tensor  (tangents_1, primals_1)  {}
        # call_function  mul_4       aten.mul.Tensor  (mul_3, primals_1)       {}
        # call_function  add         aten.add.Tensor  (mul_2, mul_4)           {}
        # call_function  add_1       aten.add.Tensor  (add, mul_4)             {}
        # output         output      output           ([add_1],)               {}
        self.assertEqual(get_num_ins_outs(bw_graph), (3, 1))

        recomputable_ops = [torch.ops.aten.mul]
        partition_fn = partial(min_cut_rematerialization_partition, recomputable_ops=recomputable_ops)
        fw_graph, bw_graph = get_fw_bw_graph(f, [torch.randn(3, requires_grad=True)], partition_fn)
        # Expected forward graph:
        # opcode         name       target           args                    kwargs
        # -------------  ---------  ---------------  ----------------------  --------
        # placeholder    primals_1  primals_1        ()                      {}
        # call_function  mul        aten.mul.Tensor  (primals_1, primals_1)  {}
        # call_function  mul_1      aten.mul.Tensor  (mul, primals_1)        {}
        # output         output     output           ([mul_1, primals_1],)   {}
        self.assertEqual(get_num_ins_outs(fw_graph), (1, 2))
        # Expected backward graph:
        # opcode         name        target           args                     kwargs
        # -------------  ----------  ---------------  -----------------------  --------
        # placeholder    primals_1   primals_1        ()                       {}
        # placeholder    tangents_1  tangents_1       ()                       {}
        # call_function  mul         aten.mul.Tensor  (primals_1, primals_1)   {} # RECOMPUTED
        # call_function  mul_2       aten.mul.Tensor  (tangents_1, mul)        {}
        # call_function  mul_3       aten.mul.Tensor  (tangents_1, primals_1)  {}
        # call_function  mul_4       aten.mul.Tensor  (mul_3, primals_1)       {}
        # call_function  add         aten.add.Tensor  (mul_2, mul_4)           {}
        # call_function  add_1       aten.add.Tensor  (add, mul_4)             {}
        # output         output      output           ([add_1],)               {}
        self.assertEqual(get_num_ins_outs(bw_graph), (2, 1))

    def test_contiguous(self):
        # The test simulates the condition where transpose followed by view
        # happens in the backward pass.
        # https://discuss.pytorch.org/t/error-on-transpose-and-view/434
        def f(x):
            return x.view(2, 3).t()

        inp = torch.randn(6, requires_grad=True)
        out = aot_function(f, nop)(inp)
        torch.autograd.grad(out, inp, torch.randn(3, 2))

    def test_preserve_random(self):
        def fn(x):
            return torch.nn.functional.dropout(x, 0.5) + x

        x = torch.randn(4)

        torch.manual_seed(0)
        ref = fn(x)

        torch.manual_seed(0)
        aot_fn = aot_function(fn, nop)
        res = aot_fn(x)

        assert torch.allclose(ref, res)

    @unittest.skipIf(not torch.cuda.is_available(), "CUDA is unavailable")
    @unittest.skipIf(not USE_TORCHVISION, "test requires torchvision")
    def test_autocast(self):
        mod = torchvision.models.resnet18().cuda()
        mod.train()

        x = torch.randn(16, 3, 32, 32, device="cuda")
        aot_mod = memory_efficient_fusion(mod)

        # Ensure that AOT Autograd works with AMP
        with torch.cuda.amp.autocast(True):
            res = aot_mod(x)
        res.sum().backward()

class TestAOTModuleSimplified(AOTTestCase):
    def test_aot_module_simplified(self):
        class MockModule(torch.nn.Module):
            def __init__(self):
                super().__init__()
                self.linear = torch.nn.Linear(20, 30)

            def forward(self, x, y):
                return (self.linear(x) + y, )

        mod = MockModule()
        mod.zero_grad()

        x = torch.randn(128, 20, requires_grad=True)
        y = torch.randn(128, 30, requires_grad=True)
        inputs = [x, y]
        cloned_inputs = [x.detach().clone().requires_grad_(True) for x in inputs]

        ref = mod(*inputs)
        ref[0].sum().backward()

        aot_mod = aot_module_simplified(mod, nop)
        aot_mod.zero_grad()
        res = aot_mod(*cloned_inputs)
        res[0].sum().backward()

        assert torch.allclose(ref[0], res[0])
        assert torch.allclose(inputs[0].grad, cloned_inputs[0].grad)
        assert torch.allclose(inputs[1].grad, cloned_inputs[1].grad)

    def test_aot_module_simplified_preserves_stack_trace(self):
        class MockModule(torch.nn.Module):
            def __init__(self):
                super().__init__()
                self.linear = torch.nn.Linear(20, 30)

            def forward(self, x, y):
                z = self.linear(x)
                z = z + y
                z = z.relu()
                return (z, )

        tracer = torch.fx.Tracer()
        tracer.record_stack_traces = True
        graph = tracer.trace(MockModule())
        mod = torch.fx.GraphModule(tracer.root, graph)

        for node in mod.graph.nodes:
            if node.op == 'output':
                continue
            self.assertTrue(node.stack_trace is not None)
            assert 'test_aotdispatch.py' in node.stack_trace

        def assert_compiler(gm: torch.fx.GraphModule, _):
            for node in gm.graph.nodes:
                if node.op == 'output' or node.op == 'placeholder':
                    continue
                self.assertTrue(node.stack_trace is not None)
                assert 'test_aotdispatch.py' in node.stack_trace
            return gm.forward  # return a python callable

        aot_mod = aot_module_simplified(mod, fw_compiler=assert_compiler, bw_compiler=assert_compiler)

        x = torch.randn(128, 20, requires_grad=True)
        y = torch.randn(128, 30, requires_grad=True)
        inputs = [x, y]
        res = aot_mod(*inputs)
        res[0].sum().backward()

# entries in here don't work and need to be fixed.
# Each one of these is a bug (or needs to be investigated)
aot_autograd_failures = {
    # data-dependent control flow
    xfail('cov'),
    xfail('istft'),
    xfail('nn.functional.gaussian_nll_loss'),
    xfail('tensor_split'),
    xfail('corrcoef'),
    xfail('quantile'),
    xfail('nanquantile'),
    xfail('narrow'),
    xfail('index_reduce'),
    xfail('istft'),
    xfail('linalg.eig'),
    xfail('scatter_reduce', 'prod'),

    skip('as_strided_scatter'),

    # Too annoying to generate random inputs
    xfail('cholesky'),
    xfail('linalg.cholesky'),

    # Given input size: (s0xs1x2). Calculated output size: ...
    skip('max_pool2d_with_indices_backward'),

    # Misc
    xfail('to_sparse'),
    xfail('corrcoef'),
    xfail('cov'),
    xfail('chalf'),  # RuntimeError: "sum_cpu" not implemented for 'ComplexHalf'
    xfail('sparse.sampled_addmm'),
    skip('nn.functional.binary_cross_entropy_with_logits'),  # seems to fail sometimes?
    skip('nn.functional.margin_ranking_loss'),  # seems flaky
    skip('linalg.lu_solve'),  # flaky
    skip('linalg.householder_product'),  # flaky
    decorate('matmul', decorator=unittest.skipIf(IS_ARM64, 'flaky')),
    decorate('__rmatmul__', decorator=unittest.skipIf(IS_ARM64, 'flaky')),

    # SEGFAULTS
    skip('nn.functional.batch_norm', ''),  # '0 is not tracked with proxy for <torch.fx.experimental.proxy_te..
}

symbolic_aot_autograd_failures = {
    xfail('__rmatmul__', ''),  # Cannot call sizes() on tensor with symbolic sizes/strides
    xfail('addmv', ''),  # aten.addmv.default - couldn't find symbolic meta function/decomposition
    xfail('addr', ''),  # Cannot call sizes() on tensor with symbolic sizes/strides
    xfail('amax', ''),  # Cannot call sizes() on tensor with symbolic sizes/strides
    xfail('amin', ''),  # Cannot call sizes() on tensor with symbolic sizes/strides
    xfail('baddbmm', ''),  # aten.baddbmm.default - couldn't find symbolic meta function/decomposition
    xfail('block_diag', ''),  # Cannot call sizes() on tensor with symbolic sizes/strides
    xfail('cartesian_prod', ''),  # Cannot call numel() on tensor with symbolic sizes/strides
    xfail('cdist', ''),  # Cannot call sizes() on tensor with symbolic sizes/strides
    xfail('cholesky_inverse', ''),  # could not find kernel
    xfail('cholesky_solve', ''),  # could not find kernel
    xfail('column_stack', ''),  # Cannot call sizes() on tensor with symbolic sizes/strides
    xfail('combinations', ''),  # aten.masked_select.default
    xfail('cross', ''),  # aten.linalg_cross.default - couldn't find symbolic meta function/decomposition
    xfail('cummax', ''),  # aten.cummax.default - couldn't find symbolic meta function/decomposition
    xfail('cummin', ''),  # aten.cummin.default - couldn't find symbolic meta function/decomposition
    xfail('cumprod', ''),  # aten.cumprod.default - couldn't find symbolic meta function/decomposition
    xfail('cumsum', ''),  # aten.cumsum.default - couldn't find symbolic meta function/decomposition
    xfail('cumulative_trapezoid', ''),  # Cannot call sizes() on tensor with symbolic sizes/strides
    xfail('diff', ''),  # aten.zeros_like.default - couldn't find symbolic meta function/decomposition
    xfail('digamma', ''),  # aten.polygamma.default - couldn't find symbolic meta function/decomposition
    xfail('dist', ''),  # aten.dist.default - couldn't find symbolic meta function/decomposition
    xfail('dsplit', ''),  # Cannot call sizes() on tensor with symbolic sizes/strides
    xfail('fft.fft2', ''),  # Cannot call sizes() on tensor with symbolic sizes/strides
    xfail('fft.fft', ''),  # Cannot call sizes() on tensor with symbolic sizes/strides
    xfail('fft.fftn', ''),  # Cannot call sizes() on tensor with symbolic sizes/strides
    xfail('fft.fftshift', ''),  # Cannot call sizes() on tensor with symbolic sizes/strides
    xfail('fft.hfft2', ''),  # Cannot call sizes() on tensor with symbolic sizes/strides
    xfail('fft.hfft', ''),  # Cannot call sizes() on tensor with symbolic sizes/strides
    xfail('fft.hfftn', ''),  # Cannot call sizes() on tensor with symbolic sizes/strides
    xfail('fft.ifft2', ''),  # Cannot call sizes() on tensor with symbolic sizes/strides
    xfail('fft.ifft', ''),  # Cannot call sizes() on tensor with symbolic sizes/strides
    xfail('fft.ifftn', ''),  # Cannot call sizes() on tensor with symbolic sizes/strides
    xfail('fft.ifftshift', ''),  # Cannot call sizes() on tensor with symbolic sizes/strides
    xfail('fft.ihfft2', ''),  # Cannot call sizes() on tensor with symbolic sizes/strides
    xfail('fft.ihfft', ''),  # Cannot call sizes() on tensor with symbolic sizes/strides
    xfail('fft.ihfftn', ''),  # Cannot call sizes() on tensor with symbolic sizes/strides
    xfail('fft.irfft2', ''),  # Cannot call sizes() on tensor with symbolic sizes/strides
    xfail('fft.irfft', ''),  # Cannot call sizes() on tensor with symbolic sizes/strides
    xfail('fft.irfftn', ''),  # Cannot call sizes() on tensor with symbolic sizes/strides
    xfail('fft.rfft2', ''),  # Cannot call sizes() on tensor with symbolic sizes/strides
    xfail('fft.rfft', ''),  # Cannot call sizes() on tensor with symbolic sizes/strides
    xfail('fft.rfftn', ''),  # Cannot call sizes() on tensor with symbolic sizes/strides
    xfail('frexp', ''),  # aten.frexp.Tensor - couldn't find symbolic meta function/decomposition
    xfail('gradient', ''),  # Cannot call sizes() on tensor with symbolic sizes/strides
    xfail('hsplit', ''),  # Cannot call sizes() on tensor with symbolic sizes/strides
    xfail('i0', ''),  # aten.i0.default - couldn't find symbolic meta function/decomposition
    xfail('index_put', ''),  # Cannot call sizes() on tensor with symbolic sizes/strides
    xfail('inner', ''),  # Cannot call sizes() on tensor with symbolic sizes/strides
    xfail('kron', ''),  # Cannot call sizes() on tensor with symbolic sizes/strides
    xfail('kthvalue', ''),  # Cannot call sizes() on tensor with symbolic sizes/strides
    xfail('linalg.cholesky_ex', ''),  # aten.linalg_cholesky_ex.default - couldn't find symbolic meta functio...
    xfail('linalg.cond', ''),  # Cannot call numel() on tensor with symbolic sizes/strides
    xfail('linalg.cross', ''),  # aten.linalg_cross.default - couldn't find symbolic meta function/decomposition
    xfail('linalg.det', ''),  # aten._linalg_det.default - couldn't find symbolic meta function/decomposition
    xfail('linalg.det', 'singular'),  # aten._linalg_det.default - couldn't find symbolic meta function/deco...
    xfail('linalg.eigh', ''),  # aten._linalg_eigh.default - couldn't find symbolic meta function/decomposition
    xfail('linalg.eigvals', ''),  # aten.linalg_eig.default - couldn't find symbolic meta function/decomposition
    xfail('linalg.eigvalsh', ''),  # aten._linalg_eigh.default - couldn't find symbolic meta function/decompo...
    xfail('linalg.householder_product', ''),  # aten.linalg_householder_product.default - couldn't find symbo...
    xfail('linalg.inv', ''),  # aten.linalg_inv_ex.default - couldn't find symbolic meta function/decomposition
    xfail('linalg.inv_ex', ''),  # aten.linalg_inv_ex.default - couldn't find symbolic meta function/decompos...
    xfail('linalg.lstsq', ''),  # aten.linalg_lstsq.default - couldn't find symbolic meta function/decomposition
    xfail('linalg.lstsq', 'grad_oriented'),  # aten.linalg_lstsq.default - couldn't find symbolic meta funct...
    xfail('linalg.lu', ''),  # aten.linalg_lu.default - couldn't find symbolic meta function/decomposition
    xfail('linalg.lu_factor', ''),  # aten.linalg_lu_factor_ex.default - couldn't find symbolic meta function...
    xfail('linalg.lu_factor_ex', ''),  # aten.linalg_lu_factor_ex.default - couldn't find symbolic meta funct...
    xfail('linalg.lu_solve', ''),  # aten.linalg_lu_solve.default - couldn't find symbolic meta function/deco...
    xfail('linalg.matrix_norm', ''),  # Cannot call sizes() on tensor with symbolic sizes/strides
    xfail('linalg.matrix_power', ''),  # Cannot call sizes() on tensor with symbolic sizes/strides
    xfail('linalg.multi_dot', ''),  # Cannot call sizes() on tensor with symbolic sizes/strides
    xfail('linalg.norm', ''),  # Cannot call sizes() on tensor with symbolic sizes/strides
    xfail('linalg.norm', 'subgradients_at_zero'),  # Cannot call sizes() on tensor with symbolic sizes/strides
    xfail('linalg.pinv', ''),  # aten.linalg_pinv.atol_rtol_tensor - couldn't find symbolic meta function/dec...
    xfail('linalg.pinv', 'hermitian'),  # aten.linalg_pinv.atol_rtol_tensor - couldn't find symbolic meta fu...
    xfail('linalg.qr', ''),  # aten.linalg_qr.default - couldn't find symbolic meta function/decomposition
    xfail('linalg.slogdet', ''),  # aten._linalg_slogdet.default - couldn't find symbolic meta function/decom...
    xfail('linalg.solve', ''),  # aten._linalg_solve_ex.default - couldn't find symbolic meta function/decomp...
    xfail('linalg.solve_ex', ''),  # aten._linalg_solve_ex.default - couldn't find symbolic meta function/dec...
    xfail('linalg.solve_triangular', ''),  # aten.linalg_solve_triangular.default - couldn't find symbolic me...
    xfail('linalg.svd', ''),  # aten._linalg_svd.default - couldn't find symbolic meta function/decomposition
    xfail('linalg.svdvals', ''),  # aten._linalg_svd.default - couldn't find symbolic meta function/decomposi...
    xfail('linalg.tensorinv', ''),  # Cannot call sizes() on tensor with symbolic sizes/strides
    xfail('linalg.tensorsolve', ''),  # Cannot call sizes() on tensor with symbolic sizes/strides
    xfail('linalg.vander', ''),  # Cannot call sizes() on tensor with symbolic sizes/strides
    xfail('linalg.vector_norm', ''),  # Cannot call sizes() on tensor with symbolic sizes/strides
    xfail('logaddexp2', ''),  # aten.logaddexp2.default - couldn't find symbolic meta function/decomposition
    xfail('logaddexp', ''),  # aten.logaddexp.default - couldn't find symbolic meta function/decomposition
    xfail('logcumsumexp', ''),  # aten.logcumsumexp.default - couldn't find symbolic meta function/decomposition
    xfail('logdet', ''),  # Cannot call sizes() on tensor with symbolic sizes/strides
    xfail('logsumexp', ''),  # Cannot call sizes() on tensor with symbolic sizes/strides
    xfail('lu', ''),  # aten.linalg_lu_factor_ex.default - couldn't find symbolic meta function/decomposition
    xfail('lu_solve', ''),  # aten.linalg_lu_solve.default - couldn't find symbolic meta function/decomposition
    xfail('lu_unpack', ''),  # aten.lu_unpack.default - couldn't find symbolic meta function/decomposition
    xfail('masked.amax', ''),  # Cannot call sizes() on tensor with symbolic sizes/strides
    xfail('masked.amin', ''),  # Cannot call sizes() on tensor with symbolic sizes/strides
    xfail('masked.cumprod', ''),  # aten.cumprod.default - couldn't find symbolic meta function/decomposition
    xfail('masked.cumsum', ''),  # aten.cumsum.default - couldn't find symbolic meta function/decomposition
    xfail('masked_fill', ''),  # could not find kernel
    xfail('masked.logaddexp', ''),  # aten.logaddexp.default - couldn't find symbolic meta function/decomposi...
    xfail('masked.logsumexp', ''),  # Cannot call sizes() on tensor with symbolic sizes/strides
    xfail('masked.prod', ''),  # Cannot call sizes() on tensor with symbolic sizes/strides
    xfail('masked_scatter', ''),  # Cannot call sizes() on tensor with symbolic sizes/strides
    xfail('masked_select', ''),  # aten.masked_select.default - couldn't find symbolic meta function/decompos...
    xfail('matmul', ''),  # Cannot call sizes() on tensor with symbolic sizes/strides
    xfail('matrix_exp', ''),  # aten.linalg_matrix_exp.default - couldn't find symbolic meta function/decompo...
    xfail('median', ''),  # could not find kernel
    xfail('nan_to_num', ''),  # Cannot cast FakeTensor(FakeTensor(..., device='meta', size=()), cpu) to number
    xfail('meshgrid', 'list_of_tensors'),  # Cannot call numel() on tensor with symbolic sizes/strides
    xfail('meshgrid', 'variadic_tensors'),  # Cannot call numel() on tensor with symbolic sizes/strides
    xfail('min', 'reduction_with_dim'),  # Cannot call sizes() on tensor with symbolic sizes/strides
    xfail('mode', ''),  # Cannot call sizes() on tensor with symbolic sizes/strides
    xfail('mv', ''),  # Cannot call sizes() on tensor with symbolic sizes/strides
    xfail('mvlgamma', 'mvlgamma_p_1'),  # aten.digamma_.default - couldn't find symbolic meta function/decom...
    xfail('mvlgamma', 'mvlgamma_p_3'),  # aten.digamma_.default - couldn't find symbolic meta function/decom...
    xfail('mvlgamma', 'mvlgamma_p_5'),  # aten.digamma_.default - couldn't find symbolic meta function/decom...

    # Deleting this in a followup
    xfail('nn.functional.poisson_nll_loss', ''),

    xfail('nn.functional._scaled_dot_product_attention', ''),  # Cannot call sizes() on tensor with symbolic ...
    xfail('nn.functional.adaptive_avg_pool3d', ''),  # aten._adaptive_avg_pool3d_backward.default - couldn't ...
    xfail('nn.functional.adaptive_max_pool1d', ''),  # Cannot call sizes() on tensor with symbolic sizes/strides
    xfail('nn.functional.adaptive_max_pool2d', ''),  # aten.adaptive_max_pool2d.default - couldn't find symbo...
    xfail('nn.functional.adaptive_max_pool3d', ''),  # argument 'output_size' (position 2...
    xfail('nn.functional.avg_pool3d', ''),  # aten.avg_pool3d.default - couldn't find symbolic meta function/...
    xfail('nn.functional.bilinear', ''),  # Cannot call sizes() on tensor with symbolic sizes/strides
    xfail('nn.functional.binary_cross_entropy', ''),  # aten.fill_.Scalar - couldn't find symbolic meta funct...
    xfail('nn.functional.cosine_embedding_loss', ''),  # Cannot call sizes() on tensor with symbolic sizes/st...
    xfail('nn.functional.cosine_similarity', ''),  # Cannot call sizes() on tensor with symbolic sizes/strides
    xfail('nn.functional.cross_entropy', ''),  # Cannot call sizes() on tensor with symbolic sizes/strides
    xfail('nn.functional.ctc_loss', ''),  # aten._ctc_loss.Tensor - couldn't find symbolic meta function/deco...
    xfail('nn.functional.embedding_bag', ''),  # Cannot call sizes() on tensor with symbolic sizes/strides
    xfail('nn.functional.fractional_max_pool2d', ''),  # rand() received an invalid combination of arguments - g...
    xfail('nn.functional.fractional_max_pool3d', ''),  # rand() received an invalid combination of arguments - g...
    xfail('nn.functional.grid_sample', ''),  # prims::arange() Expected a value of type 'number' for argument...
    xfail('nn.functional.group_norm', ''),  # Cannot call sizes() on tensor with symbolic sizes/strides
    xfail('nn.functional.hinge_embedding_loss', ''),  # aten.zeros_like.default - couldn't find symbolic meta...
    xfail('nn.functional.interpolate', 'area'),  # Cannot call sizes() on tensor with symbolic sizes/strides
    xfail('nn.functional.interpolate', 'bicubic'),  # Cannot call sizes() on tensor with symbolic sizes/strides
    xfail('nn.functional.interpolate', 'linear'),  # Cannot call sizes() on tensor with symbolic sizes/strides
    xfail('nn.functional.interpolate', 'nearest'),  # Cannot call sizes() on tensor with symbolic sizes/strides
    xfail('nn.functional.interpolate', 'trilinear'),  # Cannot call sizes() on tensor with symbolic sizes/st...
    xfail('nn.functional.max_pool1d', ''),  # Cannot call sizes() on tensor with symbolic sizes/strides
    xfail('nn.functional.max_pool3d', ''),  # aten.max_pool3d_with_indices.default - couldn't find symbolic m...
    xfail('nn.functional.max_unpool1d', ''),  # aten.max_unpool2d.default - couldn't find symbolic meta funct...
    xfail('nn.functional.max_unpool1d', 'grad'),  # aten.max_unpool2d.default - couldn't find symbolic meta ...
    xfail('nn.functional.max_unpool2d', ''),  # aten.max_unpool2d.default - couldn't find symbolic meta funct...
    xfail('nn.functional.max_unpool2d', 'grad'),  # aten.max_unpool2d.default - couldn't find symbolic meta ...
    xfail('nn.functional.max_unpool3d', ''),  # aten.max_unpool3d.default - couldn't find symbolic meta funct...
    xfail('nn.functional.max_unpool3d', 'grad'),  # aten.max_unpool3d.default - couldn't find symbolic meta ...
    xfail('nn.functional.multi_margin_loss', ''),  # could not find kernel
    xfail('nn.functional.multilabel_margin_loss', ''),  # could not find kernel
    xfail('nn.functional.nll_loss', ''),  # Cannot call sizes() on tensor with symbolic sizes/strides
    xfail('nn.functional.normalize', ''),  # Cannot call sizes() on tensor with symbolic sizes/strides
    xfail('nn.functional.pad', 'reflect'),  # aten.reflection_pad1d.default - couldn't find symbolic meta fu...
    xfail('nn.functional.pad', 'replicate'),  # aten.replication_pad1d.default - couldn't find symbolic meta...
    xfail('nn.functional.pairwise_distance', ''),  # Cannot call sizes() on tensor with symbolic sizes/strides
    xfail('nn.functional.pdist', ''),  # could not find kernel
    xfail('nn.functional.pixel_shuffle', ''),  # aten.pixel_shuffle.default - couldn't find symbolic meta fun...
    xfail('nn.functional.pixel_unshuffle', ''),  # aten.pixel_unshuffle.default - couldn't find symbolic meta...
    xfail('nn.functional.prelu', ''),  # Cannot call sizes() on tensor with symbolic sizes/strides
    xfail('nn.functional.rrelu', ''),  # aten.rrelu_with_noise.default - couldn't find symbolic meta function...
    xfail('nn.functional.smooth_l1_loss', ''),  # could not find kernel
<<<<<<< HEAD
=======
    xfail('nn.functional.unfold', ''),  # Cannot call sizes() on tensor with symbolic sizes/strides
>>>>>>> d60abe4b
    xfail('nn.functional.upsample_nearest', ''),  # Cannot call sizes() on tensor with symbolic sizes/strides
    xfail('norm', ''),  # Cannot call sizes() on tensor with symbolic sizes/strides
    xfail('norm', 'nuc'),  # aten._linalg_svd.default - couldn't find symbolic meta function/decomposition
    xfail('normal', ''),  # Cannot call sizes() on tensor with symbolic sizes/strides
    xfail('normal', 'number_mean'),  # Cannot call sizes() on tensor with symbolic sizes/strides
    xfail('ormqr', ''),  # aten.ormqr.default - couldn't find symbolic meta function/decomposition
    xfail('outer', ''),  # Cannot call sizes() on tensor with symbolic sizes/strides
    xfail('pca_lowrank', ''),  # could not find kernel
    xfail('pinverse', ''),  # aten.linalg_pinv.atol_rtol_tensor - couldn't find symbolic meta function/decomp...
    xfail('polar', ''),  # could not find kernel
    xfail('polygamma', 'polygamma_n_0'),  # aten.polygamma.default - couldn't find symbolic meta function/de...
    xfail('polygamma', 'polygamma_n_1'),  # aten.polygamma.default - couldn't find symbolic meta function/de...
    xfail('polygamma', 'polygamma_n_2'),  # aten.polygamma.default - couldn't find symbolic meta function/de...
    xfail('polygamma', 'polygamma_n_3'),  # aten.polygamma.default - couldn't find symbolic meta function/de...
    xfail('polygamma', 'polygamma_n_4'),  # aten.polygamma.default - couldn't find symbolic meta function/de...
    xfail('prod', ''),  # Cannot call numel() on tensor with symbolic sizes/strides
    xfail('put', ''),  # Cannot call sizes() on tensor with symbolic sizes/strides
    xfail('qr', ''),  # aten.linalg_qr.default - couldn't find symbolic meta function/decomposition
    xfail('rad2deg', ''),  # aten.rad2deg.default - couldn't find symbolic meta function/decomposition
    xfail('renorm', ''),  # aten.renorm.default - couldn't find symbolic meta function/decomposition
    xfail('repeat_interleave', ''),  # aten.repeat_interleave.Te...
    xfail('reshape_as', ''),  # Cannot call sizes() on tensor with symbolic sizes/strides
    xfail('roll', ''),  # narrow() received an invalid combination of arguments - got (FakeTensor, int, torch._C...
    xfail('round', ''),  # aten.round.default - couldn't find symbolic meta function/decomposition
    xfail('round', 'decimals_0'),  # aten.round.decimals - couldn't find symbolic meta function/decomposition
    xfail('round', 'decimals_3'),  # aten.round.decimals - couldn't find symbolic meta function/decomposition
    xfail('round', 'decimals_neg_3'),  # aten.round.decimals - couldn't find symbolic meta function/decompos...
    xfail('segment_reduce', 'lengths'),  # aten.segment_reduce.default - couldn't find symbolic meta functio...
    xfail('segment_reduce', 'offsets'),  # aten.segment_reduce.default - couldn't find symbolic meta functio...
    xfail('sgn', ''),  # Cannot call sizes() on tensor with symbolic sizes/strides
    xfail('special.i1', ''),  # aten.i0.default - couldn't find symbolic meta function/decomposition
    xfail('special.polygamma', 'special_polygamma_n_0'),  # aten.polygamma.default - couldn't find symbolic ...
    xfail('std', ''),  # Cannot call numel() on tensor with symbolic sizes/strides
    xfail('std_mean', ''),  # Cannot call numel() on tensor with symbolic sizes/strides
    xfail('stft', ''),  # Cannot call sizes() on tensor with symbolic sizes/strides
    xfail('sum_to_size', ''),  # Cannot call sizes() on tensor with symbolic sizes/strides
    xfail('svd', ''),  # aten._linalg_svd.default - couldn't find symbolic meta function/decomposition
    xfail('svd_lowrank', ''),  # could not find kernel
    xfail('symeig', ''),  # aten.symeig.default - couldn't find symbolic meta function/decomposition
    xfail('take_along_dim', ''),  # Cannot call sizes() on tensor with symbolic sizes/strides
    xfail('take', ''),  # aten.take.default - couldn't find symbolic meta function/decomposition
    xfail('tensordot', ''),  # Cannot call sizes() on tensor with symbolic sizes/strides
    xfail('trace', ''),  # Cannot call sizes() on tensor with symbolic sizes/strides
    xfail('trapezoid', ''),  # Cannot call sizes() on tensor with symbolic sizes/strides
    xfail('trapz', ''),  # Cannot call sizes() on tensor with symbolic sizes/strides
    xfail('triangular_solve', ''),  # aten.triangular_solve.default - couldn't find symbolic meta function/de...
    xfail('unflatten', ''),  # Cannot call sizes() on tensor with symbolic sizes/strides
    xfail('var', ''),  # Cannot call numel() on tensor with symbolic sizes/strides
    xfail('var_mean', ''),  # Cannot call numel() on tensor with symbolic sizes/strides
    xfail('view_as', ''),  # Cannot call sizes() on tensor with symbolic sizes/strides
    xfail('vsplit', ''),  # Cannot call sizes() on tensor with symbolic sizes/strides
}

def _test_aot_autograd_helper(self, device, dtype, op):
    if not op.supports_autograd:
        self.skipTest("Op does not support autograd")

    sample_inputs_itr = op.sample_inputs(device, dtype, requires_grad=True)
    for sample_input in sample_inputs_itr:
        t_args = [sample_input.input] + list(sample_input.args)
        t_kwargs = sample_input.kwargs
        flat_args, args_spec = pytree.tree_flatten((t_args, t_kwargs))
        sentinel_val = -42
        is_tensor_spec = [sentinel_val if isinstance(arg, torch.Tensor) else arg for arg in flat_args]
        args = [arg for arg in flat_args if isinstance(arg, torch.Tensor)]

        def f(args):
            cur_flat_args = list(is_tensor_spec)
            args = iter(args)
            for idx, v in enumerate(cur_flat_args):
                if v == sentinel_val:
                    cur_flat_args[idx] = next(args)
            c_args, c_kwargs = pytree.tree_unflatten(cur_flat_args, args_spec)
            return op.op(*c_args, **c_kwargs)

        def call_forwards_backwards(f):
            out = wrapper_set_seed(f, args)
            if isinstance(out, tuple):
                sm = 0
                for i in out:
                    sm += i.sum()
                sm.backward()
            else:
                out.sum().backward()

        def reset_grads():
            def f(x):
                x.grad = None
            pytree.tree_map(f, args)

        def get_grads(args):
            return pytree.tree_map(lambda x: x.grad, args)

        compiled_f = compiled_function(f, nop, nop)

        try:
            reset_grads()
            call_forwards_backwards(compiled_f)
            compiled_grad = get_grads(args)

            reset_grads()
            call_forwards_backwards(f)
            orig_grad = get_grads(args)
            self.assertEqual(orig_grad, compiled_grad)

            def create_new_arg(x):
                if isinstance(x, torch.Tensor) and x.dtype == torch.float32:
                    return x.detach().uniform_(0, 1).requires_grad_(x.requires_grad)
                return x

            args = pytree.tree_map(create_new_arg, args)

            reset_grads()
            call_forwards_backwards(compiled_f)
            compiled_grad = get_grads(args)

            reset_grads()
            call_forwards_backwards(f)
            orig_grad = get_grads(args)
            self.assertEqual(orig_grad, compiled_grad)
        except DynamicOutputShapeException:
            self.skipTest("Dynamic output shape operation in trace")

combined_symbolic_aot_autograd_failures = aot_autograd_failures
if not os.environ.get('SUPPRESS_XFAILS', False):
    combined_symbolic_aot_autograd_failures |= symbolic_aot_autograd_failures

class TestEagerFusionOpInfo(AOTTestCase):
    @ops(op_db, allowed_dtypes=(torch.float,))
    @skipOps('TestEagerFusionOpInfo', 'test_aot_autograd_exhaustive', aot_autograd_failures)
    def test_aot_autograd_exhaustive(self, device, dtype, op):
        _test_aot_autograd_helper(self, device, dtype, op)

    @ops(op_db, allowed_dtypes=(torch.float,))
    @skipIfNoSympy
    @patch("functorch.compile.config.use_dynamic_shapes", True)
    @patch("functorch.compile.config.use_fake_tensor", True)
    @patch("functorch.compile.config.use_functionalize", True)
    @skipOps('TestEagerFusionOpInfo', 'test_aot_autograd_symbolic_exhaustive',
             combined_symbolic_aot_autograd_failures)
    def test_aot_autograd_symbolic_exhaustive(self, device, dtype, op):
        _test_aot_autograd_helper(self, device, dtype, op)

only_for = ("cpu")
instantiate_device_type_tests(
    TestPythonKey,
    globals(),
    only_for=only_for,
)
instantiate_device_type_tests(TestEagerFusionOpInfo, globals(), only_for=only_for)


if __name__ == '__main__':
    run_tests()<|MERGE_RESOLUTION|>--- conflicted
+++ resolved
@@ -1159,10 +1159,6 @@
     xfail('nn.functional.prelu', ''),  # Cannot call sizes() on tensor with symbolic sizes/strides
     xfail('nn.functional.rrelu', ''),  # aten.rrelu_with_noise.default - couldn't find symbolic meta function...
     xfail('nn.functional.smooth_l1_loss', ''),  # could not find kernel
-<<<<<<< HEAD
-=======
-    xfail('nn.functional.unfold', ''),  # Cannot call sizes() on tensor with symbolic sizes/strides
->>>>>>> d60abe4b
     xfail('nn.functional.upsample_nearest', ''),  # Cannot call sizes() on tensor with symbolic sizes/strides
     xfail('norm', ''),  # Cannot call sizes() on tensor with symbolic sizes/strides
     xfail('norm', 'nuc'),  # aten._linalg_svd.default - couldn't find symbolic meta function/decomposition
