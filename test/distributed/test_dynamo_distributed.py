# Owner(s): ["module: dynamo"]
import copy
import functools
import random
import unittest
from unittest.mock import patch
import numpy as np
import torch
import torch._dynamo
from torch._dynamo.backends.distributed import DDPOptimizer
import torch._dynamo.test_case
from contextlib import contextmanager
from torch import nn
from torch._dynamo import config
from torch._dynamo.utils import same
from torch._dynamo.testing import collect_results
from torch._inductor.utils import has_triton
from torch.distributed.fsdp.wrap import transformer_auto_wrap_policy
from torch.nn.parallel import DistributedDataParallel as DDP
from torch.distributed.fsdp import FullyShardedDataParallel as FSDP
from torch.testing._internal.common_distributed import (
    DynamoDistributedSingleProcTestCase,
    DynamoDistributedMultiProcTestCase,
    import_transformers_or_skip,
    skip_if_lt_x_gpu,
    requires_nccl,
    _dynamo_dist_per_rank_init,
)
import torch._dynamo.logging


def reset_rng_state():
    torch.manual_seed(1337)
    random.seed(1337)
    np.random.seed(1337)

def init_weights(m):
    if isinstance(m, nn.Linear):
        nn.init.xavier_uniform_(m.weight)
        m.bias.data.fill_(0.01)

class ToyModel(nn.Module):
    def __init__(self, in_feat=10, hidden_feat=5000, out_feat=5):
        super().__init__()
        self.net = nn.Sequential(
            *[nn.Linear(in_feat, hidden_feat), nn.ReLU()]
            + [nn.Linear(hidden_feat, hidden_feat), nn.ReLU()]
            + [nn.Linear(hidden_feat, hidden_feat), nn.ReLU()]
            + [nn.Linear(hidden_feat, out_feat), nn.ReLU()]
        )

    def forward(self, inputs):
        return self.net(inputs)

def get_model(device, bsz=20, in_feat=10, hidden_feat=5000, out_feat=5):
    m = ToyModel(in_feat=in_feat, hidden_feat=hidden_feat, out_feat=out_feat).to(device)
    m.apply(init_weights)
    inputs = torch.rand(bsz, in_feat).to(device)
    outputs = m(inputs)
    return m, inputs, outputs

def get_custom_model(device):
    class MyCustomLinear(torch.nn.Module):
        def __init__(self):
            super().__init__()
            self.weight = nn.Parameter(torch.randn(512, 512))

        def forward(self, x):
            tmp = torch.mm(x, self.weight.t())
            # test an edge case where torch.where.scalar was decomposed to aten.where.self(tensor, tensor, tensor)
            # and the tensors T(0.4) and T(0.5) were not wrapped in FakeTensors during DDPOptimizer compilation
            return tmp + torch.where(tmp < 0.5, 0.3, 0.6)

    class MyLinear(torch.nn.Module):
        def __init__(self):
            super().__init__()
            self.linear = torch.nn.Linear(512, 512)

        def forward(self, x):
            return self.linear(x)

    class MyModule(torch.nn.Module):
        def __init__(self):
            super().__init__()
            mods = [
                (MyLinear(), torch.nn.ReLU()),
                # sandwich the custom in the middle so it comes before and after
                (MyCustomLinear(), torch.nn.ReLU()),
                (MyLinear(), torch.nn.ReLU()),
            ]
            self.seq = torch.nn.Sequential(*[x for items in mods for x in items])

        def forward(self, x, y):
            # test special case where the 0th bucket (layers close to graph input) is at capacity, which would
            # trigger a new bucket, but there are only trivial ops without parameters to put into the new bucket.
            # optimize this case by fusing that 'empty bucket' back together with the previous full one
            return self.seq(x + y)

    m = MyModule().to(device)
    m.apply(init_weights)
    inputs = torch.rand((512, 512)).to(device)
    # test duplicated inputs
    inputs = (inputs, inputs)
    correct_outputs = m(*inputs)
    return m, inputs, correct_outputs

def get_hf_bert(rank):
    # Note: use @import_transformers_or_skip on your test case if you use this
    # in a multiprocessing test
    try:
        from transformers import BertConfig, AutoModelForMaskedLM
    except ImportError as e:
        raise unittest.SkipTest("Unable to import transformers") from e

    batch_size, max_length, config, device = 4, 512, BertConfig(), f"cuda:{rank}"
    model = AutoModelForMaskedLM.from_config(config).to(device)
    input_ids = torch.randint(0, config.vocab_size, (batch_size, max_length)).to(device)
    decoder_ids = torch.randint(0, config.vocab_size, (batch_size, max_length)).to(device)
    inputs = {'input_ids': input_ids, 'labels': decoder_ids}
    model.train()
    return model, inputs

class CheckSplitsCompiler:
    def __init__(self):
        self.compiler_called = 0

    def compile_fn(self, gm, example_inputs):
        self.compiler_called += 1
        return gm


# This simulates DDP, but it doesn't actually do any process communication;
# it just has enough properties so that the dynamo distributed optimization is
# able to optimize.  Feel free to simulate more properties as necessary.  The
# other important thing is patching _active_ddp_module, which is what actually
# triggers DDP optimization
class FakeDDP(nn.Module):
    def __init__(self, module):
        super().__init__()
        self.module = module
        bucket_cap_mb = 25
        self.bucket_bytes_cap = int(bucket_cap_mb * 1024 * 1024)

    @contextmanager
    def _inside_ddp_forward(self):
        DDP._active_ddp_module = self
        try:
            yield
        except Exception:
            raise
        finally:
            DDP._active_ddp_module = None

    def forward(self, *inputs, **kwargs):
        with self._inside_ddp_forward():
            return self.module.forward(*inputs, **kwargs)

def run_hf_bert_ddp(self, model, inputs, backend):
    reset_rng_state()
    correct_outputs = model(**inputs)
    correct_loss = correct_outputs.loss
    correct_loss.backward()

    reset_rng_state()
    opt_model = torch._dynamo.optimize(backend)(model)
    opt_outputs = opt_model(**inputs)
    opt_loss = opt_outputs.loss
    opt_loss.backward()

    inputs_flat = [inputs[k] for k in inputs]
    correct_results = collect_results(model, correct_outputs.logits, correct_loss, inputs_flat)
    opt_results = collect_results(opt_model, opt_outputs.logits, opt_loss, inputs_flat)
    self.assertTrue(same(correct_results, opt_results))

class TestFakeDistributedSingleProc(torch._dynamo.test_case.TestCase):
    @unittest.skipIf(not has_triton(), "Inductor+gpu needs triton and recent GPU arch")
    @patch.object(config, "optimize_ddp", True)
    @patch.object(torch._inductor.config, "fallback_random", True)
    def test_hf_bert_ddp_inductor(self):
        model, inputs = get_hf_bert(0)
        model = FakeDDP(model)
        run_hf_bert_ddp(self, model, inputs, "inductor")

    @patch.object(config, "optimize_ddp", True)
    def test_hf_bert_ddp_aot_eager(self):
        model, inputs = get_hf_bert(0)
        model = FakeDDP(model)
        run_hf_bert_ddp(self, model, inputs, "aot_eager")

    @patch.object(config, "optimize_ddp", True)
    def test_issue90375(self):
        class Model(nn.Module):
            def forward(self):
                return torch.randn(3) * torch.randn(3)

        model = Model()
        model = FakeDDP(model)

        opt_model = torch._dynamo.optimize("aot_eager")(model)
        opt_model()


# Are these tests failing?  Check and see if TestFakeDistributedSingleProc has a
# single process version; if it's just a problem in the Dynamo distributed
# optimizer, you should be able to repro it single process!
@requires_nccl()
class TestMultiProc(DynamoDistributedMultiProcTestCase):
    """
    Note: MultiProcTestCase spawns processes per test and is slow.
    Prefer MultiThreadedTestCase for most tests. Perhaps use this one
    sparingly for integration tests.
    """
    @skip_if_lt_x_gpu(2)
    @patch.object(config, "optimize_ddp", False)
    def test_ddp_baseline_aot_eager_multiprocess(self):
        with _dynamo_dist_per_rank_init(self.rank, self.world_size):
            self.assertFalse(config.optimize_ddp)
            m, inputs, correct_outputs = get_model(f"cuda:{self.rank}")
            m = DDP(m, device_ids=[self.rank])
            m = torch._dynamo.optimize("aot_eager")(m)
            outputs = m(inputs)
            self.assertTrue(same(correct_outputs, outputs))

    @skip_if_lt_x_gpu(2)
    @import_transformers_or_skip()
    @unittest.skipIf(not has_triton(), "Inductor+gpu needs triton and recent GPU arch")
    @patch.object(config, "optimize_ddp", True)
    @patch.object(torch._inductor.config, "fallback_random", True)
    def test_hf_bert_ddp_inductor(self):

        with _dynamo_dist_per_rank_init(self.rank, self.world_size):
            model, inputs = get_hf_bert(self.rank)
            model = DDP(model)
            run_hf_bert_ddp(self, model, inputs, "inductor")

    @skip_if_lt_x_gpu(2)
    @import_transformers_or_skip()
    @patch.object(config, "optimize_ddp", True)
    def test_hf_bert_ddp_aot_eager(self):
        with _dynamo_dist_per_rank_init(self.rank, self.world_size):
            model, inputs = get_hf_bert(self.rank)
            model = DDP(model)
            run_hf_bert_ddp(self, model, inputs, "aot_eager")

    @skip_if_lt_x_gpu(1)
    def test_fsdp_aot_eager(self):
        with _dynamo_dist_per_rank_init(self.rank, self.world_size):
            # Test with basic FSDP wrapping (outer wrap around whole model)
            m, inputs, correct_outputs = get_model(f"cuda:{self.rank}")
            fsdp_m = FSDP(m, use_orig_params=True)
            fsdp_m = torch._dynamo.optimize("aot_eager")(fsdp_m)
            outputs = fsdp_m(inputs)
            self.assertTrue(same(correct_outputs, outputs))

            # Test with recursive wrapping, nested FSDP around each Linear
            m, inputs, correct_outputs = get_model(f"cuda:{self.rank}")
            fsdp_m = FSDP(
                m,
                auto_wrap_policy=functools.partial(
                    transformer_auto_wrap_policy, transformer_layer_cls=(nn.Linear, )
                ),
                use_orig_params=True
            )
            fsdp_m = torch._dynamo.optimize("aot_eager")(fsdp_m)
            outputs = fsdp_m(inputs)
            self.assertTrue(same(correct_outputs, outputs))

    @skip_if_lt_x_gpu(1)
    @unittest.skipIf(not has_triton(), "Inductor+gpu needs triton and recent GPU arch")
    def test_fsdp_inductor(self):
        with _dynamo_dist_per_rank_init(self.rank, self.world_size):
            # Test with basic FSDP wrapping (outer wrap around whole model)
            m, inputs, correct_outputs = get_model(f"cuda:{self.rank}")
            fsdp_m = FSDP(m, use_orig_params=True)
            fsdp_m = torch._dynamo.optimize("inductor")(fsdp_m)
            outputs = fsdp_m(inputs)
            self.assertTrue(same(correct_outputs, outputs))

            # Test with recursive wrapping, nested FSDP around each Linear
            m, inputs, correct_outputs = get_model(f"cuda:{self.rank}")
            fsdp_m = FSDP(
                m,
                auto_wrap_policy=functools.partial(
                    transformer_auto_wrap_policy, transformer_layer_cls=(nn.Linear, )
                ),
                use_orig_params=True
            )
            fsdp_m = torch._dynamo.optimize("inductor")(fsdp_m)
            outputs = fsdp_m(inputs)
            self.assertTrue(same(correct_outputs, outputs))

    @import_transformers_or_skip()
    @unittest.skipIf(not has_triton(), "Inductor+gpu needs triton and recent GPU arch")
    # TODO(whc) Investigate why cudagraphs breaks inductor+fsdp for hf_bert
    @patch.object(torch._inductor.config.triton, "cudagraphs", False)
    @patch.object(torch._inductor.config, "fallback_random", True)
    def test_hf_bert_fsdp(self):
        from transformers.models.bert.modeling_bert import BertLayer

        def apply_fsdp(model, wrap_policy):
            model = FSDP(
                copy.deepcopy(model),
                auto_wrap_policy=wrap_policy,
                use_orig_params=True
            )
            return model

        with _dynamo_dist_per_rank_init(self.rank, self.world_size):
            for (wrap_policy, test_instance) in (
                (
                    None,
                    "FSDP without recursive wrapping"
                ),
                (
                    functools.partial(
                        transformer_auto_wrap_policy, transformer_layer_cls=(BertLayer, )
                    ),
                    "FSDP with recursive wrapping BertLayer instances"
                )
            ):
                print(f"Running hf_bert test for {test_instance}")
                model, inputs = get_hf_bert(self.rank)
                reset_rng_state()
                eager_model = apply_fsdp(model, wrap_policy)
                correct_outputs = eager_model(**inputs)
                correct_loss = correct_outputs.loss
                correct_loss.backward()

                reset_rng_state()
                opt_model = apply_fsdp(model, wrap_policy)

                opt_model = torch._dynamo.optimize("inductor")(opt_model)
                opt_outputs = opt_model(**inputs)
                opt_loss = opt_outputs.loss
                opt_loss.backward()

                inputs_flat = [inputs[k] for k in inputs]
                correct_results = collect_results(eager_model, correct_outputs.logits, correct_loss, inputs_flat)
                opt_results = collect_results(opt_model, opt_outputs.logits, opt_loss, inputs_flat)
                self.assertTrue(same(correct_results, opt_results))


@requires_nccl()
class TestSingleProc(DynamoDistributedSingleProcTestCase):
    """
    Test harness initializes dist process group.

    Test simple things here since they are simpler to debug.
    Use TestMultiProc for things that really need to run on multiple nodes
    """

    def get_model(self, bsz=20, in_feat=10, hidden_feat=5000, out_feat=5):
        m = ToyModel(in_feat=in_feat, hidden_feat=hidden_feat, out_feat=out_feat).to(self.device)
        m.apply(init_weights)
        inputs = torch.rand(bsz, in_feat).to(self.device)
        outputs = m(inputs)
        return m, inputs, outputs

    @patch.object(config, "optimize_ddp", False)
    def test_ddp_baseline_aot_eager(self):
        from torch.nn.parallel import DistributedDataParallel as DDP

        m, inputs, correct_outputs = self.get_model()
        ddp_m = DDP(m, device_ids=self.device_ids)
        ddp_m = torch._dynamo.optimize("aot_eager")(ddp_m)
        outputs = ddp_m(inputs)
        self.assertTrue(same(correct_outputs, outputs))

    @unittest.skipIf(not has_triton(), "Inductor+gpu needs triton and recent GPU arch")
    @patch.object(config, "optimize_ddp", False)
    def test_ddp_baseline_inductor(self):
        from torch.nn.parallel import DistributedDataParallel as DDP

        m, inputs, correct_outputs = self.get_model()
        ddp_m = DDP(m, device_ids=self.device_ids)
        ddp_m = torch._dynamo.optimize("inductor")(ddp_m)
        outputs = ddp_m(inputs)
        self.assertTrue(same(correct_outputs, outputs))

    @patch.object(config, "optimize_ddp", True)
    def test_graph_split(self):
        """
        Just ensures that the appropriate number of splits happen (based on
        bucket size and model parameters) - verifies the number of times
        the user-provided compiler is called by the DDPOptimizer which is
        doing the graph splitting
        """

        m, inputs, correct_outputs = self.get_model()
        ddp_m = DDP(m, device_ids=self.device_ids, bucket_cap_mb=25)

        check_splits_compiler = CheckSplitsCompiler()

        @torch._dynamo.optimize(check_splits_compiler.compile_fn)
        def opt_fn(inputs):
            return ddp_m(inputs)

        opt_outputs = opt_fn(inputs)
        self.assertTrue(same(correct_outputs, opt_outputs))
        self.assertEqual(check_splits_compiler.compiler_called, 3)

        # ensure compatibilty with dynamo explain

        explain_out = torch._dynamo.explain(ddp_m, inputs)
        break_reasons = explain_out[4]
        self.assertEqual(len(break_reasons), 3)
        self.assertTrue(all(["DDPOptimizer" in r.reason for r in break_reasons]))

    @patch.object(config, "optimize_ddp", True)
    @unittest.skipIf(not has_triton(), "Inductor+gpu needs triton and recent GPU arch")
    def test_graph_split_inductor(self):
        """
        Same as above, but using inductor backend.
        We observed issues with inductor/fx interface in the past.
        """
        m, inputs, correct_outputs = self.get_model()
        ddp_m = DDP(m, device_ids=self.device_ids, bucket_cap_mb=25)

        @torch._dynamo.optimize("inductor")
        def opt_fn(inputs):
            return ddp_m(inputs)

        opt_outputs = opt_fn(inputs)
        self.assertTrue(same(correct_outputs, opt_outputs))

    @patch.object(config, "optimize_ddp", True)
    def test_no_split(self):
        """
        Ensures the DDPOptimizer returns a correct, compiled module without
        introducing graph splits. (Based on model parmeters fitting in the bucket)
        """
        # DDP will always do a 'first bucket' with a really small size;  so only a tiny model will escape this
        m, inputs, correct_outputs = self.get_model(hidden_feat=5)
        ddp_m = DDP(m, device_ids=self.device_ids, bucket_cap_mb=250)
        check_splits_compiler = CheckSplitsCompiler()

        @torch._dynamo.optimize(check_splits_compiler.compile_fn)
        def opt_fn(inputs):
            return ddp_m(inputs)

        opt_outputs = opt_fn(inputs)
        self.assertTrue(same(correct_outputs, opt_outputs))
        self.assertEqual(check_splits_compiler.compiler_called, 1)

    @patch.object(config, "optimize_ddp", True)
    def test_aot_autograd(self):
        """
        Explicitly check AotAutograd family of compilers work,
        since they require example inputs propagated between graph splits.
        """
        m, inputs, correct_outputs = self.get_model()
        ddp_m = DDP(m, device_ids=self.device_ids, bucket_cap_mb=25)

        @torch._dynamo.optimize("aot_eager")
        def opt_fn(inputs):
            return ddp_m(inputs)

        opt_outputs = opt_fn(inputs)
        opt_outputs.sum().backward()
        self.assertTrue(same(correct_outputs, opt_outputs))

    @patch.object(config, "optimize_ddp", True)
    def test_custom_layer(self):
        """
        Just ensures that the appropriate number of splits happen (based on
        bucket size and model parameters) - verifies the number of times
        the user-provided compiler is called by the DDPOptimizer which is
        doing the graph splitting
        """
        m, inputs, correct_outputs = get_custom_model(self.device)
        ddp_m = DDP(m, device_ids=self.device_ids, bucket_cap_mb=1)

        check_splits_compiler = CheckSplitsCompiler()

        @torch._dynamo.optimize(check_splits_compiler.compile_fn)
        def opt_fn(inputs):
            return ddp_m(*inputs)

        opt_outputs = opt_fn(inputs)
        self.assertTrue(same(correct_outputs, opt_outputs))
        self.assertEqual(check_splits_compiler.compiler_called, 3)

    @unittest.skipIf(not has_triton(), "Inductor+gpu needs triton and recent GPU arch")
    def test_empty_graph_inductor(self):
        def fn():
            get_world_size = torch.distributed.distributed_c10d.get_world_size()
            return (get_world_size,)

        opt_fn = torch._dynamo.optimize("inductor")(fn)
        res = None
        try:
            res = opt_fn()[0]
        except Exception:
            pass
        self.assertEqual(res, 1)

    @patch.object(config, "optimize_ddp", False)
    def test_ignored_parameters(self):
        """
        Verifies ddp graph-split logic ignores parameters marked to ignore on DDP module.
        Hooks up graph-split optimizer manually so it can peek at internal state.
        """
        m, inputs, correct_outputs = get_custom_model(self.device)
        parameters_to_ignore = ["seq.2.weight", "seq.4.linear.bias"]
        DDP._set_params_and_buffers_to_ignore_for_model(m, parameters_to_ignore)
        ddp_m = DDP(m, device_ids=self.device_ids, bucket_cap_mb=25)
        parameter_ids_to_ignore = [
            id(ddp_m.module.get_parameter(p))
            for p in ddp_m.parameters_to_ignore
        ]

        check_splits_compiler = CheckSplitsCompiler()
        ddp_optimizer = DDPOptimizer(
            bucket_bytes_cap=ddp_m.bucket_bytes_cap,
            backend_compile_fn=check_splits_compiler.compile_fn
        )

        @torch._dynamo.optimize(ddp_optimizer.compile_fn)
        def opt_fn(inputs):
            return ddp_m(*inputs)

        opt_outputs = opt_fn(inputs)
        self.assertTrue(same(correct_outputs, opt_outputs))
        self.assertEqual(check_splits_compiler.compiler_called, 2)
        for b in ddp_optimizer.buckets:
            for p_id in b.param_ids:
                self.assertFalse(p_id in parameter_ids_to_ignore)

    def test_fsdp_orig_params_assert(self):
        # Test with basic FSDP wrapping (outer wrap around whole model)
        m, inputs, correct_outputs = get_model(f"cuda:{self.rank}")
        fsdp_m = FSDP(m, use_orig_params=False)
        fsdp_m = torch._dynamo.optimize()(fsdp_m)
        self.assertRaisesRegex(AssertionError, "Dynamo only supports FSDP with use_orig_params=True", fsdp_m, inputs)

<<<<<<< HEAD
=======
    def test_fsdp_skip_guards(self):
        """
        It's currently difficult to test dynamo guards.  Most guards tests are indirect- modify something and
        observe that the guard in question failed. In this case, since the FSDP guards were already deemed
        useless and skipping them is expected to have no practical effect, it's pretty contrived to even try to
        make those guards fail.  Instead, we observe the 'guard source' printed by dynamo's comptime print_guards
        function.

        Note: comptime prints the guards before the time they get installed or not installed, so in both cases
        (skip or no skip) the same guards get printed.  The difference is that in the skip case, they show up
        with a special 'guard source' which will cuase them to not be installed.  So all we check for is the expected
        guard source 'local_fsdp_module'.
        """
        global GUARDS_FILE
        GUARDS_FILE = StringIO()

        for skip_guards, expected_guard_source in (
            (True, "local_fsdp_module"),
            (False, "local")
        ):
            torch._dynamo.reset()
            torch._dynamo.config.skip_fsdp_guards = skip_guards

            class ToyModel(nn.Module):
                def __init__(self, in_feat=10, hidden_feat=5000, out_feat=5):
                    super().__init__()
                    self.net = nn.Sequential(
                        *[nn.Linear(in_feat, hidden_feat), nn.ReLU()]
                        + [nn.Linear(hidden_feat, hidden_feat), nn.ReLU()]
                        + [nn.Linear(hidden_feat, hidden_feat), nn.ReLU()]
                        + [nn.Linear(hidden_feat, out_feat), nn.ReLU()]
                    )

                def forward(self, inputs):
                    out = self.net(inputs)

                    @comptime
                    def _(ctx):
                        ctx.print_guards(file=GUARDS_FILE)

                    return out
            device = f"cuda:{self.rank}"
            m = ToyModel(in_feat=10, hidden_feat=5000, out_feat=5,).to(device)
            inputs = torch.rand(20, 10).to(device)
            m.apply(init_weights)
            correct_outputs = m(inputs)
            fsdp_m = FSDP(m, use_orig_params=True)
            opt_m = torch._dynamo.optimize("aot_eager")(fsdp_m)
            outputs = opt_m(inputs)

            # far from an exhaustive check of all the expected guards, just check a couple of them.
            FileCheck() \
                .check("""local "L['self']" TYPE_MATCH""") \
                .check("""local "L['self']" ID_MATCH""") \
                .check(f"""{expected_guard_source} "L['self'].net" TYPE_MATCH""") \
                .check(f"""{expected_guard_source} "L['self'].net" ID_MATCH""") \
                .check(f"""{expected_guard_source} "L['self'].net[0]" TYPE_MATCH""") \
                .check(f"""{expected_guard_source} "L['self'].net[0]" ID_MATCH""") \
                .run(GUARDS_FILE.getvalue())
            self.assertTrue(same(correct_outputs, outputs))

    def test_fsdp_dup_tensors(self):
        """
        Tests that parameters and buffers are de-duplicated, meaning that they
        each only passed once as a graph input.
        """
        class DuplicateModule(nn.Module):
            def __init__(self) -> None:
                super().__init__()
                self._param = torch.randn((3,), device="cuda")
                self.register_buffer(
                    "_buf", torch.randn((3,), requires_grad=False, device="cuda")
                )

            def forward(self, x: torch.Tensor) -> torch.Tensor:
                # Use `_param` and `_buf` each twice in this compiled forward
                # to exercise if they are de-duplicated by TorchDynamo
                z = self._add_buf(x)
                z += self._mul_buf(self._buf)
                z += self._param + self._param
                return z

            def _add_buf(self, z: torch.Tensor) -> torch.Tensor:
                z += self._buf
                return z

            def _mul_buf(self, buf: torch.Tensor):
                buf.mul_(2)
                return buf + buf

        model = DuplicateModule()
        fsdp_model = FSDP(copy.deepcopy(model), use_orig_params=True)
        fsdp_model = torch._dynamo.optimize("aot_eager")(fsdp_model)
        inp = torch.randn((2, 3), device="cuda")
        local_out = model(inp)
        fsdp_out = fsdp_model(inp)
        self.assertEqual(local_out, fsdp_out)


>>>>>>> 28621208
if __name__ == "__main__":
    from torch._dynamo.test_case import run_tests

    run_tests()<|MERGE_RESOLUTION|>--- conflicted
+++ resolved
@@ -1,11 +1,13 @@
 # Owner(s): ["module: dynamo"]
 import copy
 import functools
+from io import StringIO
 import random
 import unittest
 from unittest.mock import patch
 import numpy as np
 import torch
+from torch._C import FileCheck
 import torch._dynamo
 from torch._dynamo.backends.distributed import DDPOptimizer
 import torch._dynamo.test_case
@@ -27,7 +29,7 @@
     _dynamo_dist_per_rank_init,
 )
 import torch._dynamo.logging
-
+from torch._dynamo.comptime import comptime
 
 def reset_rng_state():
     torch.manual_seed(1337)
@@ -533,8 +535,6 @@
         fsdp_m = torch._dynamo.optimize()(fsdp_m)
         self.assertRaisesRegex(AssertionError, "Dynamo only supports FSDP with use_orig_params=True", fsdp_m, inputs)
 
-<<<<<<< HEAD
-=======
     def test_fsdp_skip_guards(self):
         """
         It's currently difficult to test dynamo guards.  Most guards tests are indirect- modify something and
@@ -634,7 +634,6 @@
         self.assertEqual(local_out, fsdp_out)
 
 
->>>>>>> 28621208
 if __name__ == "__main__":
     from torch._dynamo.test_case import run_tests
 
