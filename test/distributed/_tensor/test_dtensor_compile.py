# Copyright (c) Meta Platforms, Inc. and affiliates
# Owner(s): ["oncall: distributed"]

import copy
import functools
import unittest
from unittest.mock import patch

import torch
import torch._dynamo
import torch._dynamo.testing
import torch.distributed as dist
import torch.nn as nn
from torch._C import FileCheck
from torch._inductor.utils import run_and_get_triton_code
from torch.distributed._tensor import (
    DeviceMesh,
    DTensor,
    init_device_mesh,
    Replicate,
    Shard,
)
from torch.distributed._tensor.placement_types import _Partial
from torch.distributed.algorithms._checkpoint.checkpoint_wrapper import (
    checkpoint_wrapper,
    CheckpointImpl,
)
from torch.distributed.fsdp import FullyShardedDataParallel as FSDP
from torch.distributed.tensor.parallel import (
    ColwiseParallel,
    parallelize_module,
    PrepareModuleInput,
    PrepareModuleOutput,
    RowwiseParallel,
)
from torch.testing._internal.common_distributed import (
    run_with_both_funcol_impls,
    run_with_both_funcol_impls_with_arg,
    skip_if_lt_x_gpu,
)
from torch.testing._internal.common_utils import (
    instantiate_parametrized_tests,
    parametrize,
    run_tests,
)
from torch.testing._internal.distributed._tensor.common_dtensor import (
    DTensorTestBase,
    MLPModule,
    with_comms,
)
from torch.testing._internal.distributed.fake_pg import FakeStore
from torch.utils._triton import has_triton
from torch.utils.checkpoint import checkpoint


class SimpleModel(nn.Module):
    def __init__(self, device):
        super().__init__()
        self.mlp_0 = MLPModule(device)
        self.mlp_1 = MLPModule(device)

    def forward(self, input):
        return self.mlp_1(self.mlp_0(input))


def extract_graph(fx_g, _, graph_cell):
    graph_cell[0] = fx_g
    return fx_g


# Make a custom compiler that runs aot autograd but extracts the fw graph
fw_graph_cell = [None]
bw_graph_cell = [None]
fw_compiler = functools.partial(extract_graph, graph_cell=fw_graph_cell)
bw_compiler = functools.partial(extract_graph, graph_cell=bw_graph_cell)

from functorch.compile import min_cut_rematerialization_partition
from torch._dynamo.backends.common import aot_autograd

aot_eager_graph = aot_autograd(
    fw_compiler=fw_compiler,
    bw_compiler=bw_compiler,
    partition_fn=min_cut_rematerialization_partition,
)


@instantiate_parametrized_tests
class TestDTensorCompile(torch._dynamo.test_case.TestCase):
    def setUp(self):
        super().setUp()
        fake_store = FakeStore()
        dist.init_process_group(
            "fake", store=fake_store, rank=0, world_size=self.world_size
        )

    def tearDown(self):
        super().tearDown()
        dist.destroy_process_group()

    @property
    def device_type(self) -> str:
        return "cuda" if torch.cuda.is_available() else "cpu"

    @property
    def world_size(self) -> int:
        return 2

    @run_with_both_funcol_impls
    def test_placement_compile(self):
        def fn(x):
            a = 0
            if x.is_replicate():
                a += 1
            if x.is_shard():
                a += 2
                if x.dim < 0:
                    raise RuntimeError("dim < 0")
            if x.is_shard(0):
                a += 2
            if x.is_shard(dim=0):
                a += 2
            if x.is_shard(dim=None):
                a += 2
            if x.is_partial():
                a += 3
            return a

        compiled_fn = torch.compile(backend="aot_eager", fullgraph=True)(fn)

        for x in [Shard(0), Replicate(), _Partial()]:
            opt_fn = fn(x)
            compiled_out = compiled_fn(x)
            self.assertEqual(opt_fn, compiled_out)

    @run_with_both_funcol_impls
    def test_device_mesh_compile(self):
        def fn(x):
            # test size()
            a = x.size()
            b = x.size(0)
            c = x.size(mesh_dim=0)
            size = a + b + c
            # test get_coordinate()
            coord = x.get_coordinate()
            # test get_group()
            group = x.get_group()
            return size, coord, group

        compiled_fn = torch.compile(backend="aot_eager", fullgraph=True)(fn)

        mesh = DeviceMesh(self.device_type, torch.arange(self.world_size))
        opt_fn = fn(mesh)
        compiled_out = compiled_fn(mesh)
        self.assertEqual(opt_fn, compiled_out)

    @run_with_both_funcol_impls
    def test_fakify_dtensor(self):
        mesh = DeviceMesh(self.device_type, torch.arange(self.world_size))

        # pass in DTensor as inputs/outputs to the function
        def fn(x):
            return x

        x = DTensor.from_local(torch.rand(1), mesh, [Shard(0)], run_check=False)
        ref = fn(x)

        opt_fn = torch.compile(fn, backend="aot_eager", fullgraph=True)
        res = opt_fn(x)
        self.assertEqual(res, ref)

    @run_with_both_funcol_impls
    def test_dynamo_dtensor(self):
        mesh = DeviceMesh(self.device_type, torch.arange(self.world_size))

        # test passing in DTensor as inputs/outputs and run some tensor computation
        def fn(x):
            return x * x + 2

        x = DTensor.from_local(torch.rand(1), mesh, [Shard(0)], run_check=False)
        ref = fn(x)

        opt_fn = torch.compile(fn, backend="aot_eager", fullgraph=True)
        res = opt_fn(x)
        self.assertEqual(res, ref)

    @run_with_both_funcol_impls
    def test_dtensor_attribute_access_on_intermediate(self):
        mesh = DeviceMesh(self.device_type, torch.arange(self.world_size))

        def fn(x):
            tmp = x * 2
            if tmp.placements[0].is_shard():
                return tmp._local_tensor + 2
            else:
                return tmp._local_tensor + 3

        x = DTensor.from_local(torch.ones(4), mesh, [Shard(0)], run_check=False)
        ref = fn(x)

        opt_fn = torch.compile(fn, backend="aot_eager", fullgraph=True)
        res = opt_fn(x)
        self.assertEqual(res, ref)

    def test_dtensor_noncontiguous_output(self):
        mesh = DeviceMesh(self.device_type, torch.arange(self.world_size))

        # test passing in DTensor as inputs/outputs and run some tensor computation
        def fn(x, y, z):
            x_transposed = x.permute(0, 2, 1).contiguous()
            tmp = torch._C._nn.linear(x_transposed, y, z)
            return tmp.permute(0, 2, 1)

        x_inner = torch.randn(4, 16, 4, requires_grad=True)
        y_inner = torch.randn(4, 16, requires_grad=True)
        z_inner = torch.randn(4, requires_grad=True)
        x = DTensor.from_local(x_inner, mesh, [Shard(1)], run_check=False)
        y = DTensor.from_local(y_inner, mesh, [Shard(1)], run_check=False)
        z = DTensor.from_local(z_inner, mesh, [Replicate()], run_check=False)
        out = torch.compile(fn, backend="aot_eager", fullgraph=True)(x, y, z)
        out.contiguous().sum().backward()

    @run_with_both_funcol_impls
    def test_dynamo_dtensor_from_local(self):
        mesh = DeviceMesh(self.device_type, torch.arange(self.world_size))

        # create DTensor inside fn and run some compute
        def fn(x):
            dt = DTensor.from_local(x, mesh, [Replicate()], run_check=False)
            return dt.to_local() + 2

        # below is the op approach for reference
        # from torch.distributed._tensor.api import _FromTorchTensor
        # def from_local_tensor(x):
        #     return _FromTorchTensor.apply(x, mesh, [Replicate()], False)

        # _dt_lib_def = torch.library.Library("dtensor", "DEF")
        # _dt_lib_def.define("from_local(Tensor self) -> Tensor")

        # _dt_lib_impl = torch.library.Library("dtensor", "IMPL")
        # _dt_lib_impl.impl("from_local", from_local_tensor, "Autograd")

        x = torch.ones(1, requires_grad=True)
        ref = fn(x)
        cnt = torch._dynamo.testing.CompileCounterWithBackend("aot_eager")
        opt_fn = torch.compile(fn, backend=cnt, fullgraph=True)
        res = opt_fn(x)
        # backward should work as well
        res.sum().backward()

        self.assertEqual(res, ref)
        self.assertEqual(cnt.frame_count, 1)

        # test if user calls from_local with mesh/placements as kwargs and that should still work
        def from_local_kwargs_fn(x):
            dt = DTensor.from_local(
                x, device_mesh=mesh, placements=[Replicate()], run_check=False
            )
            return dt.to_local() + 2

        ref = from_local_kwargs_fn(x)
        opt_kwargs_fn = torch.compile(from_local_kwargs_fn, backend=cnt, fullgraph=True)
        res = opt_kwargs_fn(x)
        self.assertEqual(res, ref)
        self.assertEqual(cnt.frame_count, 2)

    def test_dynamo_to_local_kwargs(self):
        mesh = DeviceMesh(self.device_type, torch.arange(self.world_size))

        def fn(x):
            return dt.to_local(grad_placements=[Shard(0)]) + 2

        fn_opt = torch.compile(fn, backend="aot_eager", fullgraph=True)
        x = torch.ones(4)
        dt = DTensor.from_local(x, mesh, [Replicate()], run_check=False)

        out_ref = fn(dt)
        out_test = fn_opt(dt)
        self.assertEqual(out_ref, out_test)

    def test_dynamo_to_local_kwargs_forward_hook(self):
        mesh = DeviceMesh(self.device_type, torch.arange(self.world_size))

        def fw_hook(module, inp, out):
            tmp = out.to_local(grad_placements=out.placements) + 2
            return DTensor.from_local(tmp, mesh, out.placements, run_check=False)

        mod = torch.nn.Linear(4, 4)
        mod.register_forward_hook(fw_hook)

        mod = torch.nn.Linear(4, 4)
        mod.register_forward_hook(fw_hook)
        mod.weight = torch.nn.Parameter(
            DTensor.from_local(mod.weight, mesh, [Replicate()], run_check=False)
        )
        mod.bias = torch.nn.Parameter(
            DTensor.from_local(mod.bias, mesh, [Replicate()], run_check=False)
        )
        opt_mod = torch.compile(mod, backend="aot_eager", fullgraph=True)

        x = torch.ones(4, 4)
        dt = DTensor.from_local(x, mesh, [Replicate()], run_check=False)

        out_ref = mod(dt)
        out_test = opt_mod(dt)
        self.assertEqual(out_ref, out_test)

<<<<<<< HEAD
    def test_dtensor_different_gradient_placement(self):
        mesh = DeviceMesh(self.device_type, torch.arange(self.world_size))

        def fn(x, y, z):
            permute = x.permute(0, 2, 1)
            breakpoint()
            permute2 = permute.contiguous()
            layer_norm = torch.nn.functional.layer_norm(permute2, (4,), y, z, 1e-05)
            out = layer_norm.permute(0, 2, 1)
            return out

        x = torch.randn(4, 2, 4, requires_grad=True)
        x_dt = DTensor.from_local(x, mesh, [Shard(1)], run_check=False)

        y = torch.randn(4, requires_grad=True)
        y_dt = DTensor.from_local(y, mesh, [Replicate()], run_check=False)

        z = torch.randn(4, requires_grad=True)
        z_dt = DTensor.from_local(z, mesh, [Replicate()], run_check=False)

        opt_fn = torch.compile(fn, backend="inductor", fullgraph=True)
        tmp_dt = opt_fn(x_dt, y_dt, z_dt)
        out_dt = torch.matmul(tmp_dt, x_dt).permute(0, 2, 1)
        out_dt.sum().backward()

=======
    @run_with_both_funcol_impls
>>>>>>> 9f20efd5
    def test_dynamo_dtensor_from_local_redistribute(self):
        mesh = DeviceMesh(self.device_type, torch.arange(self.world_size))

        # pass in tensor as inputs/outputs, create DTensor and run redistribute
        # (allgather collective) inside the fn
        def fn(x):
            dt = DTensor.from_local(x, mesh, [Shard(0)], run_check=False)
            return dt.redistribute(mesh, [Replicate()]).to_local() + 2

        x = torch.ones(1)
        ref = fn(x)
        cnt = torch._dynamo.testing.CompileCounterWithBackend("aot_eager")
        opt_fn = torch.compile(fn, backend=cnt, fullgraph=True)
        res = opt_fn(x)
        self.assertEqual(res, ref)

        def redistribute_kwargs_fn(x):
            dt = DTensor.from_local(x, mesh, [Shard(0)], run_check=False)
            return (
                dt.redistribute(device_mesh=mesh, placements=[Replicate()]).to_local()
                + 2
            )

        x = torch.ones(1)
        ref = redistribute_kwargs_fn(x)
        opt_kwargs_fn = torch.compile(
            redistribute_kwargs_fn, backend=cnt, fullgraph=True
        )
        res = opt_kwargs_fn(x)
        self.assertEqual(res, ref)

    def test_dtensor_dynamo_device_mesh_attrs(self):
        mesh = DeviceMesh(self.device_type, torch.arange(self.world_size))

        # pass in tensor as inputs/outputs, create DTensor and run redistribute
        # (allgather collective) inside the fn
        def fn(x_dt):
            if x_dt.device_mesh.device_type == "cuda":
                return x_dt + 1
            else:
                return x_dt + 2

        x = torch.ones(4, 4)
        x_dt = DTensor.from_local(x, mesh, [Shard(0)], run_check=False)
        ref = fn(x_dt)

        opt_fn = torch.compile(fn, backend="eager", fullgraph=True)
        res = opt_fn(x_dt)
        self.assertEqual(ref, res)

    @unittest.skipIf(not has_triton(), "Inductor+gpu needs triton and recent GPU arch")
    @skip_if_lt_x_gpu(1)
    # TODO: somehow inductor bg compile threads are causing hangs at exit with distributed work dtor
    @patch.object(torch._inductor.config, "compile_threads", 1)
    @patch.object(torch._inductor.config, "reorder_for_compute_comm_overlap", True)
    @run_with_both_funcol_impls_with_arg
    def test_tp_compile_comm_reordering(self, use_native_funcol):
        class FakeAttention(nn.Module):
            def __init__(self):
                super().__init__()
                self.wq = nn.Linear(16, 16)
                self.wk = nn.Linear(16, 16)
                self.wv = nn.Linear(16, 16)
                self.wo = nn.Linear(16, 16)

            def forward(self, x):
                xq = self.wq(x)
                xk = self.wk(x)
                xv = self.wv(x)
                # fake attention:
                xo = xq + xk + xv
                return self.wo(xo)

        class FakeTransformerBlock(nn.Module):
            def __init__(self):
                super().__init__()
                self.attn = FakeAttention()

            def forward(self, x):
                return self.attn(x)

        class FakeTransformer(nn.Module):
            def __init__(self):
                super().__init__()
                self.block = FakeTransformerBlock()

            def forward(self, input):
                return self.block(input)

        model = FakeTransformer().to(self.device_type)

        tp_mesh = init_device_mesh("cuda", (2,), mesh_dim_names=("tp",))

        # apply sequence parallel
        parallel_plan = {
            "attn": PrepareModuleInput(
                input_layouts=Shard(0), desired_input_layouts=Replicate()
            ),
            "attn.wq": ColwiseParallel(),
            "attn.wk": ColwiseParallel(),
            "attn.wv": ColwiseParallel(),
            "attn.wo": RowwiseParallel(output_layouts=Shard(0)),
        }

        parallelize_module(
            module=model.block,
            device_mesh=tp_mesh,
            parallelize_plan=parallel_plan,
        )

        cnt = torch._dynamo.testing.CompileCounterWithBackend("inductor")
        compiled_model = torch.compile(model, backend=cnt, fullgraph=True)
        inp = torch.rand(20, 16).to(self.device_type)
        out = compiled_model(inp)
        out.sum().backward()
        self.assertEqual(cnt.frame_count, 1)

        code = run_and_get_triton_code(compiled_model, inp)
        if use_native_funcol:
            FileCheck().check(
                "buf0 = torch.ops._c10d_functional.all_gather_into_tensor.default(primal"
            ).check("buf1 = torch.ops._c10d_functional.wait_tensor.default(buf0").check(
                "extern_kernels.mm(buf0,"
            ).run(
                code
            )
        else:
            # Check that `buf2` is correctly waited on before first use.
            # fmt: off
            FileCheck() \
                .check("buf1_work = dist.all_gather_into_tensor(buf1[0]") \
                .check("buf2 = buf1[0]") \
                .check("buf2 = _wait_tensor(buf2)") \
                .check("extern_kernels.mm(buf2,") \
                .run(code)


@instantiate_parametrized_tests
class TestDTensorCompileE2E(DTensorTestBase):
    @property
    def world_size(self):
        return 4

    @with_comms
    @parametrize("is_seq_parallel", [True, False])
    @run_with_both_funcol_impls
    def test_tp_compile_fullgraph(self, is_seq_parallel):
        mesh = DeviceMesh(self.device_type, torch.arange(self.world_size))

        model = SimpleModel(self.device_type)

        colwise_style = (
            ColwiseParallel(input_layouts=Shard(0))
            if is_seq_parallel
            else ColwiseParallel()
        )
        rowwise_style = (
            RowwiseParallel(output_layouts=Shard(0))
            if is_seq_parallel
            else RowwiseParallel()
        )

        if is_seq_parallel:
            # use input preparation to test out the compile of it
            prepare_module_input = PrepareModuleInput(
                input_layouts=Shard(0),
                desired_input_layouts=Replicate(),
            )
            prepare_module_out = PrepareModuleOutput(
                output_layouts=Replicate(),
                desired_output_layouts=Shard(0),
            )
            plan = {
                "mlp_0": prepare_module_input,
                "mlp_0.net1": ColwiseParallel(),
                "mlp_0.net2": rowwise_style,
                "mlp_1.net1": colwise_style,
                "mlp_1.net2": RowwiseParallel(),
                "mlp_1": prepare_module_out,
            }
        else:
            plan = {
                "mlp_0.net1": colwise_style,
                "mlp_0.net2": rowwise_style,
                "mlp_1.net1": colwise_style,
                "mlp_1.net2": rowwise_style,
            }

        model = parallelize_module(
            model,
            mesh,
            parallelize_plan=plan,
        )
        rng_seed = self.rank if is_seq_parallel else 0
        torch.manual_seed(rng_seed)
        inp = torch.rand(20, 10, device=self.device_type)
        out = model(inp)
        cnt = torch._dynamo.testing.CompileCounterWithBackend("aot_eager")
        compiled_mod = torch.compile(model, backend=cnt, fullgraph=True)
        compiled_out = compiled_mod(inp)
        compiled_out.sum().backward()
        self.assertEqual(compiled_out, out)
        self.assertEqual(cnt.frame_count, 1)

    @with_comms
    @skip_if_lt_x_gpu(4)
    @run_with_both_funcol_impls
    def test_2d_fsdp_tp_compile(self):
        data_parallel_size = 2
        model = SimpleModel(self.device_type)
        model_copy = copy.deepcopy(model)

        # 2-D mesh is [dp, tp]
        twod_mesh = init_device_mesh(
            "cuda",
            (data_parallel_size, self.world_size // data_parallel_size),
            mesh_dim_names=["dp", "tp"],
        )

        fsdp_pg = twod_mesh.get_group(mesh_dim=0)

        inp = torch.rand(20, 10, device=self.device_type)
        parallelize_plan = {
            "mlp_0.net1": ColwiseParallel(),
            "mlp_0.net2": RowwiseParallel(),
            "mlp_1.net1": ColwiseParallel(),
            "mlp_1.net2": RowwiseParallel(),
        }
        tp_model = parallelize_module(model, twod_mesh["tp"], parallelize_plan)
        eager_2d = FSDP(
            tp_model,
            device_id=self.rank,
            use_orig_params=True,
            device_mesh=twod_mesh["dp"],
        )
        out = eager_2d(inp)
        tp_model2 = parallelize_module(
            model_copy,
            twod_mesh["tp"],
            parallelize_plan,
        )
        fsdp_2d = FSDP(
            tp_model2,
            device_id=self.rank,
            use_orig_params=True,
            device_mesh=twod_mesh["dp"],
        )

        # TODO: once aot autograd support is ready we can just use default backend
        cnt = torch._dynamo.testing.CompileCounterWithBackend("aot_eager")
        compiled_2d = torch.compile(fsdp_2d, backend=cnt)
        compiled_output = compiled_2d(inp)

        self.assertEqual(out, compiled_output)
        self.assertEqual(cnt.frame_count, 1)

    @with_comms
    @skip_if_lt_x_gpu(4)
    @run_with_both_funcol_impls
    def test_2d_fsdp_tp_ac_compile(self):
        dp_degree = 2
        tp_degree = self.world_size // dp_degree
        model = SimpleModel(self.device_type)
        model_copy = copy.deepcopy(model)

        # 2-D mesh is [dp, tp]
        mesh_2d = init_device_mesh(
            "cuda", mesh_shape=(dp_degree, tp_degree), mesh_dim_names=("dp", "tp")
        )

        inp = torch.rand(20, 10, device=self.device_type)
        parallelize_plan = {
            "mlp_0.net1": ColwiseParallel(),
            "mlp_0.net2": RowwiseParallel(),
            "mlp_1.net1": ColwiseParallel(),
            "mlp_1.net2": RowwiseParallel(),
        }
        tp_model = parallelize_module(model, mesh_2d["tp"], parallelize_plan)
        tp_model = checkpoint_wrapper(
            tp_model,
            checkpoint_impl=CheckpointImpl.NO_REENTRANT,
            checkpoint_fn=checkpoint,
            use_reentrant=False,
        )
        eager_2d = FSDP(tp_model, device_mesh=mesh_2d["dp"], use_orig_params=True)

        tp_model2 = parallelize_module(model_copy, mesh_2d["tp"], parallelize_plan)
        fsdp_2d = FSDP(
            tp_model2,
            device_mesh=mesh_2d["dp"],
            use_orig_params=True,
        )
        # TODO: once aot autograd support is ready we can just use default backend
        compiled_2d = torch.compile(fsdp_2d, backend="aot_eager")

        # forward pass
        out = eager_2d(inp)
        compiled_output = compiled_2d(inp)
        self.assertEqual(out, compiled_output)

        # backward pass
        out.sum().backward()
        compiled_output.sum().backward()

        # compare the gradients:
        for n, p in zip(fsdp_2d.parameters(), compiled_2d.parameters()):
            self.assertEqual(n.grad, p.grad)

    @with_comms
    @skip_if_lt_x_gpu(4)
    @run_with_both_funcol_impls
    def test_compile_dtensor_redistribute_backward(self):
        mesh = DeviceMesh(device_type="cuda", mesh=torch.arange(self.world_size))

        def fn(x, y):
            dt = DTensor.from_local(x.reshape(2, 4), mesh, [Shard(0)], run_check=False)
            dt2 = DTensor.from_local(y.reshape(4, 2), mesh, [Shard(1)], run_check=False)
            dt_out = torch.matmul(dt, dt2)
            dt_out_redistribute = dt_out.redistribute(mesh, [Replicate()])
            return dt_out_redistribute.to_local()

        opt_fn = torch.compile(fn, backend=aot_eager_graph, fullgraph=True)

        x_ref = torch.arange(8, requires_grad=True, dtype=torch.float32)
        y_ref = torch.arange(8, requires_grad=True, dtype=torch.float32)
        ref = fn(x_ref, y_ref)

        x = torch.arange(8, requires_grad=True, dtype=torch.float32)
        y = torch.arange(8, requires_grad=True, dtype=torch.float32)
        res = opt_fn(x, y)

        self.assertEqual(res, ref)

        # Now run and assert the backward + gradients
        ref.sum().backward()
        res.sum().backward()

        self.assertEqual(x_ref.grad, x.grad)
        self.assertEqual(y_ref.grad, y.grad)


if __name__ == "__main__":
    run_tests()<|MERGE_RESOLUTION|>--- conflicted
+++ resolved
@@ -304,13 +304,11 @@
         out_test = opt_mod(dt)
         self.assertEqual(out_ref, out_test)
 
-<<<<<<< HEAD
     def test_dtensor_different_gradient_placement(self):
         mesh = DeviceMesh(self.device_type, torch.arange(self.world_size))
 
         def fn(x, y, z):
             permute = x.permute(0, 2, 1)
-            breakpoint()
             permute2 = permute.contiguous()
             layer_norm = torch.nn.functional.layer_norm(permute2, (4,), y, z, 1e-05)
             out = layer_norm.permute(0, 2, 1)
@@ -330,9 +328,7 @@
         out_dt = torch.matmul(tmp_dt, x_dt).permute(0, 2, 1)
         out_dt.sum().backward()
 
-=======
-    @run_with_both_funcol_impls
->>>>>>> 9f20efd5
+    @run_with_both_funcol_impls
     def test_dynamo_dtensor_from_local_redistribute(self):
         mesh = DeviceMesh(self.device_type, torch.arange(self.world_size))
 
