--- conflicted
+++ resolved
@@ -7,10 +7,6 @@
 import torch
 from torch import multiprocessing as mp
 from torch._dynamo import reset
-<<<<<<< HEAD
-from torch._dynamo.test_case import run_tests, TestCase
-=======
->>>>>>> 19d27a13
 from torch._dynamo.testing import reset_rng_state
 from torch._inductor import config
 from torch._inductor.autotune_process import (
