# Owner(s): ["module: onnx"]
from __future__ import annotations

import copy

import io
import itertools
import os
import tempfile
import unittest
import warnings

from typing import (
    Any,
    Callable,
    Dict,
    List,
    Mapping,
    Optional,
    Sequence,
    Tuple,
    Type,
    Union,
)

import numpy as np
import onnx_test_common
import onnxruntime  # type: ignore[import]
import parameterized
import pytorch_test_common
import torch
import torch.onnx
import transformers  # type: ignore[import]
from torch import nn

from torch._subclasses import fake_tensor
from torch.onnx._internal import _beartype, diagnostics, fx as fx_onnx
from torch.onnx._internal.fx.fx_symbolic_exporter import FXSymbolicTraceExporter
from torch.testing._internal import common_utils
from torch.types import Number

_NumericType = Union[Number, torch.Tensor, np.ndarray]
_ModelType = Union[torch.nn.Module, Callable]
_InputArgsType = Optional[Union[torch.Tensor, Sequence[Any], Mapping[str, Any]]]
_OutputsType = Sequence[_NumericType]


try:
    import torchvision

    HAS_TORCHVISION = True
except ImportError:
    HAS_TORCHVISION = False
except RuntimeError:
    HAS_TORCHVISION = False
skip_if_no_torchvision = unittest.skipIf(not HAS_TORCHVISION, "no torchvision")


@_beartype.beartype
def _run_ort(
    onnx_model: Union[str, torch.onnx.ExportOutput],
    pytorch_inputs: Sequence[_InputArgsType],
) -> _OutputsType:
    if isinstance(onnx_model, torch.onnx.ExportOutput):
        buffer = io.BytesIO()
        onnx_model.save(buffer)
        ort_model = buffer.getvalue()
    else:
        ort_model = onnx_model
    session = onnxruntime.InferenceSession(
        ort_model, providers=["CPUExecutionProvider"]
    )
    input_names = [ort_input.name for ort_input in session.get_inputs()]
    if len(input_names) != len(pytorch_inputs):
        raise AssertionError(
            f"Expected {len(input_names)} inputs, got {len(pytorch_inputs)}"
        )
    return session.run(
        None, {k: v.cpu().numpy() for k, v in zip(input_names, pytorch_inputs)}
    )


@_beartype.beartype
def _try_clone_model(model: _ModelType) -> _ModelType:
    """Used for preserving original model in case forward mutates model states."""
    try:
        return copy.deepcopy(model)
    except Exception:
        warnings.warn(
            "Failed to clone model. Model state might be mutated during verification."
        )
        return model


@_beartype.beartype
def _try_clone_inputs(input_args, input_kwargs):
    ref_input_args = copy.deepcopy(input_args)
    ref_input_kwargs = copy.deepcopy(input_kwargs)
    return ref_input_args, ref_input_kwargs


@_beartype.beartype
def _compare_pytorch_onnx_with_ort(
    export_output: torch.onnx.ExportOutput,
    model: _ModelType,
    input_args: Sequence[_InputArgsType],
    input_kwargs: Mapping[str, _InputArgsType],
    atol: float,
    rtol: float,
    has_mutation: bool = False,
):
    if has_mutation:
        ref_model = _try_clone_model(model)
        ref_input_args, ref_input_kwargs = _try_clone_inputs(input_args, input_kwargs)
    else:
        ref_model = model
        ref_input_args = input_args
        ref_input_kwargs = input_kwargs

    # Format original model inputs into the format expected by exported ONNX model.
    onnx_format_args = export_output.adapt_torch_inputs_to_onnx(
        *input_args, **input_kwargs
    )

    ref_outputs = export_output.adapt_torch_outputs_to_onnx(
        ref_model(*ref_input_args, **ref_input_kwargs)
    )
    ort_outputs = _run_ort(export_output, onnx_format_args)
    if len(ref_outputs) != len(ort_outputs):
        raise AssertionError(
            f"Expected {len(ref_outputs)} outputs, got {len(ort_outputs)}"
        )
    for ref_output, ort_output in zip(ref_outputs, ort_outputs):
        torch.testing.assert_close(
            ref_output, torch.tensor(ort_output), rtol=rtol, atol=atol
        )


@_beartype.beartype
def _run_test_with_fx_to_onnx_exporter_and_onnx_runtime(
    test_suite: TestFxToOnnxWithOnnxRuntime,
    model: _ModelType,
    input_args: Sequence[_InputArgsType],
    rtol: float = 1e-3,
    atol: float = 1e-7,
    opset_version: int = 18,
    has_mutation: bool = False,
    additional_test_inputs: Optional[Sequence[Sequence[_InputArgsType]]] = None,
    **input_kwargs,
):
    """Compare the results of PyTorch model with exported ONNX model

    Args:
        model (_ModelType): PyTorch model
        input_args (_InputArgsType): torch input arguments
        rtol (float, optional): relative tolerance. Defaults to 1e-3.
        atol (float, optional): absolute tolerance. Defaults to 1e-7.
        opset_version (int, optional): ONNX opset version. Defaults to 18.
        has_mutation (bool, optional): Whether the model mutates its input or state.
            `mutation` as `True` incurs extra overhead of cloning the inputs and model.
            Defaults to False.
        additional_test_inputs (Optional[Sequence[_InputArgsType]], optional):
            Test the models with another dataset, which is designed for dynamic axes
            testing. Defaults to None.

    """

    if has_mutation:
        ref_model = _try_clone_model(model)
        ref_input_args, ref_input_kwargs = _try_clone_inputs(input_args, input_kwargs)
    else:
        ref_model = model
        ref_input_args = input_args
        ref_input_kwargs = input_kwargs

    # Feed args and kwargs into exporter.
    # Note that exporter should flatten kwargs into positional args the exported model;
    # since ONNX doesn't represent kwargs.
    export_output = torch.onnx.dynamo_export(
        ref_model,
        *ref_input_args,
        **ref_input_kwargs,
        export_options=torch.onnx.ExportOptions(
            opset_version=opset_version,
            op_level_debug=test_suite.op_level_debug,
            dynamic_shapes=test_suite.dynamic_shapes,
        ),
    )

    _compare_pytorch_onnx_with_ort(
        export_output,
        model,
        input_args,
        input_kwargs,
        atol,
        rtol,
        has_mutation=has_mutation,
    )
    # This confirms the exported mode accepts different input shapes
    # when dynamic shape is enabled.
    # TODO(titaiwangms): additional input kwargs.
    if additional_test_inputs and test_suite.dynamic_shapes:
        for additional_input_args in additional_test_inputs:
            _compare_pytorch_onnx_with_ort(
                export_output,
                model,
                additional_input_args,
                {},
                atol,
                rtol,
                has_mutation=has_mutation,
            )


def _parameterized_class_attrs_and_values():
    input_values = []
    input_values.extend(
        itertools.product(
            (True, False),
            (True, False),
        )
    )
    return {
        "attrs": ["op_level_debug", "dynamic_shapes"],
        "input_values": input_values,
    }


def _parameterize_class_name(cls: Type, idx: int, input_dicts: Mapping[Any, Any]):
    """Combine class name with the parameterized arguments.

    This function is passed to `parameterized.parameterized_class` as the
    `class_name_func` argument.
    """
    suffixes = []
    for k, v in input_dicts.items():
        suffixes.append(f"{k}_{v}")
    return f"{cls.__name__}_{'_'.join(suffixes)}"


@parameterized.parameterized_class(
    **_parameterized_class_attrs_and_values(),
    class_name_func=_parameterize_class_name,
)
class TestFxToOnnxWithOnnxRuntime(onnx_test_common._TestONNXRuntime):
    op_level_debug: bool
    dynamic_shapes: bool

    def setUp(self):
        super().setUp()
        self.diag_ctx = diagnostics.engine.create_diagnostic_context(
            "test_fx_export", version=torch.__version__
        )
        self.opset_version = 18
        self.ort_version = onnxruntime.__version__

    def tearDown(self):
        # TODO(bowbao): Don't dump logs by default. Set as configurable with
        # `DiagnosticOptions`.
        diagnostics.engine.dump(
            f"test_report_{self._testMethodName}"
            f"_op_level_debug_{self.op_level_debug}"
            f"_dynamic_axes_{self.dynamic_shapes}"
            ".sarif",
            compress=False,
        )
        super().tearDown()

    @pytorch_test_common.skip_min_ort_version(
        reason="ORT doesn't support dynamic fx exporter yet making SegFault flaky test",
        version="1.15",
        dynamic_only=True,
    )
    def test_simple_function(self):
        def func(x):
            # TODO(justinchuby): Replicate torch's type casting policy
            # in the exporter for type promotion support
            y = x + 1.0
            z = y.relu()
            return (y, z)

        tensor_x = torch.randn(1, 1, 2, dtype=torch.float32)

        _run_test_with_fx_to_onnx_exporter_and_onnx_runtime(self, func, (tensor_x,))

    @pytorch_test_common.xfail(
        "AssertionError: Dynamo input/output is not consistent with traced input/output. "
        "Ref: https://github.com/pytorch/pytorch/issues/96379"
    )
    @pytorch_test_common.skip_min_ort_version(
        reason="ORT doesn't support dynamic fx exporter yet making SegFault flaky test",
        version="1.15",
        dynamic_only=True,
    )
    def test_func_with_args_and_tensor_kwargs(self):
        # Non-tensor optional kwargs are always folded into constant and
        # removed from input list in Dynamo-traced graph, if its value is not provided
        # to tracer. So for a function like
        #   def func(x, b=1.0)
        # here. E.g., if you first Dynamo-trace the model with arguments (x,),
        # and then call the traced graph with arguments (x, b=2.0), it will complain
        # somewhere that model is called with extra args because the modified
        # function is traced into
        #   def forward(self, x : torch.Tensor):
        #     add = x + 1.0;  x = None
        #     relu = add.relu()
        #     return (add, relu)
        # To summarize, in order to be traced as graph input, the value of optional kwarg
        # must be provided. Otherwise, they are treated as in-graph constants in Dynamo.
        # Tensor optional kwargs are an exception. It is always traced as input.
        # It is unclear if this behavior is intended or not. But in general it is bad
        # practice to set mutable default values.
        # `DynamoOptimizeExporter` applies a workaround by binding args and kwargs to
        # model signature and fill in the default values of unprovided optional arguments.
        def func(x, b=torch.tensor(1.0)):
            y = x + b
            z = y.relu()
            return (y, z)

        tensor_x = torch.randn(1, 1, 2, dtype=torch.float32)

        # Test without providing optional kwarg.
        _run_test_with_fx_to_onnx_exporter_and_onnx_runtime(self, func, (tensor_x,))
        # Test with only positional args.
        _run_test_with_fx_to_onnx_exporter_and_onnx_runtime(
            self, func, (tensor_x, torch.tensor(8.0))
        )
        # Test while specifying optional kwarg.
        _run_test_with_fx_to_onnx_exporter_and_onnx_runtime(
            self, func, (tensor_x,), b=torch.tensor(5.0)
        )

    # beartype.roar.BeartypeCallHintParamViolation:
    # @beartyped onnxscript.function_libs.torch_aten.graph_building.TorchScriptGraph.add_input()
    # parameter input_value=8.0 violates type hint typing.Union[torch.Tensor, NoneType],
    # as float 8.0 not <class "builtins.NoneType"> or <protocol "torch.Tensor">.
    # @unittest.expectedFailure
    @pytorch_test_common.xfail(
        "beartype.roar.BeartypeCallHintReturnViolation: @beartyped "
        "torch.onnx._internal.exporter.ExportOutput.adapt_torch_inputs_to_onnx() "
        "return (tensor([[[ 1.5410, -0.2934]]]), 8.0) violates type hint "
        "typing.Sequence[torch.Tensor], as tuple index 1 item float 8.0 not "
        "instance of <protocol 'torch.Tensor'>."
    )
    @pytorch_test_common.skip_min_ort_version(
        reason="ORT doesn't support dynamic fx exporter yet making SegFault flaky test",
        version="1.15",
        dynamic_only=True,
    )
    def test_func_with_args_and_kwargs(self):
        def func(x, b=1.0):
            y = x + b
            z = y.relu()
            return (y, z)

        tensor_x = torch.randn(1, 1, 2, dtype=torch.float32)

        _run_test_with_fx_to_onnx_exporter_and_onnx_runtime(self, func, (tensor_x,))
        # Test with only positional args.
        _run_test_with_fx_to_onnx_exporter_and_onnx_runtime(self, func, (tensor_x, 8.0))
        # Test while specifying optional kwarg.
        _run_test_with_fx_to_onnx_exporter_and_onnx_runtime(
            self, func, (tensor_x,), b=5.0
        )

    @pytorch_test_common.skip_min_ort_version(
        reason="ORT doesn't support dynamic fx exporter yet making SegFault flaky test",
        version="1.15",
        dynamic_only=True,
    )
    def test_func_with_nested_input_structure(self):
        def func(
            x_dict: Dict[str, torch.Tensor],
            y_tuple: Tuple[torch.Tensor, Tuple[torch.Tensor, torch.Tensor]],
            z_list: List[List[torch.Tensor]],
        ):
            if "a" in x_dict:
                x = x_dict["a"]
            elif "b" in x_dict:
                x = x_dict["b"]
            else:
                x = torch.randn(3)

            y1, (y2, y3) = y_tuple

            z = x + y1 + y2 + y3
            for z_sub_list in z_list:
                z = z + torch.stack(z_sub_list).sum()

            return z

        x_dict = {"a": torch.randn(3), "c": torch.randn(3)}
        y_tuple = (torch.randn(3), (torch.randn(3), torch.randn(3)))
        z_list = [
            [torch.randn(3), torch.randn(3)],
            [torch.randn(3), torch.randn(3), torch.randn(3)],
        ]
        _run_test_with_fx_to_onnx_exporter_and_onnx_runtime(
            self, func, (x_dict, y_tuple, z_list)
        )

    @pytorch_test_common.skip_min_ort_version(
        reason="ORT doesn't support dynamic fx exporter yet making SegFault flaky test",
        version="1.15",
        dynamic_only=True,
    )
    def test_func_with_nested_output_structure(self):
        def func(x, y, z):
            x = x + y
            y = y + z
            z = x + y
            out1 = (x, (y, z))
            out2 = [[x, y], [y, z]]
            out3 = {"z": z, "x": x}
            return out1, out2, out3

        x = torch.randn(3)
        y = torch.randn(3)
        z = torch.randn(3)
        _run_test_with_fx_to_onnx_exporter_and_onnx_runtime(self, func, (x, y, z))

    @pytorch_test_common.skip_min_ort_version(
        reason="ORT doesn't support dynamic fx exporter yet making SegFault flaky test",
        version="1.15",
        dynamic_only=True,
    )
    def test_mnist(self):
        class MNISTModel(nn.Module):
            def __init__(self):
                super().__init__()
                self.conv1 = nn.Conv2d(1, 32, 3, 1, bias=True)
                self.conv2 = nn.Conv2d(32, 64, 3, 2, bias=True)
                self.fc1 = nn.Linear(9216, 128, bias=True)
                self.fc2 = nn.Linear(128, 10, bias=True)

            def forward(self, tensor_x: torch.Tensor):
                tensor_x = self.conv1(tensor_x)
                tensor_x = torch.sigmoid(tensor_x)
                tensor_x = self.conv2(tensor_x)
                tensor_x = torch.sigmoid(tensor_x)
                tensor_x = torch.flatten(tensor_x, 1)
                tensor_x = self.fc1(tensor_x)
                tensor_x = torch.sigmoid(tensor_x)
                output = self.fc2(tensor_x)
                return output

        tensor_x = torch.rand((64, 1, 28, 28), dtype=torch.float32)
        _run_test_with_fx_to_onnx_exporter_and_onnx_runtime(
            self, MNISTModel(), (tensor_x,)
        )

    @pytorch_test_common.skip_min_ort_version(
        reason="ORT doesn't support dynamic fx exporter yet making SegFault flaky test",
        version="1.15",
        dynamic_only=True,
    )
    # test single op with no kwargs
    def test_sigmoid(self):
        x = torch.randn(1, 4, 2, 3)

        class SigmoidModel(torch.nn.Module):
            def __init__(self):
                super().__init__()
                self.sigmoid = torch.nn.Sigmoid()

            def forward(self, x):
                return self.sigmoid(x)

        _run_test_with_fx_to_onnx_exporter_and_onnx_runtime(self, SigmoidModel(), (x,))

<<<<<<< HEAD
    @skip_if_no_torchvision
    def test_resnet18(self):
        model = torchvision.models.resnet18(pretrained=False)
        dummy_input = torch.randn(1, 3, 224, 224)

        _run_test_with_fx_to_onnx_exporter_and_onnx_runtime(
            self,
            model,
            (dummy_input,),
        )

=======
    @pytorch_test_common.skip_min_ort_version(
        reason="ORT doesn't support dynamic fx exporter yet making SegFault flaky test",
        version="1.15",
        dynamic_only=True,
    )
    def test_log_sigmoid(self):
        # This produces op as `torch.ops.aten.log_sigmoid_forward`, instead of the more
        # conventional `torch.ops.aten.log_sigmoid`.
        class Model(torch.nn.Module):
            def __init__(self):
                super().__init__()
                self.m = torch.nn.LogSigmoid()

            def forward(self, x):
                return self.m(x)

        input = torch.randn(2)
        _run_test_with_fx_to_onnx_exporter_and_onnx_runtime(self, Model(), (input,))

    @pytorch_test_common.xfail(
        "RuntimeError: false INTERNAL ASSERT FAILED at "
        "'/home/titaiwang/pytorch/build/aten/src/ATen/RegisterFunctionalization_0.cpp':3725,"
        " please report a bug to PyTorch. mutating a non-functional tensor with a "
        "functional tensor is not allowed. Please ensure that all of your inputs are "
        "wrapped inside of a functionalize() call."
    )
>>>>>>> e7dfa0f5
    @skip_if_no_torchvision
    def test_shufflenet_v2(self):
        model = torchvision.models.shufflenet_v2_x0_5(pretrained=False)
        dummy_input = torch.randn(1, 3, 224, 224, requires_grad=True)
        test_inputs = torch.randn(3, 3, 224, 224, requires_grad=True)

        _run_test_with_fx_to_onnx_exporter_and_onnx_runtime(
            self,
            model,
            (dummy_input,),
            additional_test_inputs=[(dummy_input,), (test_inputs,)],
            rtol=1e-3,
            atol=1e-5,
        )

    @pytorch_test_common.skip_min_ort_version(
        reason="ORT doesn't support dynamic fx exporter yet making SegFault flaky test",
        version="1.15",
        dynamic_only=True,
    )
    def test_add(self):
        class DynamicAdd(torch.nn.Module):
            def forward(self, x, y):
                return torch.ops.aten.add(x, y)

        x = torch.randn(2, 3)
        y = torch.randn(2, 3)
        another_x = torch.randn(3, 4)
        another_y = torch.randn(3, 4)

        _run_test_with_fx_to_onnx_exporter_and_onnx_runtime(
            self, DynamicAdd(), (x, y), additional_test_inputs=[(another_x, another_y)]
        )

    @pytorch_test_common.skip_min_ort_version(
        reason="ORT doesn't support dynamic fx exporter yet making SegFault flaky test",
        version="1.15",
        dynamic_only=True,
    )
    def test_sigmoid_add(self):
        class DynamicAdd(torch.nn.Module):
            def __init__(self, *args, **kwargs) -> None:
                super().__init__(*args, **kwargs)
                self.sigmoid = torch.nn.Sigmoid()

            def forward(self, x, y):
                z = torch.ops.aten.add(x, y)
                return self.sigmoid(z)

        x = torch.randn(2, 3)
        y = torch.randn(2, 3)
        x = x[1:, :]
        y = y[1:, :]
        input_x = torch.randn(1, 4)
        input_y = torch.randn(1, 4)

        _run_test_with_fx_to_onnx_exporter_and_onnx_runtime(
            self, DynamicAdd(), (x, y), additional_test_inputs=[(input_x, input_y)]
        )

    @pytorch_test_common.skip_dynamic_fx_test(
        "[ONNXRuntimeError] : 2 : INVALID_ARGUMENT : Non-zero status code returned "
        "while running Expand node. Name:'_0x55b501ebaf10_n2' "
        "Status Message: invalid expand shape"
    )
    @pytorch_test_common.skip_min_ort_version(
        reason="ORT doesn't support dynamic fx exporter yet making SegFault flaky test",
        version="1.15",
        dynamic_only=True,
    )
    def test_matmul(self):
        class DynamicMatMul(torch.nn.Module):
            def forward(self, x, y):
                return torch.ops.aten.matmul(x, y)

        x = torch.randn(2, 3, 6)
        y = torch.randn(2, 6, 4)
        input_x = torch.randn(2, 3, 4)
        input_y = torch.randn(2, 4, 4)

        _run_test_with_fx_to_onnx_exporter_and_onnx_runtime(
            self, DynamicMatMul(), (x, y), additional_test_inputs=[(input_x, input_y)]
        )

    @pytorch_test_common.xfail(
        "RuntimeError: Unknown call_function target: aten.scalar_tensor.default"
    )
    def test_scalar_tensor(self):
        class test(torch.nn.Module):
            def forward(self, x):
                return torch.scalar_tensor(x.size(0)), torch.scalar_tensor(
                    x.size(1), dtype=torch.int64
                )

        x = torch.randn(2, 3, 4)
        y = torch.randn(7, 8, 9)
        _run_test_with_fx_to_onnx_exporter_and_onnx_runtime(
            self,
            test(),
            (x,),
            additional_test_inputs=[(y,)],
        )

    def test_transpose_infer_shape(self):
        class TransposeModule(torch.nn.Module):
            def __init__(self):
                super().__init__()
                self.conv = torch.nn.Conv2d(3, 1, 3, stride=2)

            def forward(self, x):
                x = self.conv(x)
                return x.transpose(0, 1)

        x = torch.randn(32, 3, 64, 64)
        y = torch.randn(16, 3, 8, 64)
        _run_test_with_fx_to_onnx_exporter_and_onnx_runtime(
            self,
            TransposeModule(),
            (x,),
            additional_test_inputs=[(y,)],
        )

    @pytorch_test_common.xfail("torch._dynamo.exc.TorchRuntimeError")
    def test_squeeze_runtime_dim(self):
        class Squeeze(torch.nn.Module):
            def forward(self, d1, d2):
                t = torch.zeros(d1[0], d2[0])
                return t.squeeze(0)

        d1 = torch.tensor([1])
        d3 = torch.tensor([3])
        d4 = torch.tensor([4])
        _run_test_with_fx_to_onnx_exporter_and_onnx_runtime(
            self, Squeeze(), (d1, d4), additional_test_inputs=[(d3, d4)]
        )
        _run_test_with_fx_to_onnx_exporter_and_onnx_runtime(
            self, Squeeze(), (d3, d4), additional_test_inputs=[(d1, d3)]
        )

    @pytorch_test_common.skip_dynamic_fx_test(
        "AssertionError: The values for attribute 'shape' do not match:"
        " torch.Size([5, 6, 2]) != torch.Size([4, 4, 2]). Even symbolic "
        "fx.graph can't get dynamic arguments from this Module."
    )
    def test_slice(self):
        class DynamicSliceExportMod(torch.nn.Module):
            def forward(self, x):
                results = []
                for i in range(4):
                    results.append(x[: x.size(0) - i, i : x.size(2), i:3])
                return tuple(results)

        x = torch.rand(5, 5, 5)
        y = torch.randn(6, 7, 8)
        _run_test_with_fx_to_onnx_exporter_and_onnx_runtime(
            self,
            DynamicSliceExportMod(),
            (x,),
            additional_test_inputs=[(y,)],
        )

    # TODO(titaiwang): This is also detected flaky in static shape:
    # https://github.com/pytorch/pytorch/issues/98622
    @pytorch_test_common.skip_min_ort_version(
        reason="ORT doesn't support dynamic fx exporter yet making SegFault flaky test",
        version="1.15",
        dynamic_only=False,
    )
    def test_mutation(self):
        class MutationModel(torch.nn.Module):
            def forward(self, x):
                x.view(3, 2, -1).add_(2.0)
                return x

        _run_test_with_fx_to_onnx_exporter_and_onnx_runtime(
            self, MutationModel(), (torch.randn(12),), has_mutation=True
        )

    @pytorch_test_common.xfail("TypeError: missing a required argument: 'end'")
    def test_arange(self):
        class ArangeModel(torch.nn.Module):
            def forward(self, input):
                return (
                    torch.arange(input.shape[0]),
                    torch.arange(12),
                    torch.arange(start=input.shape[0], end=input.shape[0] + 5),
                )

        x = torch.randn(5, 3, 2)
        y = torch.randn(8, 3, 2)
        _run_test_with_fx_to_onnx_exporter_and_onnx_runtime(
            self,
            ArangeModel(),
            (x,),
            additional_test_inputs=[(y,)],
        )

    @pytorch_test_common.xfail(
        "fx.graph: torch._subclasses.fake_tensor.DataDependentOutputException: "
        "aten._local_scalar_dense.default"
    )
    def test_expand_as_fill_zero(self):
        class Model(torch.nn.Module):
            def forward(self, x):
                x[:, x.size(0) :] = 0
                return x

        x = torch.ones(2, 5)
        x2 = torch.randn(3, 4)
        _run_test_with_fx_to_onnx_exporter_and_onnx_runtime(
            self,
            Model(),
            (x,),
            additional_test_inputs=[(x2,)],
        )

    @pytorch_test_common.xfail(
        "RuntimeError: Unknown call_function target: aten.copy.default"
    )
    def test_expand_as_fill_tensor(self):
        class Model(torch.nn.Module):
            def forward(self, x):
                x[:, x.size(0) :] = torch.tensor([1, 2, 3])
                return x

        x = torch.ones(2, 5, 3)
        x2 = torch.randn(3, 4, 3)
        _run_test_with_fx_to_onnx_exporter_and_onnx_runtime(
            self,
            Model(),
            (x,),
            additional_test_inputs=[(x2,)],
        )

    @pytorch_test_common.skip_min_ort_version(
        reason="ORT doesn't support dynamic fx exporter yet making SegFault flaky test",
        version="1.15",
        dynamic_only=True,
    )
    @pytorch_test_common.xfail(
        "Unknown call_function target: aten.lift_fresh_copy.default"
    )
    def test_expand_as_fill_seperate_tensor(self):
        class Model(torch.nn.Module):
            def forward(self, x):
                aa = torch.tensor([[0], [1], [2]])
                return aa.expand_as(x)

        x = torch.ones(3, 2)
        x2 = torch.randn(3, 5)
        _run_test_with_fx_to_onnx_exporter_and_onnx_runtime(
            self,
            Model(),
            (x,),
            additional_test_inputs=[(x2,)],
        )

    @pytorch_test_common.skip_min_ort_version(
        reason="ORT doesn't support dynamic fx exporter yet making SegFault flaky test",
        version="1.15",
        dynamic_only=True,
    )
    def test_view_dynamic_zero_dim(self):
        class ViewModel(torch.nn.Module):
            def forward(self, input):
                input = input.view(-1, 2)
                return input.view(1, -1)

        x = torch.ones(2)
        another_x = torch.empty((0,))
        _run_test_with_fx_to_onnx_exporter_and_onnx_runtime(
            self,
            ViewModel(),
            (x,),
            additional_test_inputs=[(another_x,)],
        )

    @pytorch_test_common.skip_min_ort_version(
        reason="ORT doesn't support dynamic fx exporter yet making SegFault flaky test",
        version="1.15",
        dynamic_only=True,
    )
    @pytorch_test_common.skip_dynamic_fx_test(
        "Shapes are assumed static by default by 'dynamo.export'."
    )
    def test_flatten_dynamic_axes(self):
        class MyModule(torch.nn.Module):
            def forward(self, x):
                return torch.flatten(x, start_dim=2, end_dim=3)

        batch_size = 3
        x = torch.randn(batch_size, 5, 4, 5)
        y = torch.randn(5, 5, 4, 5)
        model = MyModule()
        _run_test_with_fx_to_onnx_exporter_and_onnx_runtime(
            self, model, (x,), additional_test_inputs=[(y,)]
        )

    @pytorch_test_common.skip_min_ort_version(
        reason="ORT doesn't support dynamic fx exporter yet making SegFault flaky test",
        version="1.15",
        dynamic_only=True,
    )
    def test_none_input(self):
        class NoneInputModel(torch.nn.Module):
            def forward(
                self, x: torch.Tensor, y: Optional[torch.Tensor], z: torch.Tensor
            ):
                if y is None:
                    return x + z
                return x + y + z

        _run_test_with_fx_to_onnx_exporter_and_onnx_runtime(
            self, NoneInputModel(), (torch.randn(1, 2), None, torch.randn(1, 2))
        )

    @pytorch_test_common.skip_min_ort_version(
        reason="ORT doesn't support dynamic fx exporter yet making SegFault flaky test",
        version="1.15",
        dynamic_only=True,
    )
    def test_gpt2_tiny(self):
        model_name = "sshleifer/tiny-gpt2"
        # Download pytorch model
        model = transformers.AutoModel.from_pretrained(model_name)
        tokenizer = transformers.AutoTokenizer.from_pretrained(model_name)

        # Transform input tokens
        inputs = tokenizer("Hello world!", return_tensors="pt")

        _run_test_with_fx_to_onnx_exporter_and_onnx_runtime(self, model, [], **inputs)

    @_beartype.beartype
    def _test_large_scale_exporter(
        self,
        model_name: str,
        create_model: Callable,
        create_args: Callable,
        create_pytorch_only_kwargs: Callable,
    ):
        """Test helper for large-scale exporter.

        Arguments:
            model_name: Name of the model. It used to name temporary files.
            create_model: A function that creates a model. It should always create the same model.
            create_args: A function that creates random input arguments for the model.
            create_pytorch_only_kwargs: A function that creates kwargs for calling PyTorch model with real tensors.

        This test contains several steps.

        1. Create a toy model.
        2. Save the toy's state (parameters) to a file. This is for simulating a checkpoint file.
        3. Load it back and export it to ONNX with large-scale exporter.
            All operations (including model loading) are done under
            FakeTensorMode so no real tensor is created and no real
            computation happens.
        4. The ONNX model generated in step 3 doesn't contain parameters,
            and this step adds them as external data and save a new ONNX model.
        5. Run PyTorch and ONNX models and compare their results.
        """

        # Create the toy model.
        model = create_model()

        with tempfile.NamedTemporaryFile(
            prefix=model_name, suffix=".pt"
        ) as tmp_file, tempfile.TemporaryDirectory(
            suffix="large_scale_export"
        ) as tmp_folder:
            # Dump state_dict to a file to simulate how HuggingFace model is initialized.
            # The file will be loaded via .load_state_dict(...)
            torch.save(model.state_dict(), tmp_file.name)

            ftm = fake_tensor.FakeTensorMode(
                allow_non_fake_inputs=True, allow_fallback_kernels=False
            )
            ctx = fx_onnx.FxToOnnxContext()
            # NOTE: FakeTensorMode disallows symbolic shape of fx graph
            # The following coed block does several things.
            #  1. Create a model whose parameters and buffers are all FakeTensor's.
            #  2. Convert nn.Module into ONNX model without initializers.
            #  3. Record the file paths to find real initializers.
            with ctx, ftm:
                # Toy model with parameters and buffers as FakeTensor's.
                fake_model = create_model()
                fake_model.load_state_dict(torch.load(tmp_file.name))
                # Toy inputs as FakeTensor's.
                fake_args = create_args()
                # Export ONNX model without initializers while ctx.paths records
                # all files that contains real initializers.

                export_output = FXSymbolicTraceExporter(
                    options=torch.onnx.ExportOptions(
                        opset_version=self.opset_version,
                        dynamic_shapes=self.dynamic_shapes,
                        op_level_debug=self.op_level_debug,
                    ),
                    model=fake_model,
                    model_args=fake_args,
                    model_kwargs={},
                ).export()

                onnx_model = export_output.model_proto

            # Tasks done by the following block.
            #  1. Iterate through all tensors stored in ctx.paths (the file content is loaded torch.load)
            #  2. If a tensor's name matches a "onnx_model"'s input name, an initializer is created and saved to
            #     a seperated folder.
            #  3. A new ONNX model is saved into file with the initializers saved in the previous step.
            #  4. ORT executes the new ONNX model and compares the results with the original GPT model.

            # Model saved to tmp_folder/onnx_model_location
            # Initializers are saved to tmp_folder/onnx_initializer_location/*.onnx
            onnx_model_location = model_name + "_external_data.onnx"
            onnx_initializer_location = model_name + "_initializers"
            fx_onnx.save_model_with_external_data(
                tmp_folder,
                onnx_model_location,
                onnx_initializer_location,
                tuple(ctx.paths),
                onnx_model,
            )

            # Generate random inputs.
            args = create_args()
            kwargs = create_pytorch_only_kwargs()
            # Original outputs.
            ref_outputs = export_output.adapt_torch_outputs_to_onnx(
                model(*args, **kwargs)
            )
            # ORT outputs.
            args_not_none = export_output.adapt_torch_inputs_to_onnx(*args)
            ort_outputs = _run_ort(
                os.path.join(tmp_folder, onnx_model_location),
                args_not_none,
            )

            assert len(ref_outputs) == len(ort_outputs)

            for ref_output, ort_output in zip(ref_outputs, ort_outputs):
                torch.testing.assert_close(ref_output, torch.tensor(ort_output))

    @pytorch_test_common.skip_dynamic_fx_test(
        "FakeTensor exporting is not supported by dynamic axes."
    )
    def test_large_scale_exporter_with_toy_mlp(self):
        class MLPModel(nn.Module):
            def __init__(self):
                super().__init__()
                self.fc0 = nn.Linear(8, 8, bias=True)
                self.fc1 = nn.Linear(8, 4, bias=True)
                self.fc2 = nn.Linear(4, 2, bias=True)
                self.fc3 = nn.Linear(2, 2, bias=True)

            def forward(self, tensor_x: torch.Tensor):
                tensor_x = self.fc0(tensor_x)
                tensor_x = torch.sigmoid(tensor_x)
                tensor_x = self.fc1(tensor_x)
                tensor_x = torch.sigmoid(tensor_x)
                tensor_x = self.fc2(tensor_x)
                tensor_x = torch.sigmoid(tensor_x)
                output = self.fc3(tensor_x)
                return output

        def create_model() -> nn.Module:
            return MLPModel()

        def create_args():
            return (torch.rand((97, 8), dtype=torch.float32),)

        def create_pytorch_only_extra_kwargs():
            return {}

        self._test_large_scale_exporter(
            "toy_mlp1",
            create_model,
            create_args,
            create_pytorch_only_extra_kwargs,
        )

    @pytorch_test_common.skip_dynamic_fx_test(
        "FakeTensor exporting is not supported by dynamic axes."
    )
    def test_large_scale_exporter_with_tiny_gpt2(self):
        model_name = "sshleifer/tiny-gpt2"

        def create_model() -> nn.Module:
            return transformers.AutoModel.from_pretrained(model_name)

        def create_args():
            tokenizer = transformers.AutoTokenizer.from_pretrained(model_name)
            kwargs = tokenizer("Hello world!", return_tensors="pt")
            input_ids = kwargs["input_ids"]
            attention_mask = kwargs["attention_mask"]
            return input_ids, None, attention_mask

        def create_pytorch_only_extra_kwargs():
            return {"return_dict": False}

        self._test_large_scale_exporter(
            "tiny_gpt2",
            create_model,
            create_args,
            create_pytorch_only_extra_kwargs,
        )


if __name__ == "__main__":
    common_utils.run_tests()<|MERGE_RESOLUTION|>--- conflicted
+++ resolved
@@ -468,19 +468,6 @@
 
         _run_test_with_fx_to_onnx_exporter_and_onnx_runtime(self, SigmoidModel(), (x,))
 
-<<<<<<< HEAD
-    @skip_if_no_torchvision
-    def test_resnet18(self):
-        model = torchvision.models.resnet18(pretrained=False)
-        dummy_input = torch.randn(1, 3, 224, 224)
-
-        _run_test_with_fx_to_onnx_exporter_and_onnx_runtime(
-            self,
-            model,
-            (dummy_input,),
-        )
-
-=======
     @pytorch_test_common.skip_min_ort_version(
         reason="ORT doesn't support dynamic fx exporter yet making SegFault flaky test",
         version="1.15",
@@ -501,13 +488,33 @@
         _run_test_with_fx_to_onnx_exporter_and_onnx_runtime(self, Model(), (input,))
 
     @pytorch_test_common.xfail(
-        "RuntimeError: false INTERNAL ASSERT FAILED at "
-        "'/home/titaiwang/pytorch/build/aten/src/ATen/RegisterFunctionalization_0.cpp':3725,"
-        " please report a bug to PyTorch. mutating a non-functional tensor with a "
-        "functional tensor is not allowed. Please ensure that all of your inputs are "
-        "wrapped inside of a functionalize() call."
-    )
->>>>>>> e7dfa0f5
+        "RuntimeError: Unknown call_function target: aten.var_mean.correction"
+    )
+    @pytorch_test_common.skip_min_ort_version(
+        reason="ORT doesn't support dynamic fx exporter yet making SegFault flaky test",
+        version="1.15",
+        dynamic_only=True,
+    )
+    @skip_if_no_torchvision
+    def test_resnet18(self):
+        model = torchvision.models.resnet18(pretrained=False)
+        dummy_input = torch.randn(1, 3, 224, 224)
+
+        _run_test_with_fx_to_onnx_exporter_and_onnx_runtime(
+            self,
+            model,
+            (dummy_input,),
+        )
+
+    @pytorch_test_common.xfail(
+        "Found unsupported input types on PyTorch Op aten.convolution.default with "
+        "ValueError: Unexpected input argument type is found in node arguments. arg: None;"
+    )
+    @pytorch_test_common.skip_min_ort_version(
+        reason="ORT doesn't support dynamic fx exporter yet making SegFault flaky test",
+        version="1.15",
+        dynamic_only=True,
+    )
     @skip_if_no_torchvision
     def test_shufflenet_v2(self):
         model = torchvision.models.shufflenet_v2_x0_5(pretrained=False)
