#pragma once

#include <cstddef>

namespace c10 {

#ifdef C10_MOBILE
// Use 16-byte alignment on mobile
// - ARM NEON AArch32 and AArch64
// - x86[-64] < AVX
constexpr size_t gAlignment = 16;
#else
// Use 64-byte alignment should be enough for computation up to AVX512.
constexpr size_t gAlignment = 64;
#endif

<<<<<<< HEAD
=======
constexpr size_t gPagesize = 4096;
// since the default thp pagesize is 2MB, enable thp only
// for buffers of size 2MB or larger to avoid memory bloating
constexpr size_t gAlloc_threshold_thp = static_cast<size_t>(2) * 1024 * 1024;
>>>>>>> c05dd2aa
} // namespace c10<|MERGE_RESOLUTION|>--- conflicted
+++ resolved
@@ -14,11 +14,8 @@
 constexpr size_t gAlignment = 64;
 #endif
 
-<<<<<<< HEAD
-=======
 constexpr size_t gPagesize = 4096;
 // since the default thp pagesize is 2MB, enable thp only
 // for buffers of size 2MB or larger to avoid memory bloating
 constexpr size_t gAlloc_threshold_thp = static_cast<size_t>(2) * 1024 * 1024;
->>>>>>> c05dd2aa
 } // namespace c10