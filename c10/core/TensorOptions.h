#pragma once

#include <c10/core/Backend.h>
#include <c10/core/DefaultDtype.h>
#include <c10/core/Device.h>
#include <c10/core/Layout.h>
#include <c10/core/MemoryFormat.h>
#include <c10/core/ScalarType.h>
#include <c10/core/ScalarTypeToTypeMeta.h>

#include <c10/macros/Macros.h>
#include <c10/util/Optional.h>

#include <iosfwd>
#include <utility>

namespace c10 {

DispatchKey computeDispatchKey(
    c10::optional<ScalarType> dtype,
    c10::optional<Layout> layout,
    c10::optional<Device> device);

inline ScalarType dtype_or_default(c10::optional<ScalarType> dtype) {
  return value_or_else(dtype, [] { return get_default_dtype_as_scalartype(); });
}

inline caffe2::TypeMeta dtype_or_default(
    c10::optional<caffe2::TypeMeta> dtype) {
  return value_or_else(dtype, [] { return get_default_dtype(); });
}

inline Layout layout_or_default(c10::optional<Layout> layout) {
  return layout.value_or(kStrided);
}

inline Device device_or_default(c10::optional<Device> device) {
  return value_or_else(device, [] { return Device(kCPU); });
}

inline bool pinned_memory_or_default(c10::optional<bool> pinned_memory) {
  return pinned_memory.value_or(false);
}

/// A class to encapsulate construction axes of an Tensor.  TensorOptions was
/// designed to support the Python style API for specifying construction options
/// on factory functions, e.g.,
///
///     torch.zeros(2, 3, dtype=torch.int32)
///
/// Because C++ doesn't natively support keyword arguments, there must be
/// another way of specifying keyword-like arguments.  TensorOptions is a
/// builder class which can be used to construct this "dictionary" of keyword
/// arguments: functions which support TensorOptions conventionally take this
/// argument optionally as their last argument.
///
/// WARNING: In PyTorch, there are `torch::` variants of factory functions,
/// e.g., torch::zeros for at::zeros.  These return Variables (while the
/// stock ATen functions return plain Tensors).  If you mix these functions
/// up, you WILL BE SAD.
///
/// Rather than use the constructor of this class directly, you should prefer to
/// use the constructor functions, and then chain setter methods on top of them.
///
///     at::device(at::kCUDA).dtype(kInt)
///     at::dtype(at::kInt)
///
/// Additionally, anywhere a TensorOptions is expected, you can directly
/// pass at::kCUDA / at::kInt, and it will implicitly convert to a
/// TensorOptions.
///
/// Here are some recommended ways to create a 2x2 tensor of zeros
/// with certain properties.  These all *implicitly* make use of
/// TensorOptions, even if they don't mention the class explicitly:
///
///     at::zeros({2,2}, at::kCUDA);
///     at::zeros({2,2}, at::kLong);
///     at::zeros({2,2}, at::device(at::kCUDA).dtype(at::kLong()));
///     at::zeros({2,2}, at::device({at::kCUDA, 1})); // place on device 1
///     at::zeros({2,2}, at::requires_grad());
///

/// NOTE [ TensorOptions Constructors ]
///
/// TensorOptions is like a dictionary with entries from the set:
/// {requires_grad, device, dtype, layout}, where each entry may be
/// unspecified (i.e., is optional). It is used to specify the properties of
/// tensors in many places both in C++ internal and API, e.g., tensor factory
/// methods like `at::empty({10}, options)`, tensor conversions like
/// `tensor.to(...)`, etc.
///
/// To provide a simple API that is consistent with Python, where one can do
/// `torch.empty(sizes, X)` with `X` being a `torch.device`, `torch.dtype`, or a
/// `torch.layout`, we want TensorOptions to be implicitly convertible from
/// `ScalarType dtype`, `Layout layout` and `Device device`. Therefore, we have
/// three implicit constructors from each of these three types.
///
/// This is sufficient for `ScalarType` and `Layout` as they are simple Enum
/// classes. However, `Device` is an ordinary class with implicit constructors
/// `Device(DeviceType, DeviceIndex = -1)` and `Device(std::string)` to be
/// consistent with Python API, where strings are treated as equivalent with a
/// `torch.device` object (e.g., "cuda:1" can be passed to everywhere a
/// `torch.device("cuda:1")` is accepted). To support the syntax
/// `at::empty({10}, {kCUDA, 1})` and `tensor.to(kCUDA)`, we need to make sure
/// that `TensorOptions` is implicitly constructible with any arguments that a
/// `Device` can constructed from. So we have,
///
///    /* implicit */ TensorOptions(T&& device) : TensorOptions() {
///      this->set_device(device);
///    }
///
///    template <typename... Args,
///             typename = std::enable_if_t<std::is_constructible<Device,
///             Args&&...>::value>>
///    /* implicit */  TensorOptions(Args&&... args)
///     : TensorOptions(Device(std::forward<Args>(args)...)) {}
///
///
/// But this will be problematic. Consider this: `TensorOptions({kCUDA, 1})`.
/// Compiler will complain about ambiguity between the copy constructor and the
/// `Device` constructor because `{kCUDA, 1}` can be converted to both a
/// `TensorOption` and a `Device`.
///
/// To get around this, we templatize the `Device` constructor. Since overload
/// resolution is done before template resolution, our problem is solved.

DispatchKey computeDispatchKey(
    optional<ScalarType> dtype,
    optional<Layout> layout,
    optional<Device> device);

struct C10_API TensorOptions {
  TensorOptions()
      : requires_grad_(false),
        pinned_memory_(false),
        has_device_(false),
        has_dtype_(false),
        has_layout_(false),
        has_requires_grad_(false),
        has_pinned_memory_(false),
        has_memory_format_(false) {}

  /// Constructs a `TensorOptions` object with the given layout.
  /* implicit */ TensorOptions(Layout layout) : TensorOptions() {
    this->set_layout(layout);
  }

  /// Constructs a `TensorOptions` object with the given device.
  /// See NOTE [ TensorOptions Constructors ] on why this is templatized.
  template <
      typename T,
      typename = std::enable_if_t<std::is_same<std::decay_t<T>, Device>::value>>
  /* implicit */ TensorOptions(T&& device) : TensorOptions() {
    this->set_device(std::forward<T>(device));
  }

  /// Constructs a `TensorOptions` object from arguments allowed in `Device`
  /// constructors.
  ///
  /// See NOTE [ TensorOptions Constructors ].
  ///
  /// NB: Ideally we only allow implicit constructors here. But there is no easy
  ///     way to detect them. So we have this one that allows explicit
  ///     constructors too.
  template <
      typename... Args,
      typename =
          std::enable_if_t<std::is_constructible<Device, Args&&...>::value>>
  /* implicit */ TensorOptions(Args&&... args)
      : TensorOptions(Device(std::forward<Args>(args)...)) {}

  /// Constructs a `TensorOptions` object with the given dtype.
  /* implicit */ TensorOptions(caffe2::TypeMeta dtype) : TensorOptions() {
    this->set_dtype(dtype);
  }

  /// legacy constructor to support ScalarType
  /* implicit */ TensorOptions(ScalarType dtype) : TensorOptions() {
    this->set_dtype(dtype);
  }

  /// Constructs a `TensorOptions` object with the given memory format.
  /* implicit */ TensorOptions(MemoryFormat memory_format) : TensorOptions() {
    set_memory_format(memory_format);
  }

  /// Return a copy of `TensorOptions` with `device` set to the given one, or
  /// cleared if `device` is `nullopt`.
  C10_NODISCARD TensorOptions
  device(c10::optional<Device> device) const noexcept {
    TensorOptions r = *this;
    r.set_device(device);
    return r;
  }

  /// Return a copy of `TensorOptions` with `device` set to the given one.
  /// (This overload ensures that variadic template c10::optional constructor
  /// for Device work correctly.)
  template <typename... Args>
  C10_NODISCARD TensorOptions device(Args&&... args) const noexcept {
    return device(
        c10::optional<Device>(c10::in_place, std::forward<Args>(args)...));
  }

  /// Return a copy of `TensorOptions`, but with device set to CUDA, and the
  /// device index set to the given one.
  ///
  /// TODO: This function encourages bad behavior (assuming CUDA is
  /// the only device that matters).  Get rid of it / rename it.
  C10_NODISCARD TensorOptions
  device_index(c10::DeviceIndex device_index) const noexcept {
    return device(Device::Type::CUDA, device_index);
  }

  /// Return a copy of `TensorOptions` with `dtype` set to the given one.
  C10_NODISCARD TensorOptions
  dtype(c10::optional<caffe2::TypeMeta> dtype) const noexcept {
    TensorOptions r = *this;
    r.set_dtype(dtype);
    return r;
  }

  // legacy function to support ScalarType
  C10_NODISCARD TensorOptions
  dtype(c10::optional<ScalarType> dtype) const noexcept {
    TensorOptions r = *this;
    r.set_dtype(dtype);
    return r;
  }

  // Since dtype is taken...
  template <typename T>
  TensorOptions& dtype() {
    dtype_ = caffe2::TypeMeta::Make<T>();
    has_dtype_ = true;
    return *this;
  }

  /// Sets the layout of the `TensorOptions`.
  C10_NODISCARD TensorOptions
  layout(c10::optional<Layout> layout) const noexcept {
    TensorOptions r = *this;
    r.set_layout(layout);
    return r;
  }

  /// Sets the `requires_grad` property of the `TensorOptions`.
  C10_NODISCARD TensorOptions
  requires_grad(c10::optional<bool> requires_grad) const noexcept {
    TensorOptions r = *this;
    r.set_requires_grad(requires_grad);
    return r;
  }

  /// Sets the `pinned_memory` property on the `TensorOptions`.
  C10_NODISCARD TensorOptions
  pinned_memory(c10::optional<bool> pinned_memory) const noexcept {
    TensorOptions r = *this;
    r.set_pinned_memory(pinned_memory);
    return r;
  }

  /// Sets the `memory_format` property on `TensorOptions`.
  C10_NODISCARD TensorOptions
  memory_format(c10::optional<MemoryFormat> memory_format) const noexcept {
    TensorOptions r = *this;
    r.set_memory_format(memory_format);
    return r;
  }

  /// Returns the device of the `TensorOptions`.
  Device device() const noexcept {
    return device_or_default(device_opt());
  }

  /// Returns whether the device is specified.
  bool has_device() const noexcept {
    return has_device_;
  }

  /// Returns the device of the `TensorOptions`, or `c10::nullopt` if
  /// device is not specified.
  c10::optional<Device> device_opt() const noexcept {
    return has_device_ ? c10::make_optional(device_) : c10::nullopt;
  }

  /// Returns the device index of the `TensorOptions`.
  int32_t device_index() const noexcept {
    return device().index();
  }

  /// Returns the dtype of the `TensorOptions`.
  caffe2::TypeMeta dtype() const noexcept {
    return dtype_or_default(dtype_opt());
  }

  /// Returns whether the dtype is specified.
  bool has_dtype() const noexcept {
    return has_dtype_;
  }

  /// Returns the dtype of the `TensorOptions`, or `c10::nullopt` if
  /// device is not specified.
  c10::optional<caffe2::TypeMeta> dtype_opt() const noexcept {
    return has_dtype_ ? c10::make_optional(dtype_) : c10::nullopt;
  }

  /// Returns the layout of the `TensorOptions`.
  Layout layout() const noexcept {
    return layout_or_default(layout_opt());
  }

  /// Returns whether the layout is specified.
  bool has_layout() const noexcept {
    return has_layout_;
  }

  /// Returns the layout of the `TensorOptions`, or `c10::nullopt` if
  /// layout is not specified.
  c10::optional<Layout> layout_opt() const noexcept {
    return has_layout_ ? c10::make_optional(layout_) : c10::nullopt;
  }

  /// Returns the `requires_grad` property of the `TensorOptions`.
  bool requires_grad() const noexcept {
    return has_requires_grad_ ? requires_grad_ : false;
  }

  /// Returns whether the `requires_grad` is specified.
  bool has_requires_grad() const noexcept {
    return has_requires_grad_;
  }

  /// Returns the `requires_grad` property of the `TensorOptions`, or
  /// `c10::nullopt` if `requires_grad` is not specified.
  c10::optional<bool> requires_grad_opt() const noexcept {
    return has_requires_grad_ ? c10::make_optional(requires_grad_)
                              : c10::nullopt;
  }

  /// Returns the `pinned_memory` property of the `TensorOptions`.
  bool pinned_memory() const noexcept {
    return pinned_memory_or_default(pinned_memory_opt());
  }

  /// Returns whether the `pinned_memory` is specified.
  bool has_pinned_memory() const noexcept {
    return has_pinned_memory_;
  }

  /// Returns if the layout is sparse
  bool is_sparse() const {
    return layout_ == c10::Layout::Sparse;
  }

  bool is_sparse_csr() const {
    return layout_ == c10::Layout::SparseCsr;
  }

  // For compatibility with legacy tensor.type() comparisons
  bool type_equal(const TensorOptions& other) const {
    return computeDispatchKey() == other.computeDispatchKey() &&
        typeMetaToScalarType(dtype_) == typeMetaToScalarType(other.dtype());
  }

  /// Returns the `pinned_memory` property of the `TensorOptions`, or
  /// `c10::nullopt` if `pinned_memory` is not specified.
  c10::optional<bool> pinned_memory_opt() const noexcept {
    return has_pinned_memory_ ? c10::make_optional(pinned_memory_)
                              : c10::nullopt;
  }

  /// Returns whether the `memory_layout` is specified
  bool has_memory_format() const noexcept {
    return has_memory_format_;
  }

  // NB: memory_format() getter is PURPOSELY not defined, as the default
  // behavior of memory_format varies from function to function.

  /// Returns the `memory_layout` property of `TensorOptions, or
  /// `c10::nullopt` if `memory_format` is not specified.
  c10::optional<MemoryFormat> memory_format_opt() const noexcept {
    return has_memory_format_ ? c10::make_optional(memory_format_)
                              : c10::nullopt;
  }

  // Resolves the ATen backend specified by the current construction axes.
  // TODO: Deprecate this
  Backend backend() const {
    return at::dispatchKeyToBackend(computeDispatchKey());
  }

  /// Return the right-biased merge of two TensorOptions.  This has the
  /// effect of overwriting settings from self with specified options
  /// of options.
  ///
  /// NB: This merging operation does NOT respect device merges.
  /// For example, if you device({kCUDA, 1}).merge_in(kCUDA)
  /// you will get kCUDA in the end!  Functions like Tensor.new_empty
  /// ensure the right device is selected anyway by way of a
  /// device guard.
  ///
  TensorOptions merge_in(TensorOptions options) const noexcept {
    TensorOptions merged = *this;
    if (options.has_device())
      merged.set_device(options.device_opt());
    if (options.has_dtype())
      merged.set_dtype(options.dtype_opt());
    if (options.has_layout())
      merged.set_layout(options.layout_opt());
    // NB: requires grad is right biased; not a logical AND/OR!
    if (options.has_requires_grad())
      merged.set_requires_grad(options.requires_grad_opt());
    if (options.has_pinned_memory())
      merged.set_pinned_memory(options.pinned_memory_opt());
    if (options.has_memory_format())
      merged.set_memory_format(options.memory_format_opt());
    return merged;
  }

  // TODO remove after TensorOptions rationalization
  TensorOptions merge_memory_format(
      c10::optional<MemoryFormat> optional_memory_format) const noexcept {
    TensorOptions merged = *this;
    if (optional_memory_format.has_value()) {
      merged.set_memory_format(*optional_memory_format);
    }
    return merged;
  }

  // INVARIANT: computeDispatchKey returns only the subset of dispatch keys for
  // which dispatchKeyToBackend is injective, if it is defined at all  (for
  // the most part, this just means that this function never returns an
  // Autograd key)
  DispatchKey computeDispatchKey() const {
    return c10::computeDispatchKey(
        optTypeMetaToScalarType(dtype_opt()), layout_opt(), device_opt());
  }

 private:
  // These methods are currently private because I'm not sure if it's wise
  // to actually publish them.  They are methods because I need them in
  // the constructor and the functional API implementation.
  //
  // If you really, really need it, you can make these public, but check if you
  // couldn't just do what you need with the functional API.  Similarly, these
  // methods are not chainable, because if you wanted chaining, you probably
  // want to use the functional API instead.  (It's probably OK to make
  // these chainable, because these functions are all explicitly annotated
  // with a ref-qualifier, the trailing &, that makes them illegal to call
  // on temporaries.)

  /// Mutably set the device of `TensorOptions`.
  void set_device(c10::optional<Device> device) & noexcept {
    if (device) {
      device_ = *device;
      has_device_ = true;
    } else {
      has_device_ = false;
    }
  }

  /// Mutably set the dtype of `TensorOptions`.
  void set_dtype(c10::optional<caffe2::TypeMeta> dtype) & noexcept {
    if (dtype) {
      dtype_ = *dtype;
      has_dtype_ = true;
    } else {
      has_dtype_ = false;
    }
  }

  // legacy function to support ScalarType
  void set_dtype(c10::optional<ScalarType> dtype) & noexcept {
    if (dtype) {
      dtype_ = scalarTypeToTypeMeta(*dtype);
      has_dtype_ = true;
    } else {
      has_dtype_ = false;
    }
  }

  /// Mutably set the layout of `TensorOptions`.
  void set_layout(c10::optional<Layout> layout) & noexcept {
    if (layout) {
      layout_ = *layout;
      has_layout_ = true;
    } else {
      has_layout_ = false;
    }
  }

  /// Mutably set the `requires_grad` property of `TensorOptions`.
  void set_requires_grad(c10::optional<bool> requires_grad) & noexcept {
    if (requires_grad) {
      requires_grad_ = *requires_grad;
      has_requires_grad_ = true;
    } else {
      has_requires_grad_ = false;
    }
  }

  /// Mutably set the `pinned_memory` property of `TensorOptions`.
  void set_pinned_memory(c10::optional<bool> pinned_memory) & noexcept {
    if (pinned_memory) {
      pinned_memory_ = *pinned_memory;
      has_pinned_memory_ = true;
    } else {
      has_pinned_memory_ = false;
    }
  }

  /// Mutably set the `memory_Format` property of `TensorOptions`.
  void set_memory_format(c10::optional<MemoryFormat> memory_format) & noexcept {
    if (memory_format) {
      memory_format_ = *memory_format;
      has_memory_format_ = true;
    } else {
      has_memory_format_ = false;
    }
  }

  // WARNING: If you edit TensorOptions to add more options, you
  // may need to adjust the implementation of Tensor::options.
  // The criteria for whether or not Tensor::options must be adjusted
  // is whether or not the new option you added should preserved
  // by functions such as empty_like(); if it should be preserved,
  // you must adjust options().
  //
  // TODO: MemoryFormat is not implemented in this way

  // NB: We didn't use c10::optional here, because then we can't pack
  // the has_***_ boolean fields.

  Device device_ = at::kCPU; // 16-bit
  caffe2::TypeMeta dtype_ = caffe2::TypeMeta::Make<float>(); // 16-bit
  Layout layout_ = at::kStrided; // 8-bit
  MemoryFormat memory_format_ = MemoryFormat::Contiguous; // 8-bit

  // Bitmask required here to get this to fit inside 32 bits (or even 64 bits,
  // for that matter)

  bool requires_grad_ : 1;
  bool pinned_memory_ : 1;

  bool has_device_ : 1;
  bool has_dtype_ : 1;
  bool has_layout_ : 1;
  bool has_requires_grad_ : 1;
  bool has_pinned_memory_ : 1;
  bool has_memory_format_ : 1;
};

// We should aspire to fit in one machine-size word; but a size greater than two
// words is too much.  (We are doing terribly on 32-bit archs, where we require
// three machine size words to store tensor options.  Eek!)
static_assert(
    sizeof(TensorOptions) <= sizeof(int64_t) * 2,
    "TensorOptions must fit in 128-bits");

/// Convenience function that returns a `TensorOptions` object with the `dtype`
/// set to the given one.
inline TensorOptions dtype(caffe2::TypeMeta dtype) {
  return TensorOptions().dtype(dtype);
}

// legacy function to support ScalarType
inline TensorOptions dtype(ScalarType dtype) {
  return TensorOptions().dtype(scalarTypeToTypeMeta(dtype));
}

/// Convenience function that returns a `TensorOptions` object with the `layout`
/// set to the given one.
inline TensorOptions layout(Layout layout) {
  return TensorOptions().layout(layout);
}

/// Convenience function that returns a `TensorOptions` object with the `device`
/// set to the given one.
inline TensorOptions device(Device device) {
  return TensorOptions().device(device);
}

/// Convenience function that returns a `TensorOptions` object with the
/// `device` set to CUDA and the `device_index` set to the given one.
inline TensorOptions device_index(int16_t device_index) {
  return TensorOptions().device_index(
      static_cast<c10::DeviceIndex>(device_index));
}

/// Convenience function that returns a `TensorOptions` object with the
/// `requires_grad` set to the given one.
inline TensorOptions requires_grad(bool requires_grad = true) {
  return TensorOptions().requires_grad(requires_grad);
}

/// Convenience function that returns a `TensorOptions` object with the
/// `memory_format` set to the given one.
inline TensorOptions memory_format(MemoryFormat memory_format) {
  return TensorOptions().memory_format(memory_format);
}

C10_API std::ostream& operator<<(
    std::ostream& stream,
    const TensorOptions& options);

template <typename T>
inline TensorOptions dtype() {
  return dtype(caffe2::TypeMeta::Make<T>());
}

inline std::string toString(const TensorOptions& options) {
  std::ostringstream stream;
  stream << options;
  return stream.str();
}

// This is intended to be a centralized location by which we can determine
// what an appropriate DispatchKey for a tensor is.
inline DispatchKey computeDispatchKey(
    c10::optional<ScalarType> dtype,
    c10::optional<Layout> layout,
    c10::optional<Device> device) {
  const auto layout_ = layout_or_default(layout);
  const auto device_ = device_or_default(device);
  switch (layout_) {
    case Layout::Strided: {
      const auto dtype_ = dtype_or_default(dtype);
      switch (device_.type()) {
#define DO_CASE(device, _)                   \
  case DeviceType::device: {                 \
    if (isQIntType(dtype_)) {                \
      return DispatchKey::Quantized##device; \
    }                                        \
    return DispatchKey::device;              \
  }
        C10_FORALL_BACKEND_DEVICE_TYPES(DO_CASE, unused)
#undef DO_CASE
        case DeviceType::FPGA:
          return DispatchKey::FPGA;
        case DeviceType::ORT:
          return DispatchKey::ORT;
        case DeviceType::Vulkan:
          return DispatchKey::Vulkan;
        case DeviceType::Metal:
          return DispatchKey::Metal;
        case DeviceType::MKLDNN:
        case DeviceType::OPENGL:
        case DeviceType::OPENCL:
        case DeviceType::IDEEP:
          TORCH_INTERNAL_ASSERT(
              0,
              "This is a grandfathered Caffe2 device type ",
              device_.type(),
              ", it shouldn't ever convert to a DispatchKey.  File a bug describing what you were doing if you think this is in error.");
        default:
          TORCH_CHECK_NOT_IMPLEMENTED(
              false,
              "Unsupported device type for dense layout: ",
              device_.type());
      }
    }
    case Layout::Sparse:
      switch (device_.type()) {
#define DO_CASE(device, _)              \
  case DeviceType::device: {            \
    return DispatchKey::Sparse##device; \
  }
        C10_FORALL_BACKEND_DEVICE_TYPES(DO_CASE, unused)
#undef DO_CASE
        default:
          TORCH_CHECK_NOT_IMPLEMENTED(
              false,
              "Unsupported device type for sparse layout: ",
              device_.type());
      }
    case Layout::Mkldnn:
      switch (device_.type()) {
        case DeviceType::CPU:
          return DispatchKey::MkldnnCPU;
        default:
          TORCH_CHECK_NOT_IMPLEMENTED(
              false,
              "Unsupported device type for mkldnn layout: ",
              device_.type());
      }
    case Layout::SparseCsr:
    case Layout::SparseCsc:
    case Layout::SparseBsr:
    case Layout::SparseBsc:
      switch (device_.type()) {
        case DeviceType::CPU:
          return DispatchKey::SparseCsrCPU;
        case DeviceType::CUDA:
          return DispatchKey::SparseCsrCUDA;
        default:
          AT_ERROR(
              "Unsupported device type for ",
              layout_,
              " layout: ",
              device_.type());
      }
<<<<<<< HEAD
    case Layout::SemiStructuredSparse:
      switch(device_.type()){
          case DeviceType::CUDA:
            return DispatchKey::SemiStructuredSparse;
          default:
            TORCH_CHECK_NOT_IMPLEMENTED(
                false,
                "Unsupported device type for SemiStructuredSparse layout: ",
                device_.type());
      }
=======
>>>>>>> a93e351c
    default:
      TORCH_CHECK(false, "Unsupported layout: ", layout_);
  }
}

inline Layout dispatchKeyToLayout(DispatchKey dispatch_key) {
  switch (dispatch_key) {
#define DO_CASE(bc, _) case DispatchKey::Sparse##bc:
    C10_FORALL_BACKEND_COMPONENTS(DO_CASE, unused)
#undef DO_CASE
    return Layout::Sparse;
    case DispatchKey::SparseCsrCPU:
    case DispatchKey::SparseCsrCUDA:
      TORCH_CHECK(
          false,
          "Cannot map DispatchKey ",
          dispatch_key,
          " to a unique layout.");
    case DispatchKey::MkldnnCPU:
      return Layout::Mkldnn;
    case DispatchKey::SemiStructuredSparse:
      return Layout::SemiStructuredSparse;
    default:
      return Layout::Strided;
  }
}

inline DeviceType dispatchKeyToDeviceType(DispatchKey dispatch_key) {
  switch (dispatch_key) {
    // stuff that's real
#define DO_CASE(suffix, prefix)     \
  case DispatchKey::prefix##suffix: \
    return DeviceType::suffix;
#define DO_CASES(_, prefix) C10_FORALL_BACKEND_DEVICE_TYPES(DO_CASE, prefix)
    C10_FORALL_FUNCTIONALITY_KEYS(DO_CASES)
#undef DO_CASES
#undef DO_CASE

    case DispatchKey::MkldnnCPU:
      return DeviceType::CPU;
    case DispatchKey::Vulkan:
      return DeviceType::Vulkan;

    case DispatchKey::ORT:
      return DeviceType::ORT;
    default:
      TORCH_CHECK(
          false,
          "DispatchKey ",
          dispatch_key,
          " doesn't correspond to a device");
  }
}

inline TensorOptions dispatchKeyToTensorOptions(DispatchKey dispatch_key) {
  return TensorOptions()
      .layout(dispatchKeyToLayout(dispatch_key))
      .device(dispatchKeyToDeviceType(dispatch_key));
}

namespace detail {
inline bool backend_supports_empty_operator(const TensorOptions& options) {
  // Quantized backends don't support at::empty().
  // They have separate operators like at::empty_quantized() that take in
  // extra information about how to quantize the tensor.
  return !isQIntType(typeMetaToScalarType(options.dtype()));
}

} // namespace detail

} // namespace c10<|MERGE_RESOLUTION|>--- conflicted
+++ resolved
@@ -701,19 +701,6 @@
               " layout: ",
               device_.type());
       }
-<<<<<<< HEAD
-    case Layout::SemiStructuredSparse:
-      switch(device_.type()){
-          case DeviceType::CUDA:
-            return DispatchKey::SemiStructuredSparse;
-          default:
-            TORCH_CHECK_NOT_IMPLEMENTED(
-                false,
-                "Unsupported device type for SemiStructuredSparse layout: ",
-                device_.type());
-      }
-=======
->>>>>>> a93e351c
     default:
       TORCH_CHECK(false, "Unsupported layout: ", layout_);
   }
@@ -734,8 +721,6 @@
           " to a unique layout.");
     case DispatchKey::MkldnnCPU:
       return Layout::Mkldnn;
-    case DispatchKey::SemiStructuredSparse:
-      return Layout::SemiStructuredSparse;
     default:
       return Layout::Strided;
   }
