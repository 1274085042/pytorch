--- conflicted
+++ resolved
@@ -5,14 +5,9 @@
 
 namespace at::native {
 
-<<<<<<< HEAD
-using weight_to_int4pack_fn = void(*)(const Tensor&, const Tensor&, int, int);
-using int4pack_mm_fn = void(*)(const Tensor&, const Tensor&, const Tensor&, int, const Tensor&, int, int);
-using int8pack_mm_fn = void(*)(const Tensor&, const Tensor&, const Tensor&, const Tensor&);
-=======
 using weight_to_int4pack_fn = void(*)(const Tensor&, const Tensor&);
 using int4pack_mm_fn = void(*)(const Tensor&, const Tensor&, const Tensor&, int64_t, const Tensor&);
->>>>>>> b2bcc6fb
+using int8pack_mm_fn = void(*)(const Tensor&, const Tensor&, const Tensor&, const Tensor&);
 
 DECLARE_DISPATCH(weight_to_int4pack_fn, weight_to_int4pack_stub);
 DECLARE_DISPATCH(int4pack_mm_fn, int4pack_mm_stub);
